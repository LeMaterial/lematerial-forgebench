version = 1
requires-python = ">=3.11"
resolution-markers = [
    "python_full_version >= '3.13' and sys_platform == 'win32'",
    "python_full_version == '3.12.*' and sys_platform == 'win32'",
    "python_full_version >= '3.13' and sys_platform != 'win32'",
    "python_full_version == '3.12.*' and sys_platform != 'win32'",
    "python_full_version < '3.12' and sys_platform == 'win32'",
    "python_full_version < '3.12' and sys_platform != 'win32'",
]

[[package]]
name = "aiohappyeyeballs"
version = "2.6.1"
source = { registry = "https://pypi.org/simple" }
sdist = { url = "https://files.pythonhosted.org/packages/26/30/f84a107a9c4331c14b2b586036f40965c128aa4fee4dda5d3d51cb14ad54/aiohappyeyeballs-2.6.1.tar.gz", hash = "sha256:c3f9d0113123803ccadfdf3f0faa505bc78e6a72d1cc4806cbd719826e943558", size = 22760 }
wheels = [
    { url = "https://files.pythonhosted.org/packages/0f/15/5bf3b99495fb160b63f95972b81750f18f7f4e02ad051373b669d17d44f2/aiohappyeyeballs-2.6.1-py3-none-any.whl", hash = "sha256:f349ba8f4b75cb25c99c5c2d84e997e485204d2902a9597802b0371f09331fb8", size = 15265 },
]

[[package]]
name = "aiohttp"
version = "3.12.12"
source = { registry = "https://pypi.org/simple" }
dependencies = [
    { name = "aiohappyeyeballs" },
    { name = "aiosignal" },
    { name = "attrs" },
    { name = "frozenlist" },
    { name = "multidict" },
    { name = "propcache" },
    { name = "yarl" },
]
sdist = { url = "https://files.pythonhosted.org/packages/f2/84/ea27e6ad14747d8c51afe201fb88a5c8282b6278256d30a6f71f730add88/aiohttp-3.12.12.tar.gz", hash = "sha256:05875595d2483d96cb61fa9f64e75262d7ac6251a7e3c811d8e26f7d721760bd", size = 7818643 }
wheels = [
    { url = "https://files.pythonhosted.org/packages/47/1f/b1b66e05dc3066a9ba7862d50e2e95b3871db82ccf9652568845f353eeba/aiohttp-3.12.12-cp311-cp311-macosx_10_9_universal2.whl", hash = "sha256:38823fe0d8bc059b3eaedb263fe427d887c7032e72b4ef92c472953285f0e658", size = 709385 },
    { url = "https://files.pythonhosted.org/packages/43/e6/3230e42af16438b450b1e193c537fd3d2d31771dafda3c2105a8d11af707/aiohttp-3.12.12-cp311-cp311-macosx_10_9_x86_64.whl", hash = "sha256:10237f2c34711215d04ed21da63852ce023608299554080a45c576215d9df81c", size = 481660 },
    { url = "https://files.pythonhosted.org/packages/06/ba/cfa91fe5cc262535e1175b1522d8fcc09f9d6ad18b85241f4ee3be1d780f/aiohttp-3.12.12-cp311-cp311-macosx_11_0_arm64.whl", hash = "sha256:563ec477c0dc6d56fc7f943a3475b5acdb399c7686c30f5a98ada24bb7562c7a", size = 469924 },
    { url = "https://files.pythonhosted.org/packages/9a/f0/5c706cfddd4769b55c0cda466aa6034412d39e416f0b30dda81c4a24616f/aiohttp-3.12.12-cp311-cp311-manylinux_2_17_aarch64.manylinux2014_aarch64.whl", hash = "sha256:f3d05c46a61aca7c47df74afff818bc06a251ab95d95ff80b53665edfe1e0bdf", size = 1740116 },
    { url = "https://files.pythonhosted.org/packages/4d/9f/04dba2e1c8bee53c3c623d11a1f947c9e2712500f734dc0dfd06daad32ec/aiohttp-3.12.12-cp311-cp311-manylinux_2_17_armv7l.manylinux2014_armv7l.manylinux_2_31_armv7l.whl", hash = "sha256:277c882916759b4a6b6dc7e2ceb124aad071b3c6456487808d9ab13e1b448d57", size = 1688784 },
    { url = "https://files.pythonhosted.org/packages/df/24/19d6d4c41fbf8304fe7c111fcc701e0aa5a2232ee3ac16272677a11f9cfe/aiohttp-3.12.12-cp311-cp311-manylinux_2_17_ppc64le.manylinux2014_ppc64le.whl", hash = "sha256:216abf74b324b0f4e67041dd4fb2819613909a825904f8a51701fbcd40c09cd7", size = 1787575 },
    { url = "https://files.pythonhosted.org/packages/0c/59/01f4c55a1f91ad3b5255b2498b3a22362a3fe6ee9bc9ba1af3cc668244da/aiohttp-3.12.12-cp311-cp311-manylinux_2_17_s390x.manylinux2014_s390x.whl", hash = "sha256:65d6cefad286459b68e7f867b9586a821fb7f121057b88f02f536ef570992329", size = 1826621 },
    { url = "https://files.pythonhosted.org/packages/55/85/6357166918ff5025602a7cc41332c1ae7a5b57f2fe3da4d755ae30f24bd0/aiohttp-3.12.12-cp311-cp311-manylinux_2_17_x86_64.manylinux2014_x86_64.whl", hash = "sha256:feaaaff61966b5f4b4eae0b79fc79427f49484e4cfa5ab7d138ecd933ab540a8", size = 1729082 },
    { url = "https://files.pythonhosted.org/packages/e3/ca/de3b5ccd5a2aa9352f6ec6f446565f6e1601ebb54860c94c686a9ff76660/aiohttp-3.12.12-cp311-cp311-manylinux_2_5_i686.manylinux1_i686.manylinux_2_17_i686.manylinux2014_i686.whl", hash = "sha256:a05917780b7cad1755784b16cfaad806bc16029a93d15f063ca60185b7d9ba05", size = 1666159 },
    { url = "https://files.pythonhosted.org/packages/d1/69/a1006021a1d3244c0872ee75cd8da150e0098b3b2ec6945c225754d11a60/aiohttp-3.12.12-cp311-cp311-musllinux_1_2_aarch64.whl", hash = "sha256:082c5ec6d262c1b2ee01c63f4fb9152c17f11692bf16f0f100ad94a7a287d456", size = 1714433 },
    { url = "https://files.pythonhosted.org/packages/d2/2a/15aa1179e9fbdd0d17cdf117b4296dedad098abb5a93f8e9c8ab4626f6ea/aiohttp-3.12.12-cp311-cp311-musllinux_1_2_armv7l.whl", hash = "sha256:b265a3a8b379b38696ac78bdef943bdc4f4a5d6bed1a3fb5c75c6bab1ecea422", size = 1709590 },
    { url = "https://files.pythonhosted.org/packages/a2/f0/95ed9e21250815f1d1a0cd3e868a3f39400a16010ae59f19ddd4ccc4e787/aiohttp-3.12.12-cp311-cp311-musllinux_1_2_i686.whl", hash = "sha256:2e0f2e208914ecbc4b2a3b7b4daa759d0c587d9a0b451bb0835ac47fae7fa735", size = 1689776 },
    { url = "https://files.pythonhosted.org/packages/81/4d/370ecc133c648c98a85445f2d331c1272859c89cd52c29a293015bc352c7/aiohttp-3.12.12-cp311-cp311-musllinux_1_2_ppc64le.whl", hash = "sha256:9923b025845b72f64d167bca221113377c8ffabd0a351dc18fb839d401ee8e22", size = 1783378 },
    { url = "https://files.pythonhosted.org/packages/a8/86/414e3dae7e07caf6b02cd75d7148d0d8673d4c5077f407be3627d6e33fac/aiohttp-3.12.12-cp311-cp311-musllinux_1_2_s390x.whl", hash = "sha256:1ebb213445900527831fecc70e185bf142fdfe5f2a691075f22d63c65ee3c35a", size = 1803841 },
    { url = "https://files.pythonhosted.org/packages/88/df/486f10df681cd1a8c898acc8dc2edbd46ffb088b886757b71ae362bf44d3/aiohttp-3.12.12-cp311-cp311-musllinux_1_2_x86_64.whl", hash = "sha256:6fc369fb273a8328077d37798b77c1e65676709af5c182cb74bd169ca9defe81", size = 1716896 },
    { url = "https://files.pythonhosted.org/packages/07/1e/1cacaf5d838869432e96ece1580d0b51494ebb66351f0e8118b74b38d2f0/aiohttp-3.12.12-cp311-cp311-win32.whl", hash = "sha256:58ecd10fda6a44c311cd3742cfd2aea8c4c600338e9f27cb37434d9f5ca9ddaa", size = 427030 },
    { url = "https://files.pythonhosted.org/packages/30/dd/e89c1d190da2c84e0ca03c2970b9988a9c56005d18db7f447cf62b3ae6d0/aiohttp-3.12.12-cp311-cp311-win_amd64.whl", hash = "sha256:b0066e88f30be00badffb5ef8f2281532b9a9020863d873ae15f7c147770b6ec", size = 451419 },
    { url = "https://files.pythonhosted.org/packages/df/e6/df14ec151942818ecc5e685fa8a4b07d3d3d8a9e4a7d2701047c89290551/aiohttp-3.12.12-cp312-cp312-macosx_10_13_universal2.whl", hash = "sha256:98451ce9ce229d092f278a74a7c2a06b3aa72984673c87796126d7ccade893e9", size = 700494 },
    { url = "https://files.pythonhosted.org/packages/4f/dc/7bc6e17adcd7a82b0d0317ad3e792ac22c93fb672077f0eade93e8d70182/aiohttp-3.12.12-cp312-cp312-macosx_10_13_x86_64.whl", hash = "sha256:adbac7286d89245e1aff42e948503fdc6edf6d5d65c8e305a67c40f6a8fb95f4", size = 475095 },
    { url = "https://files.pythonhosted.org/packages/80/fd/c4e8846ad9d9ecdb7d5ba96de65b7bf2c1582f0b2732f2023080c1c05255/aiohttp-3.12.12-cp312-cp312-macosx_11_0_arm64.whl", hash = "sha256:0728882115bfa85cbd8d0f664c8ccc0cfd5bd3789dd837596785450ae52fac31", size = 467929 },
    { url = "https://files.pythonhosted.org/packages/70/40/abebcf5c81f5e65b4379c05929773be2731ce12414264d3e0fe09ee241eb/aiohttp-3.12.12-cp312-cp312-manylinux_2_17_aarch64.manylinux2014_aarch64.whl", hash = "sha256:6bf3b9d9e767f9d0e09fb1a31516410fc741a62cc08754578c40abc497d09540", size = 1714729 },
    { url = "https://files.pythonhosted.org/packages/8e/67/4c4f96ef6f16405e7c5205ab3c28852c7e904493b6ddc1c744dda1c97a81/aiohttp-3.12.12-cp312-cp312-manylinux_2_17_armv7l.manylinux2014_armv7l.manylinux_2_31_armv7l.whl", hash = "sha256:c944860e86b9f77a462321a440ccf6fa10f5719bb9d026f6b0b11307b1c96c7b", size = 1697380 },
    { url = "https://files.pythonhosted.org/packages/e9/a2/dae9ebea4caa8030170c0237e55fa0960df44b3596a849ab9ea621964054/aiohttp-3.12.12-cp312-cp312-manylinux_2_17_ppc64le.manylinux2014_ppc64le.whl", hash = "sha256:3b1979e1f0c98c06fd0cd940988833b102fa3aa56751f6c40ffe85cabc51f6fd", size = 1752474 },
    { url = "https://files.pythonhosted.org/packages/31/ef/f3d9073565ac7ad5257aaa1490ebfc2f182dfc817d3ccfd38c8ab35b2247/aiohttp-3.12.12-cp312-cp312-manylinux_2_17_s390x.manylinux2014_s390x.whl", hash = "sha256:120b7dd084e96cfdad85acea2ce1e7708c70a26db913eabb8d7b417c728f5d84", size = 1798631 },
    { url = "https://files.pythonhosted.org/packages/8b/0b/8b1978662274c80c8e4a739d9be1ae9ef25e5ce42b55838d6a9d1a4e3497/aiohttp-3.12.12-cp312-cp312-manylinux_2_17_x86_64.manylinux2014_x86_64.whl", hash = "sha256:0e58f5ae79649ffa247081c2e8c85e31d29623cf2a3137dda985ae05c9478aae", size = 1718071 },
    { url = "https://files.pythonhosted.org/packages/56/aa/35786137db867901b41cb3d2c19c0f4c56dfe581694dba99dec2683d8f8d/aiohttp-3.12.12-cp312-cp312-manylinux_2_5_i686.manylinux1_i686.manylinux_2_17_i686.manylinux2014_i686.whl", hash = "sha256:9aa5f049e3e2745b0141f13e5a64e7c48b1a1427ed18bbb7957b348f282fee56", size = 1633871 },
    { url = "https://files.pythonhosted.org/packages/63/1d/34d45497dd04d08d662ecda875c44e91d271bbc5d21f4c9e4cbd3ddf7ae2/aiohttp-3.12.12-cp312-cp312-musllinux_1_2_aarch64.whl", hash = "sha256:7163cc9cf3722d90f1822f8a38b211e3ae2fc651c63bb55449f03dc1b3ff1d44", size = 1694933 },
    { url = "https://files.pythonhosted.org/packages/29/c7/41e09a4517449eabbb0a7fe6d60f584fe5b21d4bff761197eb0b81e70034/aiohttp-3.12.12-cp312-cp312-musllinux_1_2_armv7l.whl", hash = "sha256:ef97c4d035b721de6607f3980fa3e4ef0ec3aca76474b5789b7fac286a8c4e23", size = 1716386 },
    { url = "https://files.pythonhosted.org/packages/3a/32/907bd2010b51b70de5314ad707dfc4e898ea0011ff3d678cdf43d6f8980a/aiohttp-3.12.12-cp312-cp312-musllinux_1_2_i686.whl", hash = "sha256:1c14448d6a86acadc3f7b2f4cc385d1fb390acb6f37dce27f86fe629410d92e3", size = 1657039 },
    { url = "https://files.pythonhosted.org/packages/60/27/8d87344a33346dcd39273adc33060aeb135e0ef70d1d6e71a3b03894a8e9/aiohttp-3.12.12-cp312-cp312-musllinux_1_2_ppc64le.whl", hash = "sha256:a1b6df6255cfc493454c79221183d64007dd5080bcda100db29b7ff181b8832c", size = 1736599 },
    { url = "https://files.pythonhosted.org/packages/ca/45/57c7ef1af694a6d0906abab6edde03787c8c6b0cf5d8359b69d1eb0679df/aiohttp-3.12.12-cp312-cp312-musllinux_1_2_s390x.whl", hash = "sha256:60fc7338dfb0626c2927bfbac4785de3ea2e2bbe3d328ba5f3ece123edda4977", size = 1764575 },
    { url = "https://files.pythonhosted.org/packages/2a/cc/b1f918cd702efa9ead9d41f89214e9225cda4e5d013d6eed7f1915c17d0a/aiohttp-3.12.12-cp312-cp312-musllinux_1_2_x86_64.whl", hash = "sha256:d2afc72207ef4c9d4ca9fcd00689a6a37ef2d625600c3d757b5c2b80c9d0cf9a", size = 1724184 },
    { url = "https://files.pythonhosted.org/packages/47/55/089762ee32c2a2e0f523d9ab38c9da2a344cac0e0cc8d16ecf206517ef7e/aiohttp-3.12.12-cp312-cp312-win32.whl", hash = "sha256:8098a48f93b2cbcdb5778e7c9a0e0375363e40ad692348e6e65c3b70d593b27c", size = 421762 },
    { url = "https://files.pythonhosted.org/packages/ab/47/151f657e429972916f61399bd52b410e9072d5a2cae1b794f890930e5797/aiohttp-3.12.12-cp312-cp312-win_amd64.whl", hash = "sha256:d1c1879b2e0fc337d7a1b63fe950553c2b9e93c071cf95928aeea1902d441403", size = 447863 },
    { url = "https://files.pythonhosted.org/packages/ee/3e/396a7d1c47aa7a74612b186dc716857506c61afac72337a7a96215c2a124/aiohttp-3.12.12-cp313-cp313-macosx_10_13_universal2.whl", hash = "sha256:ea5d604318234427929d486954e3199aded65f41593ac57aa0241ab93dda3d15", size = 694901 },
    { url = "https://files.pythonhosted.org/packages/cc/97/235e48eadf73a1854b4d4da29b88d00049309d897d55a511e1cbe4412603/aiohttp-3.12.12-cp313-cp313-macosx_10_13_x86_64.whl", hash = "sha256:e03ff38250b8b572dce6fcd7b6fb6ee398bb8a59e6aa199009c5322d721df4fc", size = 472552 },
    { url = "https://files.pythonhosted.org/packages/6b/73/cd7c9439e8cab4113650541017c6524bd0e675b219dfdbbf945a78305e3f/aiohttp-3.12.12-cp313-cp313-macosx_11_0_arm64.whl", hash = "sha256:71125b1fc2b6a94bccc63bbece620906a4dead336d2051f8af9cbf04480bc5af", size = 464853 },
    { url = "https://files.pythonhosted.org/packages/d1/33/eea88ee55ed4b3f74732d9fc773e6fcf134a2971a19c7ecc49a291e7e57f/aiohttp-3.12.12-cp313-cp313-manylinux_2_17_aarch64.manylinux2014_aarch64.whl", hash = "sha256:784a66f9f853a22c6b8c2bd0ff157f9b879700f468d6d72cfa99167df08c5c9c", size = 1703671 },
    { url = "https://files.pythonhosted.org/packages/2a/e3/a67ecf9c154b13bad9e2a86ea3782a4b73e889343ffde8c1aadcf9099c09/aiohttp-3.12.12-cp313-cp313-manylinux_2_17_armv7l.manylinux2014_armv7l.manylinux_2_31_armv7l.whl", hash = "sha256:a5be0b58670b54301404bd1840e4902570a1c3be00358e2700919cb1ea73c438", size = 1684934 },
    { url = "https://files.pythonhosted.org/packages/89/f0/3aaea866531be2f2fcf3a87607e1f55fa72e6ce5acd6b058941a4fc35e15/aiohttp-3.12.12-cp313-cp313-manylinux_2_17_ppc64le.manylinux2014_ppc64le.whl", hash = "sha256:ce8f13566fc7bf5a728275b434bc3bdea87a7ed3ad5f734102b02ca59d9b510f", size = 1737004 },
    { url = "https://files.pythonhosted.org/packages/a7/7a/15867a4c7d39d8fd9bd02191cf60b1d06415fc407bbd4ff2f9660845f1cb/aiohttp-3.12.12-cp313-cp313-manylinux_2_17_s390x.manylinux2014_s390x.whl", hash = "sha256:d736e57d1901683bc9be648aa308cb73e646252c74b4c639c35dcd401ed385ea", size = 1786378 },
    { url = "https://files.pythonhosted.org/packages/bd/61/82b15f87088b35705e01fce55806241b45a1099b3470bbca0bed8ee98662/aiohttp-3.12.12-cp313-cp313-manylinux_2_17_x86_64.manylinux2014_x86_64.whl", hash = "sha256:e2007eaa7aae9102f211c519d1ec196bd3cecb1944a095db19eeaf132b798738", size = 1708707 },
    { url = "https://files.pythonhosted.org/packages/28/f2/aed0786d5a1c2ed1f5a13ff2a98baacc27206b81d93812da28fc49d8a5d0/aiohttp-3.12.12-cp313-cp313-manylinux_2_5_i686.manylinux1_i686.manylinux_2_17_i686.manylinux2014_i686.whl", hash = "sha256:2a813e61583cab6d5cdbaa34bc28863acdb92f9f46e11de1b3b9251a1e8238f6", size = 1622410 },
    { url = "https://files.pythonhosted.org/packages/17/54/8305f49a960376136ada977be1370fddb584c63d40bd1b9bef59469f28c7/aiohttp-3.12.12-cp313-cp313-musllinux_1_2_aarch64.whl", hash = "sha256:e408293aa910b0aea48b86a28eace41d497a85ba16c20f619f0c604597ef996c", size = 1675435 },
    { url = "https://files.pythonhosted.org/packages/bb/dc/0a55350025bc297265cfa6c6b1b1f7508f4226ca3238697cbe5e772a7d76/aiohttp-3.12.12-cp313-cp313-musllinux_1_2_armv7l.whl", hash = "sha256:f3d31faf290f5a30acba46b388465b67c6dbe8655d183e9efe2f6a1d594e6d9d", size = 1707099 },
    { url = "https://files.pythonhosted.org/packages/d8/70/d949a1612b996e49d540c10ed77a0a1465c482a590e9a59c1c7897746119/aiohttp-3.12.12-cp313-cp313-musllinux_1_2_i686.whl", hash = "sha256:0b84731697325b023902aa643bd1726d999f5bc7854bc28b17ff410a81151d4b", size = 1649693 },
    { url = "https://files.pythonhosted.org/packages/c1/ea/fb87beb7135e25576a1e6fbe98106c037d9fcf1543f19108f9ceb73c192c/aiohttp-3.12.12-cp313-cp313-musllinux_1_2_ppc64le.whl", hash = "sha256:a324c6852b6e327811748446e56cc9bb6eaa58710557922183175816e82a4234", size = 1725825 },
    { url = "https://files.pythonhosted.org/packages/f1/1f/adbeb3e440d49b733cef499ace94723ab1fe9fb516425e219379e03b7c9a/aiohttp-3.12.12-cp313-cp313-musllinux_1_2_s390x.whl", hash = "sha256:22fd867fbd72612dcf670c90486dbcbaf702cb807fb0b42bc0b7a142a573574a", size = 1759300 },
    { url = "https://files.pythonhosted.org/packages/f2/c1/2fe007ad930f409d0d7fd9916cd55ec9b78b6a611a237424266ed71da48b/aiohttp-3.12.12-cp313-cp313-musllinux_1_2_x86_64.whl", hash = "sha256:3e092f1a970223794a4bf620a26c0e4e4e8e36bccae9b0b5da35e6d8ee598a03", size = 1708189 },
    { url = "https://files.pythonhosted.org/packages/85/5e/ed3ed640fafae3972eae6cd26f66240108cf62452ac8128d59970d538cb1/aiohttp-3.12.12-cp313-cp313-win32.whl", hash = "sha256:7f5f5eb8717ef8ba15ab35fcde5a70ad28bbdc34157595d1cddd888a985f5aae", size = 420783 },
    { url = "https://files.pythonhosted.org/packages/a6/db/57d2bb4af52dd0c6f62c42c7d34b82495b2902e50440134f70bfb7ee0fdd/aiohttp-3.12.12-cp313-cp313-win_amd64.whl", hash = "sha256:ace2499bdd03c329c054dc4b47361f2b19d5aa470f7db5c7e0e989336761b33c", size = 446721 },
]

[[package]]
name = "aiosignal"
version = "1.3.2"
source = { registry = "https://pypi.org/simple" }
dependencies = [
    { name = "frozenlist" },
]
sdist = { url = "https://files.pythonhosted.org/packages/ba/b5/6d55e80f6d8a08ce22b982eafa278d823b541c925f11ee774b0b9c43473d/aiosignal-1.3.2.tar.gz", hash = "sha256:a8c255c66fafb1e499c9351d0bf32ff2d8a0321595ebac3b93713656d2436f54", size = 19424 }
wheels = [
    { url = "https://files.pythonhosted.org/packages/ec/6a/bc7e17a3e87a2985d3e8f4da4cd0f481060eb78fb08596c42be62c90a4d9/aiosignal-1.3.2-py2.py3-none-any.whl", hash = "sha256:45cde58e409a301715980c2b01d0c28bdde3770d8290b5eb2173759d9acb31a5", size = 7597 },
]

[[package]]
name = "alabaster"
version = "1.0.0"
source = { registry = "https://pypi.org/simple" }
sdist = { url = "https://files.pythonhosted.org/packages/a6/f8/d9c74d0daf3f742840fd818d69cfae176fa332022fd44e3469487d5a9420/alabaster-1.0.0.tar.gz", hash = "sha256:c00dca57bca26fa62a6d7d0a9fcce65f3e026e9bfe33e9c538fd3fbb2144fd9e", size = 24210 }
wheels = [
    { url = "https://files.pythonhosted.org/packages/7e/b3/6b4067be973ae96ba0d615946e314c5ae35f9f993eca561b356540bb0c2b/alabaster-1.0.0-py3-none-any.whl", hash = "sha256:fc6786402dc3fcb2de3cabd5fe455a2db534b371124f1f21de8731783dec828b", size = 13929 },
]

[[package]]
name = "ase"
version = "3.25.0"
source = { registry = "https://pypi.org/simple" }
dependencies = [
    { name = "matplotlib" },
    { name = "numpy" },
    { name = "scipy" },
]
sdist = { url = "https://files.pythonhosted.org/packages/e8/a1/5735ced2f159979f5b27c4083126b7796a5750cee6f027864e59818a5b76/ase-3.25.0.tar.gz", hash = "sha256:374cf8ca9fe588f05d6e856da3c9c17ef262dc968027b231d449334140c962c2", size = 2400055 }
wheels = [
    { url = "https://files.pythonhosted.org/packages/07/f5/007d993fcf3b051acb304d5402e0bd103fd20816b47dee9531bdbfb3aa0c/ase-3.25.0-py3-none-any.whl", hash = "sha256:f9a5295e1154da355af04726d001fa76a311c076616d98e49cd9f34fc3afe188", size = 2951559 },
]

[[package]]
name = "astroid"
version = "3.3.10"
source = { registry = "https://pypi.org/simple" }
sdist = { url = "https://files.pythonhosted.org/packages/00/c2/9b2de9ed027f9fe5734a6c0c0a601289d796b3caaf1e372e23fa88a73047/astroid-3.3.10.tar.gz", hash = "sha256:c332157953060c6deb9caa57303ae0d20b0fbdb2e59b4a4f2a6ba49d0a7961ce", size = 398941 }
wheels = [
    { url = "https://files.pythonhosted.org/packages/15/58/5260205b9968c20b6457ed82f48f9e3d6edf2f1f95103161798b73aeccf0/astroid-3.3.10-py3-none-any.whl", hash = "sha256:104fb9cb9b27ea95e847a94c003be03a9e039334a8ebca5ee27dafaf5c5711eb", size = 275388 },
]

[[package]]
name = "asttokens"
version = "3.0.0"
source = { registry = "https://pypi.org/simple" }
sdist = { url = "https://files.pythonhosted.org/packages/4a/e7/82da0a03e7ba5141f05cce0d302e6eed121ae055e0456ca228bf693984bc/asttokens-3.0.0.tar.gz", hash = "sha256:0dcd8baa8d62b0c1d118b399b2ddba3c4aff271d0d7a9e0d4c1681c79035bbc7", size = 61978 }
wheels = [
    { url = "https://files.pythonhosted.org/packages/25/8a/c46dcc25341b5bce5472c718902eb3d38600a903b14fa6aeecef3f21a46f/asttokens-3.0.0-py3-none-any.whl", hash = "sha256:e3078351a059199dd5138cb1c706e6430c05eff2ff136af5eb4790f9d28932e2", size = 26918 },
]

[[package]]
name = "attrs"
version = "25.3.0"
source = { registry = "https://pypi.org/simple" }
sdist = { url = "https://files.pythonhosted.org/packages/5a/b0/1367933a8532ee6ff8d63537de4f1177af4bff9f3e829baf7331f595bb24/attrs-25.3.0.tar.gz", hash = "sha256:75d7cefc7fb576747b2c81b4442d4d4a1ce0900973527c011d1030fd3bf4af1b", size = 812032 }
wheels = [
    { url = "https://files.pythonhosted.org/packages/77/06/bb80f5f86020c4551da315d78b3ab75e8228f89f0162f2c3a819e407941a/attrs-25.3.0-py3-none-any.whl", hash = "sha256:427318ce031701fea540783410126f03899a97ffc6f61596ad581ac2e40e3bc3", size = 63815 },
]

[[package]]
name = "average-minimum-distance"
version = "1.5.3"
source = { registry = "https://pypi.org/simple" }
dependencies = [
    { name = "gemmi" },
    { name = "joblib" },
    { name = "numba" },
    { name = "numpy" },
    { name = "pandas" },
    { name = "scikit-learn" },
    { name = "scipy" },
    { name = "tqdm" },
]
sdist = { url = "https://files.pythonhosted.org/packages/27/cf/7c802c5c29ce55f08c0ac3fe4475bdd185d22b84ace674498cbf3f3f3272/average-minimum-distance-1.5.3.tar.gz", hash = "sha256:2867a392b5cf845a068fa8d1a73cc864af6706cb3c22ccf54e031832d90e81e2", size = 3507093 }
wheels = [
    { url = "https://files.pythonhosted.org/packages/cb/5b/47e411507cac3f67be1e22bbcf7996041b5fa06e3e8775a524458c2b17d9/average_minimum_distance-1.5.3-py3-none-any.whl", hash = "sha256:dd7060b7a02dc9b6838d7e4a84a316ad97688cf9e50857cea0fa528ebcd3284f", size = 102505 },
]

[[package]]
name = "babel"
version = "2.17.0"
source = { registry = "https://pypi.org/simple" }
sdist = { url = "https://files.pythonhosted.org/packages/7d/6b/d52e42361e1aa00709585ecc30b3f9684b3ab62530771402248b1b1d6240/babel-2.17.0.tar.gz", hash = "sha256:0c54cffb19f690cdcc52a3b50bcbf71e07a808d1c80d549f2459b9d2cf0afb9d", size = 9951852 }
wheels = [
    { url = "https://files.pythonhosted.org/packages/b7/b8/3fe70c75fe32afc4bb507f75563d39bc5642255d1d94f1f23604725780bf/babel-2.17.0-py3-none-any.whl", hash = "sha256:4d0b53093fdfb4b21c92b5213dba5a1b23885afa8383709427046b21c366e5f2", size = 10182537 },
]

[[package]]
name = "beautifulsoup4"
version = "4.13.4"
source = { registry = "https://pypi.org/simple" }
dependencies = [
    { name = "soupsieve" },
    { name = "typing-extensions" },
]
sdist = { url = "https://files.pythonhosted.org/packages/d8/e4/0c4c39e18fd76d6a628d4dd8da40543d136ce2d1752bd6eeeab0791f4d6b/beautifulsoup4-4.13.4.tar.gz", hash = "sha256:dbb3c4e1ceae6aefebdaf2423247260cd062430a410e38c66f2baa50a8437195", size = 621067 }
wheels = [
    { url = "https://files.pythonhosted.org/packages/50/cd/30110dc0ffcf3b131156077b90e9f60ed75711223f306da4db08eff8403b/beautifulsoup4-4.13.4-py3-none-any.whl", hash = "sha256:9bbbb14bfde9d79f38b8cd5f8c7c85f4b8f2523190ebed90e950a8dea4cb1c4b", size = 187285 },
]

[[package]]
name = "bibtexparser"
version = "1.4.3"
source = { registry = "https://pypi.org/simple" }
dependencies = [
    { name = "pyparsing" },
]
sdist = { url = "https://files.pythonhosted.org/packages/92/8d/e296c7af03757debd8fc80df2898cbed4fb69fc61ed2c9b4a1d42e923a9e/bibtexparser-1.4.3.tar.gz", hash = "sha256:a9c7ded64bc137720e4df0b1b7f12734edc1361185f1c9097048ff7c35af2b8f", size = 55582 }

[[package]]
name = "boto3"
version = "1.38.34"
source = { registry = "https://pypi.org/simple" }
dependencies = [
    { name = "botocore" },
    { name = "jmespath" },
    { name = "s3transfer" },
]
sdist = { url = "https://files.pythonhosted.org/packages/cb/2f/4547f4b3cc7b63ec1266edaf923a675f3eae2057299aba8ecfe46f013c1a/boto3-1.38.34.tar.gz", hash = "sha256:25e76b9fec8db8e21adaf84df0de5c58fa779be121bc327e07e920c7c0870394", size = 111793 }
wheels = [
    { url = "https://files.pythonhosted.org/packages/84/9b/5fe964a2e11f5b884d40fd5d90421faef04521f7866f6e473e3e28df583b/boto3-1.38.34-py3-none-any.whl", hash = "sha256:7d9409be63a11c1684427a9b06d6820ec72785cb275b56affe437f3709a80eb3", size = 139938 },
]

[[package]]
name = "botocore"
version = "1.38.34"
source = { registry = "https://pypi.org/simple" }
dependencies = [
    { name = "jmespath" },
    { name = "python-dateutil" },
    { name = "urllib3" },
]
sdist = { url = "https://files.pythonhosted.org/packages/08/27/34dfe90dd51d16473985198e056b82d74afd355dc47daa10af2a4f117072/botocore-1.38.34.tar.gz", hash = "sha256:a105f4d941f329aa72c43ddf42371ec4bee50ab3619fc1ef35d0005520219612", size = 13953563 }
wheels = [
    { url = "https://files.pythonhosted.org/packages/c9/17/d9611cf624ec274ed83139cf4446f631dbbb51cbfe51336db7b27a724dd7/botocore-1.38.34-py3-none-any.whl", hash = "sha256:95ff2c4819498e94b321c9b5ac65d02267df93ff7ce7617323b19f19ea7cb545", size = 13614470 },
]

[[package]]
name = "cached-path"
version = "1.7.3"
source = { registry = "https://pypi.org/simple" }
dependencies = [
    { name = "boto3" },
    { name = "filelock" },
    { name = "google-cloud-storage" },
    { name = "huggingface-hub" },
    { name = "requests" },
    { name = "rich" },
]
sdist = { url = "https://files.pythonhosted.org/packages/14/35/ce8d9b5821f83df1a412379623d1d365a42c9b65c2e9c96fb7b24ce521ba/cached_path-1.7.3.tar.gz", hash = "sha256:956d21b5ac92d64ae6d76b2a1a043c5d660e3421d513e735157d56aca9a31d8e", size = 32795 }
wheels = [
    { url = "https://files.pythonhosted.org/packages/bc/2c/787a39669287d69b57bf150d01f13cf5daedea76ab69eae7e7677780acca/cached_path-1.7.3-py3-none-any.whl", hash = "sha256:fe2b396b4816205c95d6e961efb35c66288966c4f96b82cd87c4fb03d4d037d1", size = 36839 },
]

[[package]]
name = "cachetools"
version = "5.5.2"
source = { registry = "https://pypi.org/simple" }
sdist = { url = "https://files.pythonhosted.org/packages/6c/81/3747dad6b14fa2cf53fcf10548cf5aea6913e96fab41a3c198676f8948a5/cachetools-5.5.2.tar.gz", hash = "sha256:1a661caa9175d26759571b2e19580f9d6393969e5dfca11fdb1f947a23e640d4", size = 28380 }
wheels = [
    { url = "https://files.pythonhosted.org/packages/72/76/20fa66124dbe6be5cafeb312ece67de6b61dd91a0247d1ea13db4ebb33c2/cachetools-5.5.2-py3-none-any.whl", hash = "sha256:d26a22bcc62eb95c3beabd9f1ee5e820d3d2704fe2967cbe350e20c8ffcd3f0a", size = 10080 },
]

[[package]]
name = "certifi"
version = "2025.4.26"
source = { registry = "https://pypi.org/simple" }
sdist = { url = "https://files.pythonhosted.org/packages/e8/9e/c05b3920a3b7d20d3d3310465f50348e5b3694f4f88c6daf736eef3024c4/certifi-2025.4.26.tar.gz", hash = "sha256:0a816057ea3cdefcef70270d2c515e4506bbc954f417fa5ade2021213bb8f0c6", size = 160705 }
wheels = [
    { url = "https://files.pythonhosted.org/packages/4a/7e/3db2bd1b1f9e95f7cddca6d6e75e2f2bd9f51b1246e546d88addca0106bd/certifi-2025.4.26-py3-none-any.whl", hash = "sha256:30350364dfe371162649852c63336a15c70c6510c2ad5015b21c2345311805f3", size = 159618 },
]

[[package]]
name = "cfgv"
version = "3.4.0"
source = { registry = "https://pypi.org/simple" }
sdist = { url = "https://files.pythonhosted.org/packages/11/74/539e56497d9bd1d484fd863dd69cbbfa653cd2aa27abfe35653494d85e94/cfgv-3.4.0.tar.gz", hash = "sha256:e52591d4c5f5dead8e0f673fb16db7949d2cfb3f7da4582893288f0ded8fe560", size = 7114 }
wheels = [
    { url = "https://files.pythonhosted.org/packages/c5/55/51844dd50c4fc7a33b653bfaba4c2456f06955289ca770a5dbd5fd267374/cfgv-3.4.0-py2.py3-none-any.whl", hash = "sha256:b7265b1f29fd3316bfcd2b330d63d024f2bfd8bcb8b0272f8e19a504856c48f9", size = 7249 },
]

[[package]]
name = "charset-normalizer"
version = "3.4.2"
source = { registry = "https://pypi.org/simple" }
sdist = { url = "https://files.pythonhosted.org/packages/e4/33/89c2ced2b67d1c2a61c19c6751aa8902d46ce3dacb23600a283619f5a12d/charset_normalizer-3.4.2.tar.gz", hash = "sha256:5baececa9ecba31eff645232d59845c07aa030f0c81ee70184a90d35099a0e63", size = 126367 }
wheels = [
    { url = "https://files.pythonhosted.org/packages/05/85/4c40d00dcc6284a1c1ad5de5e0996b06f39d8232f1031cd23c2f5c07ee86/charset_normalizer-3.4.2-cp311-cp311-macosx_10_9_universal2.whl", hash = "sha256:be1e352acbe3c78727a16a455126d9ff83ea2dfdcbc83148d2982305a04714c2", size = 198794 },
    { url = "https://files.pythonhosted.org/packages/41/d9/7a6c0b9db952598e97e93cbdfcb91bacd89b9b88c7c983250a77c008703c/charset_normalizer-3.4.2-cp311-cp311-manylinux_2_17_aarch64.manylinux2014_aarch64.whl", hash = "sha256:aa88ca0b1932e93f2d961bf3addbb2db902198dca337d88c89e1559e066e7645", size = 142846 },
    { url = "https://files.pythonhosted.org/packages/66/82/a37989cda2ace7e37f36c1a8ed16c58cf48965a79c2142713244bf945c89/charset_normalizer-3.4.2-cp311-cp311-manylinux_2_17_ppc64le.manylinux2014_ppc64le.whl", hash = "sha256:d524ba3f1581b35c03cb42beebab4a13e6cdad7b36246bd22541fa585a56cccd", size = 153350 },
    { url = "https://files.pythonhosted.org/packages/df/68/a576b31b694d07b53807269d05ec3f6f1093e9545e8607121995ba7a8313/charset_normalizer-3.4.2-cp311-cp311-manylinux_2_17_s390x.manylinux2014_s390x.whl", hash = "sha256:28a1005facc94196e1fb3e82a3d442a9d9110b8434fc1ded7a24a2983c9888d8", size = 145657 },
    { url = "https://files.pythonhosted.org/packages/92/9b/ad67f03d74554bed3aefd56fe836e1623a50780f7c998d00ca128924a499/charset_normalizer-3.4.2-cp311-cp311-manylinux_2_17_x86_64.manylinux2014_x86_64.whl", hash = "sha256:fdb20a30fe1175ecabed17cbf7812f7b804b8a315a25f24678bcdf120a90077f", size = 147260 },
    { url = "https://files.pythonhosted.org/packages/a6/e6/8aebae25e328160b20e31a7e9929b1578bbdc7f42e66f46595a432f8539e/charset_normalizer-3.4.2-cp311-cp311-manylinux_2_5_i686.manylinux1_i686.manylinux_2_17_i686.manylinux2014_i686.whl", hash = "sha256:0f5d9ed7f254402c9e7d35d2f5972c9bbea9040e99cd2861bd77dc68263277c7", size = 149164 },
    { url = "https://files.pythonhosted.org/packages/8b/f2/b3c2f07dbcc248805f10e67a0262c93308cfa149a4cd3d1fe01f593e5fd2/charset_normalizer-3.4.2-cp311-cp311-musllinux_1_2_aarch64.whl", hash = "sha256:efd387a49825780ff861998cd959767800d54f8308936b21025326de4b5a42b9", size = 144571 },
    { url = "https://files.pythonhosted.org/packages/60/5b/c3f3a94bc345bc211622ea59b4bed9ae63c00920e2e8f11824aa5708e8b7/charset_normalizer-3.4.2-cp311-cp311-musllinux_1_2_i686.whl", hash = "sha256:f0aa37f3c979cf2546b73e8222bbfa3dc07a641585340179d768068e3455e544", size = 151952 },
    { url = "https://files.pythonhosted.org/packages/e2/4d/ff460c8b474122334c2fa394a3f99a04cf11c646da895f81402ae54f5c42/charset_normalizer-3.4.2-cp311-cp311-musllinux_1_2_ppc64le.whl", hash = "sha256:e70e990b2137b29dc5564715de1e12701815dacc1d056308e2b17e9095372a82", size = 155959 },
    { url = "https://files.pythonhosted.org/packages/a2/2b/b964c6a2fda88611a1fe3d4c400d39c66a42d6c169c924818c848f922415/charset_normalizer-3.4.2-cp311-cp311-musllinux_1_2_s390x.whl", hash = "sha256:0c8c57f84ccfc871a48a47321cfa49ae1df56cd1d965a09abe84066f6853b9c0", size = 153030 },
    { url = "https://files.pythonhosted.org/packages/59/2e/d3b9811db26a5ebf444bc0fa4f4be5aa6d76fc6e1c0fd537b16c14e849b6/charset_normalizer-3.4.2-cp311-cp311-musllinux_1_2_x86_64.whl", hash = "sha256:6b66f92b17849b85cad91259efc341dce9c1af48e2173bf38a85c6329f1033e5", size = 148015 },
    { url = "https://files.pythonhosted.org/packages/90/07/c5fd7c11eafd561bb51220d600a788f1c8d77c5eef37ee49454cc5c35575/charset_normalizer-3.4.2-cp311-cp311-win32.whl", hash = "sha256:daac4765328a919a805fa5e2720f3e94767abd632ae410a9062dff5412bae65a", size = 98106 },
    { url = "https://files.pythonhosted.org/packages/a8/05/5e33dbef7e2f773d672b6d79f10ec633d4a71cd96db6673625838a4fd532/charset_normalizer-3.4.2-cp311-cp311-win_amd64.whl", hash = "sha256:e53efc7c7cee4c1e70661e2e112ca46a575f90ed9ae3fef200f2a25e954f4b28", size = 105402 },
    { url = "https://files.pythonhosted.org/packages/d7/a4/37f4d6035c89cac7930395a35cc0f1b872e652eaafb76a6075943754f095/charset_normalizer-3.4.2-cp312-cp312-macosx_10_13_universal2.whl", hash = "sha256:0c29de6a1a95f24b9a1aa7aefd27d2487263f00dfd55a77719b530788f75cff7", size = 199936 },
    { url = "https://files.pythonhosted.org/packages/ee/8a/1a5e33b73e0d9287274f899d967907cd0bf9c343e651755d9307e0dbf2b3/charset_normalizer-3.4.2-cp312-cp312-manylinux_2_17_aarch64.manylinux2014_aarch64.whl", hash = "sha256:cddf7bd982eaa998934a91f69d182aec997c6c468898efe6679af88283b498d3", size = 143790 },
    { url = "https://files.pythonhosted.org/packages/66/52/59521f1d8e6ab1482164fa21409c5ef44da3e9f653c13ba71becdd98dec3/charset_normalizer-3.4.2-cp312-cp312-manylinux_2_17_ppc64le.manylinux2014_ppc64le.whl", hash = "sha256:fcbe676a55d7445b22c10967bceaaf0ee69407fbe0ece4d032b6eb8d4565982a", size = 153924 },
    { url = "https://files.pythonhosted.org/packages/86/2d/fb55fdf41964ec782febbf33cb64be480a6b8f16ded2dbe8db27a405c09f/charset_normalizer-3.4.2-cp312-cp312-manylinux_2_17_s390x.manylinux2014_s390x.whl", hash = "sha256:d41c4d287cfc69060fa91cae9683eacffad989f1a10811995fa309df656ec214", size = 146626 },
    { url = "https://files.pythonhosted.org/packages/8c/73/6ede2ec59bce19b3edf4209d70004253ec5f4e319f9a2e3f2f15601ed5f7/charset_normalizer-3.4.2-cp312-cp312-manylinux_2_17_x86_64.manylinux2014_x86_64.whl", hash = "sha256:4e594135de17ab3866138f496755f302b72157d115086d100c3f19370839dd3a", size = 148567 },
    { url = "https://files.pythonhosted.org/packages/09/14/957d03c6dc343c04904530b6bef4e5efae5ec7d7990a7cbb868e4595ee30/charset_normalizer-3.4.2-cp312-cp312-manylinux_2_5_i686.manylinux1_i686.manylinux_2_17_i686.manylinux2014_i686.whl", hash = "sha256:cf713fe9a71ef6fd5adf7a79670135081cd4431c2943864757f0fa3a65b1fafd", size = 150957 },
    { url = "https://files.pythonhosted.org/packages/0d/c8/8174d0e5c10ccebdcb1b53cc959591c4c722a3ad92461a273e86b9f5a302/charset_normalizer-3.4.2-cp312-cp312-musllinux_1_2_aarch64.whl", hash = "sha256:a370b3e078e418187da8c3674eddb9d983ec09445c99a3a263c2011993522981", size = 145408 },
    { url = "https://files.pythonhosted.org/packages/58/aa/8904b84bc8084ac19dc52feb4f5952c6df03ffb460a887b42615ee1382e8/charset_normalizer-3.4.2-cp312-cp312-musllinux_1_2_i686.whl", hash = "sha256:a955b438e62efdf7e0b7b52a64dc5c3396e2634baa62471768a64bc2adb73d5c", size = 153399 },
    { url = "https://files.pythonhosted.org/packages/c2/26/89ee1f0e264d201cb65cf054aca6038c03b1a0c6b4ae998070392a3ce605/charset_normalizer-3.4.2-cp312-cp312-musllinux_1_2_ppc64le.whl", hash = "sha256:7222ffd5e4de8e57e03ce2cef95a4c43c98fcb72ad86909abdfc2c17d227fc1b", size = 156815 },
    { url = "https://files.pythonhosted.org/packages/fd/07/68e95b4b345bad3dbbd3a8681737b4338ff2c9df29856a6d6d23ac4c73cb/charset_normalizer-3.4.2-cp312-cp312-musllinux_1_2_s390x.whl", hash = "sha256:bee093bf902e1d8fc0ac143c88902c3dfc8941f7ea1d6a8dd2bcb786d33db03d", size = 154537 },
    { url = "https://files.pythonhosted.org/packages/77/1a/5eefc0ce04affb98af07bc05f3bac9094513c0e23b0562d64af46a06aae4/charset_normalizer-3.4.2-cp312-cp312-musllinux_1_2_x86_64.whl", hash = "sha256:dedb8adb91d11846ee08bec4c8236c8549ac721c245678282dcb06b221aab59f", size = 149565 },
    { url = "https://files.pythonhosted.org/packages/37/a0/2410e5e6032a174c95e0806b1a6585eb21e12f445ebe239fac441995226a/charset_normalizer-3.4.2-cp312-cp312-win32.whl", hash = "sha256:db4c7bf0e07fc3b7d89ac2a5880a6a8062056801b83ff56d8464b70f65482b6c", size = 98357 },
    { url = "https://files.pythonhosted.org/packages/6c/4f/c02d5c493967af3eda9c771ad4d2bbc8df6f99ddbeb37ceea6e8716a32bc/charset_normalizer-3.4.2-cp312-cp312-win_amd64.whl", hash = "sha256:5a9979887252a82fefd3d3ed2a8e3b937a7a809f65dcb1e068b090e165bbe99e", size = 105776 },
    { url = "https://files.pythonhosted.org/packages/ea/12/a93df3366ed32db1d907d7593a94f1fe6293903e3e92967bebd6950ed12c/charset_normalizer-3.4.2-cp313-cp313-macosx_10_13_universal2.whl", hash = "sha256:926ca93accd5d36ccdabd803392ddc3e03e6d4cd1cf17deff3b989ab8e9dbcf0", size = 199622 },
    { url = "https://files.pythonhosted.org/packages/04/93/bf204e6f344c39d9937d3c13c8cd5bbfc266472e51fc8c07cb7f64fcd2de/charset_normalizer-3.4.2-cp313-cp313-manylinux_2_17_aarch64.manylinux2014_aarch64.whl", hash = "sha256:eba9904b0f38a143592d9fc0e19e2df0fa2e41c3c3745554761c5f6447eedabf", size = 143435 },
    { url = "https://files.pythonhosted.org/packages/22/2a/ea8a2095b0bafa6c5b5a55ffdc2f924455233ee7b91c69b7edfcc9e02284/charset_normalizer-3.4.2-cp313-cp313-manylinux_2_17_ppc64le.manylinux2014_ppc64le.whl", hash = "sha256:3fddb7e2c84ac87ac3a947cb4e66d143ca5863ef48e4a5ecb83bd48619e4634e", size = 153653 },
    { url = "https://files.pythonhosted.org/packages/b6/57/1b090ff183d13cef485dfbe272e2fe57622a76694061353c59da52c9a659/charset_normalizer-3.4.2-cp313-cp313-manylinux_2_17_s390x.manylinux2014_s390x.whl", hash = "sha256:98f862da73774290f251b9df8d11161b6cf25b599a66baf087c1ffe340e9bfd1", size = 146231 },
    { url = "https://files.pythonhosted.org/packages/e2/28/ffc026b26f441fc67bd21ab7f03b313ab3fe46714a14b516f931abe1a2d8/charset_normalizer-3.4.2-cp313-cp313-manylinux_2_17_x86_64.manylinux2014_x86_64.whl", hash = "sha256:6c9379d65defcab82d07b2a9dfbfc2e95bc8fe0ebb1b176a3190230a3ef0e07c", size = 148243 },
    { url = "https://files.pythonhosted.org/packages/c0/0f/9abe9bd191629c33e69e47c6ef45ef99773320e9ad8e9cb08b8ab4a8d4cb/charset_normalizer-3.4.2-cp313-cp313-manylinux_2_5_i686.manylinux1_i686.manylinux_2_17_i686.manylinux2014_i686.whl", hash = "sha256:e635b87f01ebc977342e2697d05b56632f5f879a4f15955dfe8cef2448b51691", size = 150442 },
    { url = "https://files.pythonhosted.org/packages/67/7c/a123bbcedca91d5916c056407f89a7f5e8fdfce12ba825d7d6b9954a1a3c/charset_normalizer-3.4.2-cp313-cp313-musllinux_1_2_aarch64.whl", hash = "sha256:1c95a1e2902a8b722868587c0e1184ad5c55631de5afc0eb96bc4b0d738092c0", size = 145147 },
    { url = "https://files.pythonhosted.org/packages/ec/fe/1ac556fa4899d967b83e9893788e86b6af4d83e4726511eaaad035e36595/charset_normalizer-3.4.2-cp313-cp313-musllinux_1_2_i686.whl", hash = "sha256:ef8de666d6179b009dce7bcb2ad4c4a779f113f12caf8dc77f0162c29d20490b", size = 153057 },
    { url = "https://files.pythonhosted.org/packages/2b/ff/acfc0b0a70b19e3e54febdd5301a98b72fa07635e56f24f60502e954c461/charset_normalizer-3.4.2-cp313-cp313-musllinux_1_2_ppc64le.whl", hash = "sha256:32fc0341d72e0f73f80acb0a2c94216bd704f4f0bce10aedea38f30502b271ff", size = 156454 },
    { url = "https://files.pythonhosted.org/packages/92/08/95b458ce9c740d0645feb0e96cea1f5ec946ea9c580a94adfe0b617f3573/charset_normalizer-3.4.2-cp313-cp313-musllinux_1_2_s390x.whl", hash = "sha256:289200a18fa698949d2b39c671c2cc7a24d44096784e76614899a7ccf2574b7b", size = 154174 },
    { url = "https://files.pythonhosted.org/packages/78/be/8392efc43487ac051eee6c36d5fbd63032d78f7728cb37aebcc98191f1ff/charset_normalizer-3.4.2-cp313-cp313-musllinux_1_2_x86_64.whl", hash = "sha256:4a476b06fbcf359ad25d34a057b7219281286ae2477cc5ff5e3f70a246971148", size = 149166 },
    { url = "https://files.pythonhosted.org/packages/44/96/392abd49b094d30b91d9fbda6a69519e95802250b777841cf3bda8fe136c/charset_normalizer-3.4.2-cp313-cp313-win32.whl", hash = "sha256:aaeeb6a479c7667fbe1099af9617c83aaca22182d6cf8c53966491a0f1b7ffb7", size = 98064 },
    { url = "https://files.pythonhosted.org/packages/e9/b0/0200da600134e001d91851ddc797809e2fe0ea72de90e09bec5a2fbdaccb/charset_normalizer-3.4.2-cp313-cp313-win_amd64.whl", hash = "sha256:aa6af9e7d59f9c12b33ae4e9450619cf2488e2bbe9b44030905877f0b2324980", size = 105641 },
    { url = "https://files.pythonhosted.org/packages/20/94/c5790835a017658cbfabd07f3bfb549140c3ac458cfc196323996b10095a/charset_normalizer-3.4.2-py3-none-any.whl", hash = "sha256:7f56930ab0abd1c45cd15be65cc741c28b1c9a34876ce8c17a2fa107810c0af0", size = 52626 },
]

[[package]]
name = "click"
version = "8.2.1"
source = { registry = "https://pypi.org/simple" }
dependencies = [
    { name = "colorama", marker = "sys_platform == 'win32'" },
]
sdist = { url = "https://files.pythonhosted.org/packages/60/6c/8ca2efa64cf75a977a0d7fac081354553ebe483345c734fb6b6515d96bbc/click-8.2.1.tar.gz", hash = "sha256:27c491cc05d968d271d5a1db13e3b5a184636d9d930f148c50b038f0d0646202", size = 286342 }
wheels = [
    { url = "https://files.pythonhosted.org/packages/85/32/10bb5764d90a8eee674e9dc6f4db6a0ab47c8c4d0d83c27f7c39ac415a4d/click-8.2.1-py3-none-any.whl", hash = "sha256:61a3265b914e850b85317d0b3109c7f8cd35a670f963866005d6ef1d5175a12b", size = 102215 },
]

[[package]]
name = "colorama"
version = "0.4.6"
source = { registry = "https://pypi.org/simple" }
sdist = { url = "https://files.pythonhosted.org/packages/d8/53/6f443c9a4a8358a93a6792e2acffb9d9d5cb0a5cfd8802644b7b1c9a02e4/colorama-0.4.6.tar.gz", hash = "sha256:08695f5cb7ed6e0531a20572697297273c47b8cae5a63ffc6d6ed5c201be6e44", size = 27697 }
wheels = [
    { url = "https://files.pythonhosted.org/packages/d1/d6/3965ed04c63042e047cb6a3e6ed1a63a35087b6a609aa3a15ed8ac56c221/colorama-0.4.6-py2.py3-none-any.whl", hash = "sha256:4f1d9991f5acc0ca119f9d443620b77f9d6b33703e51011c16baf57afb285fc6", size = 25335 },
]

[[package]]
name = "configargparse"
version = "1.7.1"
source = { registry = "https://pypi.org/simple" }
sdist = { url = "https://files.pythonhosted.org/packages/85/4d/6c9ef746dfcc2a32e26f3860bb4a011c008c392b83eabdfb598d1a8bbe5d/configargparse-1.7.1.tar.gz", hash = "sha256:79c2ddae836a1e5914b71d58e4b9adbd9f7779d4e6351a637b7d2d9b6c46d3d9", size = 43958 }
wheels = [
    { url = "https://files.pythonhosted.org/packages/31/28/d28211d29bcc3620b1fece85a65ce5bb22f18670a03cd28ea4b75ede270c/configargparse-1.7.1-py3-none-any.whl", hash = "sha256:8b586a31f9d873abd1ca527ffbe58863c99f36d896e2829779803125e83be4b6", size = 25607 },
]

[[package]]
name = "contourpy"
version = "1.3.2"
source = { registry = "https://pypi.org/simple" }
dependencies = [
    { name = "numpy" },
]
sdist = { url = "https://files.pythonhosted.org/packages/66/54/eb9bfc647b19f2009dd5c7f5ec51c4e6ca831725f1aea7a993034f483147/contourpy-1.3.2.tar.gz", hash = "sha256:b6945942715a034c671b7fc54f9588126b0b8bf23db2696e3ca8328f3ff0ab54", size = 13466130 }
wheels = [
    { url = "https://files.pythonhosted.org/packages/b3/b9/ede788a0b56fc5b071639d06c33cb893f68b1178938f3425debebe2dab78/contourpy-1.3.2-cp311-cp311-macosx_10_9_x86_64.whl", hash = "sha256:6a37a2fb93d4df3fc4c0e363ea4d16f83195fc09c891bc8ce072b9d084853445", size = 269636 },
    { url = "https://files.pythonhosted.org/packages/e6/75/3469f011d64b8bbfa04f709bfc23e1dd71be54d05b1b083be9f5b22750d1/contourpy-1.3.2-cp311-cp311-macosx_11_0_arm64.whl", hash = "sha256:b7cd50c38f500bbcc9b6a46643a40e0913673f869315d8e70de0438817cb7773", size = 254636 },
    { url = "https://files.pythonhosted.org/packages/8d/2f/95adb8dae08ce0ebca4fd8e7ad653159565d9739128b2d5977806656fcd2/contourpy-1.3.2-cp311-cp311-manylinux_2_17_aarch64.manylinux2014_aarch64.whl", hash = "sha256:d6658ccc7251a4433eebd89ed2672c2ed96fba367fd25ca9512aa92a4b46c4f1", size = 313053 },
    { url = "https://files.pythonhosted.org/packages/c3/a6/8ccf97a50f31adfa36917707fe39c9a0cbc24b3bbb58185577f119736cc9/contourpy-1.3.2-cp311-cp311-manylinux_2_17_ppc64le.manylinux2014_ppc64le.whl", hash = "sha256:70771a461aaeb335df14deb6c97439973d253ae70660ca085eec25241137ef43", size = 352985 },
    { url = "https://files.pythonhosted.org/packages/1d/b6/7925ab9b77386143f39d9c3243fdd101621b4532eb126743201160ffa7e6/contourpy-1.3.2-cp311-cp311-manylinux_2_17_s390x.manylinux2014_s390x.whl", hash = "sha256:65a887a6e8c4cd0897507d814b14c54a8c2e2aa4ac9f7686292f9769fcf9a6ab", size = 323750 },
    { url = "https://files.pythonhosted.org/packages/c2/f3/20c5d1ef4f4748e52d60771b8560cf00b69d5c6368b5c2e9311bcfa2a08b/contourpy-1.3.2-cp311-cp311-manylinux_2_17_x86_64.manylinux2014_x86_64.whl", hash = "sha256:3859783aefa2b8355697f16642695a5b9792e7a46ab86da1118a4a23a51a33d7", size = 326246 },
    { url = "https://files.pythonhosted.org/packages/8c/e5/9dae809e7e0b2d9d70c52b3d24cba134dd3dad979eb3e5e71f5df22ed1f5/contourpy-1.3.2-cp311-cp311-musllinux_1_2_aarch64.whl", hash = "sha256:eab0f6db315fa4d70f1d8ab514e527f0366ec021ff853d7ed6a2d33605cf4b83", size = 1308728 },
    { url = "https://files.pythonhosted.org/packages/e2/4a/0058ba34aeea35c0b442ae61a4f4d4ca84d6df8f91309bc2d43bb8dd248f/contourpy-1.3.2-cp311-cp311-musllinux_1_2_x86_64.whl", hash = "sha256:d91a3ccc7fea94ca0acab82ceb77f396d50a1f67412efe4c526f5d20264e6ecd", size = 1375762 },
    { url = "https://files.pythonhosted.org/packages/09/33/7174bdfc8b7767ef2c08ed81244762d93d5c579336fc0b51ca57b33d1b80/contourpy-1.3.2-cp311-cp311-win32.whl", hash = "sha256:1c48188778d4d2f3d48e4643fb15d8608b1d01e4b4d6b0548d9b336c28fc9b6f", size = 178196 },
    { url = "https://files.pythonhosted.org/packages/5e/fe/4029038b4e1c4485cef18e480b0e2cd2d755448bb071eb9977caac80b77b/contourpy-1.3.2-cp311-cp311-win_amd64.whl", hash = "sha256:5ebac872ba09cb8f2131c46b8739a7ff71de28a24c869bcad554477eb089a878", size = 222017 },
    { url = "https://files.pythonhosted.org/packages/34/f7/44785876384eff370c251d58fd65f6ad7f39adce4a093c934d4a67a7c6b6/contourpy-1.3.2-cp312-cp312-macosx_10_13_x86_64.whl", hash = "sha256:4caf2bcd2969402bf77edc4cb6034c7dd7c0803213b3523f111eb7460a51b8d2", size = 271580 },
    { url = "https://files.pythonhosted.org/packages/93/3b/0004767622a9826ea3d95f0e9d98cd8729015768075d61f9fea8eeca42a8/contourpy-1.3.2-cp312-cp312-macosx_11_0_arm64.whl", hash = "sha256:82199cb78276249796419fe36b7386bd8d2cc3f28b3bc19fe2454fe2e26c4c15", size = 255530 },
    { url = "https://files.pythonhosted.org/packages/e7/bb/7bd49e1f4fa805772d9fd130e0d375554ebc771ed7172f48dfcd4ca61549/contourpy-1.3.2-cp312-cp312-manylinux_2_17_aarch64.manylinux2014_aarch64.whl", hash = "sha256:106fab697af11456fcba3e352ad50effe493a90f893fca6c2ca5c033820cea92", size = 307688 },
    { url = "https://files.pythonhosted.org/packages/fc/97/e1d5dbbfa170725ef78357a9a0edc996b09ae4af170927ba8ce977e60a5f/contourpy-1.3.2-cp312-cp312-manylinux_2_17_ppc64le.manylinux2014_ppc64le.whl", hash = "sha256:d14f12932a8d620e307f715857107b1d1845cc44fdb5da2bc8e850f5ceba9f87", size = 347331 },
    { url = "https://files.pythonhosted.org/packages/6f/66/e69e6e904f5ecf6901be3dd16e7e54d41b6ec6ae3405a535286d4418ffb4/contourpy-1.3.2-cp312-cp312-manylinux_2_17_s390x.manylinux2014_s390x.whl", hash = "sha256:532fd26e715560721bb0d5fc7610fce279b3699b018600ab999d1be895b09415", size = 318963 },
    { url = "https://files.pythonhosted.org/packages/a8/32/b8a1c8965e4f72482ff2d1ac2cd670ce0b542f203c8e1d34e7c3e6925da7/contourpy-1.3.2-cp312-cp312-manylinux_2_17_x86_64.manylinux2014_x86_64.whl", hash = "sha256:f26b383144cf2d2c29f01a1e8170f50dacf0eac02d64139dcd709a8ac4eb3cfe", size = 323681 },
    { url = "https://files.pythonhosted.org/packages/30/c6/12a7e6811d08757c7162a541ca4c5c6a34c0f4e98ef2b338791093518e40/contourpy-1.3.2-cp312-cp312-musllinux_1_2_aarch64.whl", hash = "sha256:c49f73e61f1f774650a55d221803b101d966ca0c5a2d6d5e4320ec3997489441", size = 1308674 },
    { url = "https://files.pythonhosted.org/packages/2a/8a/bebe5a3f68b484d3a2b8ffaf84704b3e343ef1addea528132ef148e22b3b/contourpy-1.3.2-cp312-cp312-musllinux_1_2_x86_64.whl", hash = "sha256:3d80b2c0300583228ac98d0a927a1ba6a2ba6b8a742463c564f1d419ee5b211e", size = 1380480 },
    { url = "https://files.pythonhosted.org/packages/34/db/fcd325f19b5978fb509a7d55e06d99f5f856294c1991097534360b307cf1/contourpy-1.3.2-cp312-cp312-win32.whl", hash = "sha256:90df94c89a91b7362e1142cbee7568f86514412ab8a2c0d0fca72d7e91b62912", size = 178489 },
    { url = "https://files.pythonhosted.org/packages/01/c8/fadd0b92ffa7b5eb5949bf340a63a4a496a6930a6c37a7ba0f12acb076d6/contourpy-1.3.2-cp312-cp312-win_amd64.whl", hash = "sha256:8c942a01d9163e2e5cfb05cb66110121b8d07ad438a17f9e766317bcb62abf73", size = 223042 },
    { url = "https://files.pythonhosted.org/packages/2e/61/5673f7e364b31e4e7ef6f61a4b5121c5f170f941895912f773d95270f3a2/contourpy-1.3.2-cp313-cp313-macosx_10_13_x86_64.whl", hash = "sha256:de39db2604ae755316cb5967728f4bea92685884b1e767b7c24e983ef5f771cb", size = 271630 },
    { url = "https://files.pythonhosted.org/packages/ff/66/a40badddd1223822c95798c55292844b7e871e50f6bfd9f158cb25e0bd39/contourpy-1.3.2-cp313-cp313-macosx_11_0_arm64.whl", hash = "sha256:3f9e896f447c5c8618f1edb2bafa9a4030f22a575ec418ad70611450720b5b08", size = 255670 },
    { url = "https://files.pythonhosted.org/packages/1e/c7/cf9fdee8200805c9bc3b148f49cb9482a4e3ea2719e772602a425c9b09f8/contourpy-1.3.2-cp313-cp313-manylinux_2_17_aarch64.manylinux2014_aarch64.whl", hash = "sha256:71e2bd4a1c4188f5c2b8d274da78faab884b59df20df63c34f74aa1813c4427c", size = 306694 },
    { url = "https://files.pythonhosted.org/packages/dd/e7/ccb9bec80e1ba121efbffad7f38021021cda5be87532ec16fd96533bb2e0/contourpy-1.3.2-cp313-cp313-manylinux_2_17_ppc64le.manylinux2014_ppc64le.whl", hash = "sha256:de425af81b6cea33101ae95ece1f696af39446db9682a0b56daaa48cfc29f38f", size = 345986 },
    { url = "https://files.pythonhosted.org/packages/dc/49/ca13bb2da90391fa4219fdb23b078d6065ada886658ac7818e5441448b78/contourpy-1.3.2-cp313-cp313-manylinux_2_17_s390x.manylinux2014_s390x.whl", hash = "sha256:977e98a0e0480d3fe292246417239d2d45435904afd6d7332d8455981c408b85", size = 318060 },
    { url = "https://files.pythonhosted.org/packages/c8/65/5245ce8c548a8422236c13ffcdcdada6a2a812c361e9e0c70548bb40b661/contourpy-1.3.2-cp313-cp313-manylinux_2_17_x86_64.manylinux2014_x86_64.whl", hash = "sha256:434f0adf84911c924519d2b08fc10491dd282b20bdd3fa8f60fd816ea0b48841", size = 322747 },
    { url = "https://files.pythonhosted.org/packages/72/30/669b8eb48e0a01c660ead3752a25b44fdb2e5ebc13a55782f639170772f9/contourpy-1.3.2-cp313-cp313-musllinux_1_2_aarch64.whl", hash = "sha256:c66c4906cdbc50e9cba65978823e6e00b45682eb09adbb78c9775b74eb222422", size = 1308895 },
    { url = "https://files.pythonhosted.org/packages/05/5a/b569f4250decee6e8d54498be7bdf29021a4c256e77fe8138c8319ef8eb3/contourpy-1.3.2-cp313-cp313-musllinux_1_2_x86_64.whl", hash = "sha256:8b7fc0cd78ba2f4695fd0a6ad81a19e7e3ab825c31b577f384aa9d7817dc3bef", size = 1379098 },
    { url = "https://files.pythonhosted.org/packages/19/ba/b227c3886d120e60e41b28740ac3617b2f2b971b9f601c835661194579f1/contourpy-1.3.2-cp313-cp313-win32.whl", hash = "sha256:15ce6ab60957ca74cff444fe66d9045c1fd3e92c8936894ebd1f3eef2fff075f", size = 178535 },
    { url = "https://files.pythonhosted.org/packages/12/6e/2fed56cd47ca739b43e892707ae9a13790a486a3173be063681ca67d2262/contourpy-1.3.2-cp313-cp313-win_amd64.whl", hash = "sha256:e1578f7eafce927b168752ed7e22646dad6cd9bca673c60bff55889fa236ebf9", size = 223096 },
    { url = "https://files.pythonhosted.org/packages/54/4c/e76fe2a03014a7c767d79ea35c86a747e9325537a8b7627e0e5b3ba266b4/contourpy-1.3.2-cp313-cp313t-macosx_10_13_x86_64.whl", hash = "sha256:0475b1f6604896bc7c53bb070e355e9321e1bc0d381735421a2d2068ec56531f", size = 285090 },
    { url = "https://files.pythonhosted.org/packages/7b/e2/5aba47debd55d668e00baf9651b721e7733975dc9fc27264a62b0dd26eb8/contourpy-1.3.2-cp313-cp313t-macosx_11_0_arm64.whl", hash = "sha256:c85bb486e9be652314bb5b9e2e3b0d1b2e643d5eec4992c0fbe8ac71775da739", size = 268643 },
    { url = "https://files.pythonhosted.org/packages/a1/37/cd45f1f051fe6230f751cc5cdd2728bb3a203f5619510ef11e732109593c/contourpy-1.3.2-cp313-cp313t-manylinux_2_17_aarch64.manylinux2014_aarch64.whl", hash = "sha256:745b57db7758f3ffc05a10254edd3182a2a83402a89c00957a8e8a22f5582823", size = 310443 },
    { url = "https://files.pythonhosted.org/packages/8b/a2/36ea6140c306c9ff6dd38e3bcec80b3b018474ef4d17eb68ceecd26675f4/contourpy-1.3.2-cp313-cp313t-manylinux_2_17_ppc64le.manylinux2014_ppc64le.whl", hash = "sha256:970e9173dbd7eba9b4e01aab19215a48ee5dd3f43cef736eebde064a171f89a5", size = 349865 },
    { url = "https://files.pythonhosted.org/packages/95/b7/2fc76bc539693180488f7b6cc518da7acbbb9e3b931fd9280504128bf956/contourpy-1.3.2-cp313-cp313t-manylinux_2_17_s390x.manylinux2014_s390x.whl", hash = "sha256:c6c4639a9c22230276b7bffb6a850dfc8258a2521305e1faefe804d006b2e532", size = 321162 },
    { url = "https://files.pythonhosted.org/packages/f4/10/76d4f778458b0aa83f96e59d65ece72a060bacb20cfbee46cf6cd5ceba41/contourpy-1.3.2-cp313-cp313t-manylinux_2_17_x86_64.manylinux2014_x86_64.whl", hash = "sha256:cc829960f34ba36aad4302e78eabf3ef16a3a100863f0d4eeddf30e8a485a03b", size = 327355 },
    { url = "https://files.pythonhosted.org/packages/43/a3/10cf483ea683f9f8ab096c24bad3cce20e0d1dd9a4baa0e2093c1c962d9d/contourpy-1.3.2-cp313-cp313t-musllinux_1_2_aarch64.whl", hash = "sha256:d32530b534e986374fc19eaa77fcb87e8a99e5431499949b828312bdcd20ac52", size = 1307935 },
    { url = "https://files.pythonhosted.org/packages/78/73/69dd9a024444489e22d86108e7b913f3528f56cfc312b5c5727a44188471/contourpy-1.3.2-cp313-cp313t-musllinux_1_2_x86_64.whl", hash = "sha256:e298e7e70cf4eb179cc1077be1c725b5fd131ebc81181bf0c03525c8abc297fd", size = 1372168 },
    { url = "https://files.pythonhosted.org/packages/0f/1b/96d586ccf1b1a9d2004dd519b25fbf104a11589abfd05484ff12199cca21/contourpy-1.3.2-cp313-cp313t-win32.whl", hash = "sha256:d0e589ae0d55204991450bb5c23f571c64fe43adaa53f93fc902a84c96f52fe1", size = 189550 },
    { url = "https://files.pythonhosted.org/packages/b0/e6/6000d0094e8a5e32ad62591c8609e269febb6e4db83a1c75ff8868b42731/contourpy-1.3.2-cp313-cp313t-win_amd64.whl", hash = "sha256:78e9253c3de756b3f6a5174d024c4835acd59eb3f8e2ca13e775dbffe1558f69", size = 238214 },
    { url = "https://files.pythonhosted.org/packages/ff/c0/91f1215d0d9f9f343e4773ba6c9b89e8c0cc7a64a6263f21139da639d848/contourpy-1.3.2-pp311-pypy311_pp73-macosx_10_15_x86_64.whl", hash = "sha256:5f5964cdad279256c084b69c3f412b7801e15356b16efa9d78aa974041903da0", size = 266807 },
    { url = "https://files.pythonhosted.org/packages/d4/79/6be7e90c955c0487e7712660d6cead01fa17bff98e0ea275737cc2bc8e71/contourpy-1.3.2-pp311-pypy311_pp73-manylinux_2_17_x86_64.manylinux2014_x86_64.whl", hash = "sha256:49b65a95d642d4efa8f64ba12558fcb83407e58a2dfba9d796d77b63ccfcaff5", size = 318729 },
    { url = "https://files.pythonhosted.org/packages/87/68/7f46fb537958e87427d98a4074bcde4b67a70b04900cfc5ce29bc2f556c1/contourpy-1.3.2-pp311-pypy311_pp73-win_amd64.whl", hash = "sha256:8c5acb8dddb0752bf252e01a3035b21443158910ac16a3b0d20e7fed7d534ce5", size = 221791 },
]

[[package]]
name = "cycler"
version = "0.12.1"
source = { registry = "https://pypi.org/simple" }
sdist = { url = "https://files.pythonhosted.org/packages/a9/95/a3dbbb5028f35eafb79008e7522a75244477d2838f38cbb722248dabc2a8/cycler-0.12.1.tar.gz", hash = "sha256:88bb128f02ba341da8ef447245a9e138fae777f6a23943da4540077d3601eb1c", size = 7615 }
wheels = [
    { url = "https://files.pythonhosted.org/packages/e7/05/c19819d5e3d95294a6f5947fb9b9629efb316b96de511b418c53d245aae6/cycler-0.12.1-py3-none-any.whl", hash = "sha256:85cef7cff222d8644161529808465972e51340599459b8ac3ccbac5a854e0d30", size = 8321 },
]

[[package]]
name = "datasets"
version = "3.6.0"
source = { registry = "https://pypi.org/simple" }
dependencies = [
    { name = "dill" },
    { name = "filelock" },
    { name = "fsspec", extra = ["http"] },
    { name = "huggingface-hub" },
    { name = "multiprocess" },
    { name = "numpy" },
    { name = "packaging" },
    { name = "pandas" },
    { name = "pyarrow" },
    { name = "pyyaml" },
    { name = "requests" },
    { name = "tqdm" },
    { name = "xxhash" },
]
sdist = { url = "https://files.pythonhosted.org/packages/1a/89/d3d6fef58a488f8569c82fd293ab7cbd4250244d67f425dcae64c63800ea/datasets-3.6.0.tar.gz", hash = "sha256:1b2bf43b19776e2787e181cfd329cb0ca1a358ea014780c3581e0f276375e041", size = 569336 }
wheels = [
    { url = "https://files.pythonhosted.org/packages/20/34/a08b0ee99715eaba118cbe19a71f7b5e2425c2718ef96007c325944a1152/datasets-3.6.0-py3-none-any.whl", hash = "sha256:25000c4a2c0873a710df127d08a202a06eab7bf42441a6bc278b499c2f72cd1b", size = 491546 },
]

[[package]]
name = "decorator"
version = "5.2.1"
source = { registry = "https://pypi.org/simple" }
sdist = { url = "https://files.pythonhosted.org/packages/43/fa/6d96a0978d19e17b68d634497769987b16c8f4cd0a7a05048bec693caa6b/decorator-5.2.1.tar.gz", hash = "sha256:65f266143752f734b0a7cc83c46f4618af75b8c5911b00ccb61d0ac9b6da0360", size = 56711 }
wheels = [
    { url = "https://files.pythonhosted.org/packages/4e/8c/f3147f5c4b73e7550fe5f9352eaa956ae838d5c51eb58e7a25b9f3e2643b/decorator-5.2.1-py3-none-any.whl", hash = "sha256:d316bb415a2d9e2d2b3abcc4084c6502fc09240e292cd76a76afc106a1c8e04a", size = 9190 },
]

[[package]]
name = "dill"
version = "0.3.8"
source = { registry = "https://pypi.org/simple" }
sdist = { url = "https://files.pythonhosted.org/packages/17/4d/ac7ffa80c69ea1df30a8aa11b3578692a5118e7cd1aa157e3ef73b092d15/dill-0.3.8.tar.gz", hash = "sha256:3ebe3c479ad625c4553aca177444d89b486b1d84982eeacded644afc0cf797ca", size = 184847 }
wheels = [
    { url = "https://files.pythonhosted.org/packages/c9/7a/cef76fd8438a42f96db64ddaa85280485a9c395e7df3db8158cfec1eee34/dill-0.3.8-py3-none-any.whl", hash = "sha256:c36ca9ffb54365bdd2f8eb3eff7d2a21237f8452b57ace88b1ac615b7e815bd7", size = 116252 },
]

[[package]]
name = "distlib"
version = "0.3.9"
source = { registry = "https://pypi.org/simple" }
sdist = { url = "https://files.pythonhosted.org/packages/0d/dd/1bec4c5ddb504ca60fc29472f3d27e8d4da1257a854e1d96742f15c1d02d/distlib-0.3.9.tar.gz", hash = "sha256:a60f20dea646b8a33f3e7772f74dc0b2d0772d2837ee1342a00645c81edf9403", size = 613923 }
wheels = [
    { url = "https://files.pythonhosted.org/packages/91/a1/cf2472db20f7ce4a6be1253a81cfdf85ad9c7885ffbed7047fb72c24cf87/distlib-0.3.9-py2.py3-none-any.whl", hash = "sha256:47f8c22fd27c27e25a65601af709b38e4f0a45ea4fc2e710f65755fa8caaaf87", size = 468973 },
]

[[package]]
name = "dm-tree"
version = "0.1.8"
source = { registry = "https://pypi.org/simple" }
sdist = { url = "https://files.pythonhosted.org/packages/f8/6d/f1997aac42e0f550c1e952a0b920eaa0bfc4d27d0421499881b934b969fc/dm-tree-0.1.8.tar.gz", hash = "sha256:0fcaabbb14e7980377439e7140bd05552739ca5e515ecb3119f234acee4b9430", size = 35384 }
wheels = [
    { url = "https://files.pythonhosted.org/packages/e2/64/901b324804793743f0fdc9e47db893bf0ded9e074850fab2440af330fe83/dm_tree-0.1.8-cp311-cp311-macosx_10_9_universal2.whl", hash = "sha256:ad16ceba90a56ec47cf45b21856d14962ac314787975ef786efb5e6e9ca75ec7", size = 167628 },
    { url = "https://files.pythonhosted.org/packages/b1/65/4f10a68dde5fa0c91043c9c899e9bc79b1657ba932d39a5f8525c0058e68/dm_tree-0.1.8-cp311-cp311-macosx_10_9_x86_64.whl", hash = "sha256:803bfc53b4659f447ac694dbd04235f94a73ef7c1fd1e0df7c84ac41e0bc963b", size = 115351 },
    { url = "https://files.pythonhosted.org/packages/08/e2/4c29cb9876456517f21979ddcbb6048f28a3b52c61aa9d14d42adafcdca4/dm_tree-0.1.8-cp311-cp311-macosx_11_0_arm64.whl", hash = "sha256:378cc8ad93c5fe3590f405a309980721f021c790ca1bdf9b15bb1d59daec57f5", size = 110661 },
    { url = "https://files.pythonhosted.org/packages/fe/89/386332bbd7567c4ccc13aa2e58f733237503fc75fb389955d3b06b9fb967/dm_tree-0.1.8-cp311-cp311-manylinux_2_17_aarch64.manylinux2014_aarch64.whl", hash = "sha256:1607ce49aa42f010d1e5e616d92ce899d66835d4d8bea49679582435285515de", size = 146727 },
    { url = "https://files.pythonhosted.org/packages/a3/e7/b0c04ea5af82c19fd5984bfe980f4012601c4708634c7c51a952b17c93b2/dm_tree-0.1.8-cp311-cp311-manylinux_2_17_i686.manylinux2014_i686.whl", hash = "sha256:343a4a4ebaa127451ff971254a4be4084eb4bdc0b2513c32b46f6f728fd03f9e", size = 174689 },
    { url = "https://files.pythonhosted.org/packages/13/0d/09a4ecb54c03db53d9eb5bbc81609d89de26e3762743f003282c1b48debb/dm_tree-0.1.8-cp311-cp311-manylinux_2_17_s390x.manylinux2014_s390x.whl", hash = "sha256:fa42a605d099ee7d41ba2b5fb75e21423951fd26e5d50583a00471238fb3021d", size = 150338 },
    { url = "https://files.pythonhosted.org/packages/4a/27/c5e3580a952a07e5a1428ae952874796870dc8db789f3d774e886160a9f4/dm_tree-0.1.8-cp311-cp311-manylinux_2_17_x86_64.manylinux2014_x86_64.whl", hash = "sha256:83b7764de0d855338abefc6e3ee9fe40d301668310aa3baea3f778ff051f4393", size = 152800 },
    { url = "https://files.pythonhosted.org/packages/e4/c1/522041457444b67125ac9527208bb3148f63d7dce0a86ffa589ec763a10e/dm_tree-0.1.8-cp311-cp311-win_amd64.whl", hash = "sha256:a5d819c38c03f0bb5b3b3703c60e4b170355a0fc6b5819325bf3d4ceb3ae7e80", size = 101336 },
    { url = "https://files.pythonhosted.org/packages/72/2c/e33dfc96f974ae3cba82c9836371c93fcb4d59d5a82ebb853861618a0b0b/dm_tree-0.1.8-cp312-cp312-macosx_10_9_universal2.whl", hash = "sha256:ea9e59e0451e7d29aece402d9f908f2e2a80922bcde2ebfd5dcb07750fcbfee8", size = 169495 },
    { url = "https://files.pythonhosted.org/packages/17/af/4030827253a5d50eb8da6f7189bc33d3c850c4109cf3414910e9af677cb7/dm_tree-0.1.8-cp312-cp312-macosx_10_9_x86_64.whl", hash = "sha256:94d3f0826311f45ee19b75f5b48c99466e4218a0489e81c0f0167bda50cacf22", size = 116525 },
    { url = "https://files.pythonhosted.org/packages/10/10/5f9eed00b1186921e447960443f03cda6374cba8cd5cf7aff2b42ecb8a0e/dm_tree-0.1.8-cp312-cp312-macosx_11_0_arm64.whl", hash = "sha256:435227cf3c5dc63f4de054cf3d00183790bd9ead4c3623138c74dde7f67f521b", size = 111436 },
    { url = "https://files.pythonhosted.org/packages/4a/da/3d3d04f7a572f7649f48edc9402ff5836e2f90e18445ffde110fd6142889/dm_tree-0.1.8-cp312-cp312-manylinux_2_17_aarch64.manylinux2014_aarch64.whl", hash = "sha256:09964470f76a5201aff2e8f9b26842976de7889300676f927930f6285e256760", size = 146828 },
    { url = "https://files.pythonhosted.org/packages/c4/12/0a8c2152655ca39c1059c762ea1dc12784166c735126eb0ab929c518ef4e/dm_tree-0.1.8-cp312-cp312-manylinux_2_17_i686.manylinux2014_i686.whl", hash = "sha256:75c5d528bb992981c20793b6b453e91560784215dffb8a5440ba999753c14ceb", size = 175054 },
    { url = "https://files.pythonhosted.org/packages/c9/d4/8cbb857612ca69763ee4f4f97c7b91659df1d373d62237cb9c772e55ae97/dm_tree-0.1.8-cp312-cp312-manylinux_2_17_x86_64.manylinux2014_x86_64.whl", hash = "sha256:c0a94aba18a35457a1b5cd716fd7b46c5dafdc4cf7869b4bae665b91c4682a8e", size = 152834 },
    { url = "https://files.pythonhosted.org/packages/ad/e3/96f5267fe5a47c882dce7f3d06b26ddd756681fc4fbedd55d51b78b08bca/dm_tree-0.1.8-cp312-cp312-win_amd64.whl", hash = "sha256:96a548a406a6fb15fe58f6a30a57ff2f2aafbf25f05afab00c8f5e5977b6c715", size = 101754 },
]

[[package]]
name = "docutils"
version = "0.21.2"
source = { registry = "https://pypi.org/simple" }
sdist = { url = "https://files.pythonhosted.org/packages/ae/ed/aefcc8cd0ba62a0560c3c18c33925362d46c6075480bfa4df87b28e169a9/docutils-0.21.2.tar.gz", hash = "sha256:3a6b18732edf182daa3cd12775bbb338cf5691468f91eeeb109deff6ebfa986f", size = 2204444 }
wheels = [
    { url = "https://files.pythonhosted.org/packages/8f/d7/9322c609343d929e75e7e5e6255e614fcc67572cfd083959cdef3b7aad79/docutils-0.21.2-py3-none-any.whl", hash = "sha256:dafca5b9e384f0e419294eb4d2ff9fa826435bf15f15b7bd45723e8ad76811b2", size = 587408 },
]

[[package]]
name = "e3nn"
version = "0.4.4"
source = { registry = "https://pypi.org/simple" }
dependencies = [
    { name = "opt-einsum-fx" },
    { name = "scipy" },
    { name = "sympy" },
    { name = "torch" },
]
sdist = { url = "https://files.pythonhosted.org/packages/aa/98/8e7102dea93106603383fda23bf96649c397a37b910e7c76086e584cd92d/e3nn-0.4.4.tar.gz", hash = "sha256:51c91a84c1fb72e7e3600000958fa8caad48f8270937090fb8d0f8bfffbb3525", size = 361661 }
wheels = [
    { url = "https://files.pythonhosted.org/packages/9a/b6/c8327065d1dd8bca28521fe65ff72b649ed17ca8a1f0c1f498006d7567b7/e3nn-0.4.4-py3-none-any.whl", hash = "sha256:87d99876abb362a6e07d555d10752ff2e20c2b7731d8928ebe5d9121fb019f84", size = 387707 },
]

[[package]]
name = "executing"
version = "2.2.0"
source = { registry = "https://pypi.org/simple" }
sdist = { url = "https://files.pythonhosted.org/packages/91/50/a9d80c47ff289c611ff12e63f7c5d13942c65d68125160cefd768c73e6e4/executing-2.2.0.tar.gz", hash = "sha256:5d108c028108fe2551d1a7b2e8b713341e2cb4fc0aa7dcf966fa4327a5226755", size = 978693 }
wheels = [
    { url = "https://files.pythonhosted.org/packages/7b/8f/c4d9bafc34ad7ad5d8dc16dd1347ee0e507a52c3adb6bfa8887e1c6a26ba/executing-2.2.0-py2.py3-none-any.whl", hash = "sha256:11387150cad388d62750327a53d3339fad4888b39a6fe233c3afbb54ecffd3aa", size = 26702 },
]

[[package]]
name = "filelock"
version = "3.18.0"
source = { registry = "https://pypi.org/simple" }
sdist = { url = "https://files.pythonhosted.org/packages/0a/10/c23352565a6544bdc5353e0b15fc1c563352101f30e24bf500207a54df9a/filelock-3.18.0.tar.gz", hash = "sha256:adbc88eabb99d2fec8c9c1b229b171f18afa655400173ddc653d5d01501fb9f2", size = 18075 }
wheels = [
    { url = "https://files.pythonhosted.org/packages/4d/36/2a115987e2d8c300a974597416d9de88f2444426de9571f4b59b2cca3acc/filelock-3.18.0-py3-none-any.whl", hash = "sha256:c401f4f8377c4464e6db25fff06205fd89bdd83b65eb0488ed1b160f780e21de", size = 16215 },
]

[[package]]
name = "fonttools"
version = "4.58.2"
source = { registry = "https://pypi.org/simple" }
sdist = { url = "https://files.pythonhosted.org/packages/b6/a9/3319c6ae07fd9dde51064ddc6d82a2b707efad8ed407d700a01091121bbc/fonttools-4.58.2.tar.gz", hash = "sha256:4b491ddbfd50b856e84b0648b5f7941af918f6d32f938f18e62b58426a8d50e2", size = 3524285 }
wheels = [
    { url = "https://files.pythonhosted.org/packages/63/d0/335d12ee943b8d67847864bba98478fedf3503d8b168eeeefadd8660256a/fonttools-4.58.2-cp311-cp311-macosx_10_9_universal2.whl", hash = "sha256:024faaf20811296fd2f83ebdac7682276362e726ed5fea4062480dd36aff2fd9", size = 2755885 },
    { url = "https://files.pythonhosted.org/packages/66/c2/d8ceb8b91e3847786a19d4b93749b1d804833482b5f79bee35b68327609e/fonttools-4.58.2-cp311-cp311-macosx_10_9_x86_64.whl", hash = "sha256:2faec6e7f2abd80cd9f2392dfa28c02cfd5b1125be966ea6eddd6ca684deaa40", size = 2317804 },
    { url = "https://files.pythonhosted.org/packages/7c/93/865c8d50b3a1f50ebdc02227f28bb81817df88cee75bc6f2652469e754b1/fonttools-4.58.2-cp311-cp311-manylinux_2_17_aarch64.manylinux2014_aarch64.whl", hash = "sha256:520792629a938c14dd7fe185794b156cfc159c609d07b31bbb5f51af8dc7918a", size = 4916900 },
    { url = "https://files.pythonhosted.org/packages/60/d1/301aec4f02995958b7af6728f838b2e5cc9296bec7eae350722dec31f685/fonttools-4.58.2-cp311-cp311-manylinux_2_17_x86_64.manylinux2014_x86_64.whl", hash = "sha256:12fbc6e0bf0c75ce475ef170f2c065be6abc9e06ad19a13b56b02ec2acf02427", size = 4937358 },
    { url = "https://files.pythonhosted.org/packages/15/22/75dc23a4c7200b8feb90baa82c518684a601a3a03be25f7cc3dde1525e37/fonttools-4.58.2-cp311-cp311-musllinux_1_2_aarch64.whl", hash = "sha256:44a39cf856d52109127d55576c7ec010206a8ba510161a7705021f70d1649831", size = 4980151 },
    { url = "https://files.pythonhosted.org/packages/14/51/5d402f65c4b0c89ce0cdbffe86646f3996da209f7bc93f1f4a13a7211ee0/fonttools-4.58.2-cp311-cp311-musllinux_1_2_x86_64.whl", hash = "sha256:5390a67c55a835ad5a420da15b3d88b75412cbbd74450cb78c4916b0bd7f0a34", size = 5091255 },
    { url = "https://files.pythonhosted.org/packages/c7/5e/dee28700276129db1a0ee8ab0d5574d255a1d72df7f6df58a9d26ddef687/fonttools-4.58.2-cp311-cp311-win32.whl", hash = "sha256:f7e10f4e7160bcf6a240d7560e9e299e8cb585baed96f6a616cef51180bf56cb", size = 2190095 },
    { url = "https://files.pythonhosted.org/packages/bd/60/b90fda549942808b68c1c5bada4b369f4f55d4c28a7012f7537670438f82/fonttools-4.58.2-cp311-cp311-win_amd64.whl", hash = "sha256:29bdf52bfafdae362570d3f0d3119a3b10982e1ef8cb3a9d3ebb72da81cb8d5e", size = 2238013 },
    { url = "https://files.pythonhosted.org/packages/eb/68/7ec64584dc592faf944d540307c3562cd893256c48bb028c90de489e4750/fonttools-4.58.2-cp312-cp312-macosx_10_13_universal2.whl", hash = "sha256:c6eeaed9c54c1d33c1db928eb92b4e180c7cb93b50b1ee3e79b2395cb01f25e9", size = 2741645 },
    { url = "https://files.pythonhosted.org/packages/8f/0c/b327838f63baa7ebdd6db3ffdf5aff638e883f9236d928be4f32c692e1bd/fonttools-4.58.2-cp312-cp312-macosx_10_13_x86_64.whl", hash = "sha256:bbe1d9c72b7f981bed5c2a61443d5e3127c1b3aca28ca76386d1ad93268a803f", size = 2311100 },
    { url = "https://files.pythonhosted.org/packages/ae/c7/dec024a1c873c79a4db98fe0104755fa62ec2b4518e09d6fda28246c3c9b/fonttools-4.58.2-cp312-cp312-manylinux_2_17_aarch64.manylinux2014_aarch64.whl", hash = "sha256:85babe5b3ce2cbe57fc0d09c0ee92bbd4d594fd7ea46a65eb43510a74a4ce773", size = 4815841 },
    { url = "https://files.pythonhosted.org/packages/94/33/57c81abad641d6ec9c8b06c99cd28d687cb4849efb6168625b5c6b8f9fa4/fonttools-4.58.2-cp312-cp312-manylinux_2_5_x86_64.manylinux1_x86_64.manylinux_2_17_x86_64.manylinux2014_x86_64.whl", hash = "sha256:918a2854537fcdc662938057ad58b633bc9e0698f04a2f4894258213283a7932", size = 4882659 },
    { url = "https://files.pythonhosted.org/packages/a5/37/2f8faa2bf8bd1ba016ea86a94c72a5e8ef8ea1c52ec64dada617191f0515/fonttools-4.58.2-cp312-cp312-musllinux_1_2_aarch64.whl", hash = "sha256:3b379cf05bf776c336a0205632596b1c7d7ab5f7135e3935f2ca2a0596d2d092", size = 4876128 },
    { url = "https://files.pythonhosted.org/packages/a0/ca/f1caac24ae7028a33f2a95e66c640571ff0ce5cb06c4c9ca1f632e98e22c/fonttools-4.58.2-cp312-cp312-musllinux_1_2_x86_64.whl", hash = "sha256:99ab3547a15a5d168c265e139e21756bbae1de04782ac9445c9ef61b8c0a32ce", size = 5027843 },
    { url = "https://files.pythonhosted.org/packages/52/6e/3200fa2bafeed748a3017e4e6594751fd50cce544270919265451b21b75c/fonttools-4.58.2-cp312-cp312-win32.whl", hash = "sha256:6764e7a3188ce36eea37b477cdeca602ae62e63ae9fc768ebc176518072deb04", size = 2177374 },
    { url = "https://files.pythonhosted.org/packages/55/ab/8f3e726f3f3ef3062ce9bbb615727c55beb11eea96d1f443f79cafca93ee/fonttools-4.58.2-cp312-cp312-win_amd64.whl", hash = "sha256:41f02182a1d41b79bae93c1551855146868b04ec3e7f9c57d6fef41a124e6b29", size = 2226685 },
    { url = "https://files.pythonhosted.org/packages/ac/01/29f81970a508408af20b434ff5136cd1c7ef92198957eb8ddadfbb9ef177/fonttools-4.58.2-cp313-cp313-macosx_10_13_universal2.whl", hash = "sha256:829048ef29dbefec35d95cc6811014720371c95bdc6ceb0afd2f8e407c41697c", size = 2732398 },
    { url = "https://files.pythonhosted.org/packages/0c/f1/095f2338359333adb2f1c51b8b2ad94bf9a2fa17e5fcbdf8a7b8e3672d2d/fonttools-4.58.2-cp313-cp313-macosx_10_13_x86_64.whl", hash = "sha256:64998c5993431e45b474ed5f579f18555f45309dd1cf8008b594d2fe0a94be59", size = 2306390 },
    { url = "https://files.pythonhosted.org/packages/bf/d4/9eba134c7666a26668c28945355cd86e5d57828b6b8d952a5489fe45d7e2/fonttools-4.58.2-cp313-cp313-manylinux_2_17_aarch64.manylinux2014_aarch64.whl", hash = "sha256:b887a1cf9fbcb920980460ee4a489c8aba7e81341f6cdaeefa08c0ab6529591c", size = 4795100 },
    { url = "https://files.pythonhosted.org/packages/2a/34/345f153a24c1340daa62340c3be2d1e5ee6c1ee57e13f6d15613209e688b/fonttools-4.58.2-cp313-cp313-manylinux_2_5_x86_64.manylinux1_x86_64.manylinux_2_17_x86_64.manylinux2014_x86_64.whl", hash = "sha256:27d74b9f6970cefbcda33609a3bee1618e5e57176c8b972134c4e22461b9c791", size = 4864585 },
    { url = "https://files.pythonhosted.org/packages/01/5f/091979a25c9a6c4ba064716cfdfe9431f78ed6ffba4bd05ae01eee3532e9/fonttools-4.58.2-cp313-cp313-musllinux_1_2_aarch64.whl", hash = "sha256:ec26784610056a770e15a60f9920cee26ae10d44d1e43271ea652dadf4e7a236", size = 4866191 },
    { url = "https://files.pythonhosted.org/packages/9d/09/3944d0ece4a39560918cba37c2e0453a5f826b665a6db0b43abbd9dbe7e1/fonttools-4.58.2-cp313-cp313-musllinux_1_2_x86_64.whl", hash = "sha256:ed0a71d57dd427c0fb89febd08cac9b925284d2a8888e982a6c04714b82698d7", size = 5003867 },
    { url = "https://files.pythonhosted.org/packages/68/97/190b8f9ba22f8b7d07df2faa9fd7087b453776d0705d3cb5b0cbd89b8ef0/fonttools-4.58.2-cp313-cp313-win32.whl", hash = "sha256:994e362b01460aa863ef0cb41a29880bc1a498c546952df465deff7abf75587a", size = 2175688 },
    { url = "https://files.pythonhosted.org/packages/94/ea/0e6d4a39528dbb6e0f908c2ad219975be0a506ed440fddf5453b90f76981/fonttools-4.58.2-cp313-cp313-win_amd64.whl", hash = "sha256:f95dec862d7c395f2d4efe0535d9bdaf1e3811e51b86432fa2a77e73f8195756", size = 2226464 },
    { url = "https://files.pythonhosted.org/packages/e8/e5/c1cb8ebabb80be76d4d28995da9416816653f8f572920ab5e3d2e3ac8285/fonttools-4.58.2-py3-none-any.whl", hash = "sha256:84f4b0bcfa046254a65ee7117094b4907e22dc98097a220ef108030eb3c15596", size = 1114597 },
]

[[package]]
name = "frozenlist"
version = "1.7.0"
source = { registry = "https://pypi.org/simple" }
sdist = { url = "https://files.pythonhosted.org/packages/79/b1/b64018016eeb087db503b038296fd782586432b9c077fc5c7839e9cb6ef6/frozenlist-1.7.0.tar.gz", hash = "sha256:2e310d81923c2437ea8670467121cc3e9b0f76d3043cc1d2331d56c7fb7a3a8f", size = 45078 }
wheels = [
    { url = "https://files.pythonhosted.org/packages/34/7e/803dde33760128acd393a27eb002f2020ddb8d99d30a44bfbaab31c5f08a/frozenlist-1.7.0-cp311-cp311-macosx_10_9_universal2.whl", hash = "sha256:aa51e147a66b2d74de1e6e2cf5921890de6b0f4820b257465101d7f37b49fb5a", size = 82251 },
    { url = "https://files.pythonhosted.org/packages/75/a9/9c2c5760b6ba45eae11334db454c189d43d34a4c0b489feb2175e5e64277/frozenlist-1.7.0-cp311-cp311-macosx_10_9_x86_64.whl", hash = "sha256:9b35db7ce1cd71d36ba24f80f0c9e7cff73a28d7a74e91fe83e23d27c7828750", size = 48183 },
    { url = "https://files.pythonhosted.org/packages/47/be/4038e2d869f8a2da165f35a6befb9158c259819be22eeaf9c9a8f6a87771/frozenlist-1.7.0-cp311-cp311-macosx_11_0_arm64.whl", hash = "sha256:34a69a85e34ff37791e94542065c8416c1afbf820b68f720452f636d5fb990cd", size = 47107 },
    { url = "https://files.pythonhosted.org/packages/79/26/85314b8a83187c76a37183ceed886381a5f992975786f883472fcb6dc5f2/frozenlist-1.7.0-cp311-cp311-manylinux_2_17_aarch64.manylinux2014_aarch64.whl", hash = "sha256:4a646531fa8d82c87fe4bb2e596f23173caec9185bfbca5d583b4ccfb95183e2", size = 237333 },
    { url = "https://files.pythonhosted.org/packages/1f/fd/e5b64f7d2c92a41639ffb2ad44a6a82f347787abc0c7df5f49057cf11770/frozenlist-1.7.0-cp311-cp311-manylinux_2_17_armv7l.manylinux2014_armv7l.manylinux_2_31_armv7l.whl", hash = "sha256:79b2ffbba483f4ed36a0f236ccb85fbb16e670c9238313709638167670ba235f", size = 231724 },
    { url = "https://files.pythonhosted.org/packages/20/fb/03395c0a43a5976af4bf7534759d214405fbbb4c114683f434dfdd3128ef/frozenlist-1.7.0-cp311-cp311-manylinux_2_17_ppc64le.manylinux2014_ppc64le.whl", hash = "sha256:a26f205c9ca5829cbf82bb2a84b5c36f7184c4316617d7ef1b271a56720d6b30", size = 245842 },
    { url = "https://files.pythonhosted.org/packages/d0/15/c01c8e1dffdac5d9803507d824f27aed2ba76b6ed0026fab4d9866e82f1f/frozenlist-1.7.0-cp311-cp311-manylinux_2_17_s390x.manylinux2014_s390x.whl", hash = "sha256:bcacfad3185a623fa11ea0e0634aac7b691aa925d50a440f39b458e41c561d98", size = 239767 },
    { url = "https://files.pythonhosted.org/packages/14/99/3f4c6fe882c1f5514b6848aa0a69b20cb5e5d8e8f51a339d48c0e9305ed0/frozenlist-1.7.0-cp311-cp311-manylinux_2_5_i686.manylinux1_i686.manylinux_2_17_i686.manylinux2014_i686.whl", hash = "sha256:72c1b0fe8fe451b34f12dce46445ddf14bd2a5bcad7e324987194dc8e3a74c86", size = 224130 },
    { url = "https://files.pythonhosted.org/packages/4d/83/220a374bd7b2aeba9d0725130665afe11de347d95c3620b9b82cc2fcab97/frozenlist-1.7.0-cp311-cp311-manylinux_2_5_x86_64.manylinux1_x86_64.manylinux_2_17_x86_64.manylinux2014_x86_64.whl", hash = "sha256:61d1a5baeaac6c0798ff6edfaeaa00e0e412d49946c53fae8d4b8e8b3566c4ae", size = 235301 },
    { url = "https://files.pythonhosted.org/packages/03/3c/3e3390d75334a063181625343e8daab61b77e1b8214802cc4e8a1bb678fc/frozenlist-1.7.0-cp311-cp311-musllinux_1_2_aarch64.whl", hash = "sha256:7edf5c043c062462f09b6820de9854bf28cc6cc5b6714b383149745e287181a8", size = 234606 },
    { url = "https://files.pythonhosted.org/packages/23/1e/58232c19608b7a549d72d9903005e2d82488f12554a32de2d5fb59b9b1ba/frozenlist-1.7.0-cp311-cp311-musllinux_1_2_armv7l.whl", hash = "sha256:d50ac7627b3a1bd2dcef6f9da89a772694ec04d9a61b66cf87f7d9446b4a0c31", size = 248372 },
    { url = "https://files.pythonhosted.org/packages/c0/a4/e4a567e01702a88a74ce8a324691e62a629bf47d4f8607f24bf1c7216e7f/frozenlist-1.7.0-cp311-cp311-musllinux_1_2_i686.whl", hash = "sha256:ce48b2fece5aeb45265bb7a58259f45027db0abff478e3077e12b05b17fb9da7", size = 229860 },
    { url = "https://files.pythonhosted.org/packages/73/a6/63b3374f7d22268b41a9db73d68a8233afa30ed164c46107b33c4d18ecdd/frozenlist-1.7.0-cp311-cp311-musllinux_1_2_ppc64le.whl", hash = "sha256:fe2365ae915a1fafd982c146754e1de6ab3478def8a59c86e1f7242d794f97d5", size = 245893 },
    { url = "https://files.pythonhosted.org/packages/6d/eb/d18b3f6e64799a79673c4ba0b45e4cfbe49c240edfd03a68be20002eaeaa/frozenlist-1.7.0-cp311-cp311-musllinux_1_2_s390x.whl", hash = "sha256:45a6f2fdbd10e074e8814eb98b05292f27bad7d1883afbe009d96abdcf3bc898", size = 246323 },
    { url = "https://files.pythonhosted.org/packages/5a/f5/720f3812e3d06cd89a1d5db9ff6450088b8f5c449dae8ffb2971a44da506/frozenlist-1.7.0-cp311-cp311-musllinux_1_2_x86_64.whl", hash = "sha256:21884e23cffabb157a9dd7e353779077bf5b8f9a58e9b262c6caad2ef5f80a56", size = 233149 },
    { url = "https://files.pythonhosted.org/packages/69/68/03efbf545e217d5db8446acfd4c447c15b7c8cf4dbd4a58403111df9322d/frozenlist-1.7.0-cp311-cp311-win32.whl", hash = "sha256:284d233a8953d7b24f9159b8a3496fc1ddc00f4db99c324bd5fb5f22d8698ea7", size = 39565 },
    { url = "https://files.pythonhosted.org/packages/58/17/fe61124c5c333ae87f09bb67186d65038834a47d974fc10a5fadb4cc5ae1/frozenlist-1.7.0-cp311-cp311-win_amd64.whl", hash = "sha256:387cbfdcde2f2353f19c2f66bbb52406d06ed77519ac7ee21be0232147c2592d", size = 44019 },
    { url = "https://files.pythonhosted.org/packages/ef/a2/c8131383f1e66adad5f6ecfcce383d584ca94055a34d683bbb24ac5f2f1c/frozenlist-1.7.0-cp312-cp312-macosx_10_13_universal2.whl", hash = "sha256:3dbf9952c4bb0e90e98aec1bd992b3318685005702656bc6f67c1a32b76787f2", size = 81424 },
    { url = "https://files.pythonhosted.org/packages/4c/9d/02754159955088cb52567337d1113f945b9e444c4960771ea90eb73de8db/frozenlist-1.7.0-cp312-cp312-macosx_10_13_x86_64.whl", hash = "sha256:1f5906d3359300b8a9bb194239491122e6cf1444c2efb88865426f170c262cdb", size = 47952 },
    { url = "https://files.pythonhosted.org/packages/01/7a/0046ef1bd6699b40acd2067ed6d6670b4db2f425c56980fa21c982c2a9db/frozenlist-1.7.0-cp312-cp312-macosx_11_0_arm64.whl", hash = "sha256:3dabd5a8f84573c8d10d8859a50ea2dec01eea372031929871368c09fa103478", size = 46688 },
    { url = "https://files.pythonhosted.org/packages/d6/a2/a910bafe29c86997363fb4c02069df4ff0b5bc39d33c5198b4e9dd42d8f8/frozenlist-1.7.0-cp312-cp312-manylinux_2_17_aarch64.manylinux2014_aarch64.whl", hash = "sha256:aa57daa5917f1738064f302bf2626281a1cb01920c32f711fbc7bc36111058a8", size = 243084 },
    { url = "https://files.pythonhosted.org/packages/64/3e/5036af9d5031374c64c387469bfcc3af537fc0f5b1187d83a1cf6fab1639/frozenlist-1.7.0-cp312-cp312-manylinux_2_17_armv7l.manylinux2014_armv7l.manylinux_2_31_armv7l.whl", hash = "sha256:c193dda2b6d49f4c4398962810fa7d7c78f032bf45572b3e04dd5249dff27e08", size = 233524 },
    { url = "https://files.pythonhosted.org/packages/06/39/6a17b7c107a2887e781a48ecf20ad20f1c39d94b2a548c83615b5b879f28/frozenlist-1.7.0-cp312-cp312-manylinux_2_17_ppc64le.manylinux2014_ppc64le.whl", hash = "sha256:bfe2b675cf0aaa6d61bf8fbffd3c274b3c9b7b1623beb3809df8a81399a4a9c4", size = 248493 },
    { url = "https://files.pythonhosted.org/packages/be/00/711d1337c7327d88c44d91dd0f556a1c47fb99afc060ae0ef66b4d24793d/frozenlist-1.7.0-cp312-cp312-manylinux_2_17_s390x.manylinux2014_s390x.whl", hash = "sha256:8fc5d5cda37f62b262405cf9652cf0856839c4be8ee41be0afe8858f17f4c94b", size = 244116 },
    { url = "https://files.pythonhosted.org/packages/24/fe/74e6ec0639c115df13d5850e75722750adabdc7de24e37e05a40527ca539/frozenlist-1.7.0-cp312-cp312-manylinux_2_5_i686.manylinux1_i686.manylinux_2_17_i686.manylinux2014_i686.whl", hash = "sha256:b0d5ce521d1dd7d620198829b87ea002956e4319002ef0bc8d3e6d045cb4646e", size = 224557 },
    { url = "https://files.pythonhosted.org/packages/8d/db/48421f62a6f77c553575201e89048e97198046b793f4a089c79a6e3268bd/frozenlist-1.7.0-cp312-cp312-manylinux_2_5_x86_64.manylinux1_x86_64.manylinux_2_17_x86_64.manylinux2014_x86_64.whl", hash = "sha256:488d0a7d6a0008ca0db273c542098a0fa9e7dfaa7e57f70acef43f32b3f69dca", size = 241820 },
    { url = "https://files.pythonhosted.org/packages/1d/fa/cb4a76bea23047c8462976ea7b7a2bf53997a0ca171302deae9d6dd12096/frozenlist-1.7.0-cp312-cp312-musllinux_1_2_aarch64.whl", hash = "sha256:15a7eaba63983d22c54d255b854e8108e7e5f3e89f647fc854bd77a237e767df", size = 236542 },
    { url = "https://files.pythonhosted.org/packages/5d/32/476a4b5cfaa0ec94d3f808f193301debff2ea42288a099afe60757ef6282/frozenlist-1.7.0-cp312-cp312-musllinux_1_2_armv7l.whl", hash = "sha256:1eaa7e9c6d15df825bf255649e05bd8a74b04a4d2baa1ae46d9c2d00b2ca2cb5", size = 249350 },
    { url = "https://files.pythonhosted.org/packages/8d/ba/9a28042f84a6bf8ea5dbc81cfff8eaef18d78b2a1ad9d51c7bc5b029ad16/frozenlist-1.7.0-cp312-cp312-musllinux_1_2_i686.whl", hash = "sha256:e4389e06714cfa9d47ab87f784a7c5be91d3934cd6e9a7b85beef808297cc025", size = 225093 },
    { url = "https://files.pythonhosted.org/packages/bc/29/3a32959e68f9cf000b04e79ba574527c17e8842e38c91d68214a37455786/frozenlist-1.7.0-cp312-cp312-musllinux_1_2_ppc64le.whl", hash = "sha256:73bd45e1488c40b63fe5a7df892baf9e2a4d4bb6409a2b3b78ac1c6236178e01", size = 245482 },
    { url = "https://files.pythonhosted.org/packages/80/e8/edf2f9e00da553f07f5fa165325cfc302dead715cab6ac8336a5f3d0adc2/frozenlist-1.7.0-cp312-cp312-musllinux_1_2_s390x.whl", hash = "sha256:99886d98e1643269760e5fe0df31e5ae7050788dd288947f7f007209b8c33f08", size = 249590 },
    { url = "https://files.pythonhosted.org/packages/1c/80/9a0eb48b944050f94cc51ee1c413eb14a39543cc4f760ed12657a5a3c45a/frozenlist-1.7.0-cp312-cp312-musllinux_1_2_x86_64.whl", hash = "sha256:290a172aae5a4c278c6da8a96222e6337744cd9c77313efe33d5670b9f65fc43", size = 237785 },
    { url = "https://files.pythonhosted.org/packages/f3/74/87601e0fb0369b7a2baf404ea921769c53b7ae00dee7dcfe5162c8c6dbf0/frozenlist-1.7.0-cp312-cp312-win32.whl", hash = "sha256:426c7bc70e07cfebc178bc4c2bf2d861d720c4fff172181eeb4a4c41d4ca2ad3", size = 39487 },
    { url = "https://files.pythonhosted.org/packages/0b/15/c026e9a9fc17585a9d461f65d8593d281fedf55fbf7eb53f16c6df2392f9/frozenlist-1.7.0-cp312-cp312-win_amd64.whl", hash = "sha256:563b72efe5da92e02eb68c59cb37205457c977aa7a449ed1b37e6939e5c47c6a", size = 43874 },
    { url = "https://files.pythonhosted.org/packages/24/90/6b2cebdabdbd50367273c20ff6b57a3dfa89bd0762de02c3a1eb42cb6462/frozenlist-1.7.0-cp313-cp313-macosx_10_13_universal2.whl", hash = "sha256:ee80eeda5e2a4e660651370ebffd1286542b67e268aa1ac8d6dbe973120ef7ee", size = 79791 },
    { url = "https://files.pythonhosted.org/packages/83/2e/5b70b6a3325363293fe5fc3ae74cdcbc3e996c2a11dde2fd9f1fb0776d19/frozenlist-1.7.0-cp313-cp313-macosx_10_13_x86_64.whl", hash = "sha256:d1a81c85417b914139e3a9b995d4a1c84559afc839a93cf2cb7f15e6e5f6ed2d", size = 47165 },
    { url = "https://files.pythonhosted.org/packages/f4/25/a0895c99270ca6966110f4ad98e87e5662eab416a17e7fd53c364bf8b954/frozenlist-1.7.0-cp313-cp313-macosx_11_0_arm64.whl", hash = "sha256:cbb65198a9132ebc334f237d7b0df163e4de83fb4f2bdfe46c1e654bdb0c5d43", size = 45881 },
    { url = "https://files.pythonhosted.org/packages/19/7c/71bb0bbe0832793c601fff68cd0cf6143753d0c667f9aec93d3c323f4b55/frozenlist-1.7.0-cp313-cp313-manylinux_2_17_aarch64.manylinux2014_aarch64.whl", hash = "sha256:dab46c723eeb2c255a64f9dc05b8dd601fde66d6b19cdb82b2e09cc6ff8d8b5d", size = 232409 },
    { url = "https://files.pythonhosted.org/packages/c0/45/ed2798718910fe6eb3ba574082aaceff4528e6323f9a8570be0f7028d8e9/frozenlist-1.7.0-cp313-cp313-manylinux_2_17_armv7l.manylinux2014_armv7l.manylinux_2_31_armv7l.whl", hash = "sha256:6aeac207a759d0dedd2e40745575ae32ab30926ff4fa49b1635def65806fddee", size = 225132 },
    { url = "https://files.pythonhosted.org/packages/ba/e2/8417ae0f8eacb1d071d4950f32f229aa6bf68ab69aab797b72a07ea68d4f/frozenlist-1.7.0-cp313-cp313-manylinux_2_17_ppc64le.manylinux2014_ppc64le.whl", hash = "sha256:bd8c4e58ad14b4fa7802b8be49d47993182fdd4023393899632c88fd8cd994eb", size = 237638 },
    { url = "https://files.pythonhosted.org/packages/f8/b7/2ace5450ce85f2af05a871b8c8719b341294775a0a6c5585d5e6170f2ce7/frozenlist-1.7.0-cp313-cp313-manylinux_2_17_s390x.manylinux2014_s390x.whl", hash = "sha256:04fb24d104f425da3540ed83cbfc31388a586a7696142004c577fa61c6298c3f", size = 233539 },
    { url = "https://files.pythonhosted.org/packages/46/b9/6989292c5539553dba63f3c83dc4598186ab2888f67c0dc1d917e6887db6/frozenlist-1.7.0-cp313-cp313-manylinux_2_5_i686.manylinux1_i686.manylinux_2_17_i686.manylinux2014_i686.whl", hash = "sha256:6a5c505156368e4ea6b53b5ac23c92d7edc864537ff911d2fb24c140bb175e60", size = 215646 },
    { url = "https://files.pythonhosted.org/packages/72/31/bc8c5c99c7818293458fe745dab4fd5730ff49697ccc82b554eb69f16a24/frozenlist-1.7.0-cp313-cp313-manylinux_2_5_x86_64.manylinux1_x86_64.manylinux_2_17_x86_64.manylinux2014_x86_64.whl", hash = "sha256:8bd7eb96a675f18aa5c553eb7ddc24a43c8c18f22e1f9925528128c052cdbe00", size = 232233 },
    { url = "https://files.pythonhosted.org/packages/59/52/460db4d7ba0811b9ccb85af996019f5d70831f2f5f255f7cc61f86199795/frozenlist-1.7.0-cp313-cp313-musllinux_1_2_aarch64.whl", hash = "sha256:05579bf020096fe05a764f1f84cd104a12f78eaab68842d036772dc6d4870b4b", size = 227996 },
    { url = "https://files.pythonhosted.org/packages/ba/c9/f4b39e904c03927b7ecf891804fd3b4df3db29b9e487c6418e37988d6e9d/frozenlist-1.7.0-cp313-cp313-musllinux_1_2_armv7l.whl", hash = "sha256:376b6222d114e97eeec13d46c486facd41d4f43bab626b7c3f6a8b4e81a5192c", size = 242280 },
    { url = "https://files.pythonhosted.org/packages/b8/33/3f8d6ced42f162d743e3517781566b8481322be321b486d9d262adf70bfb/frozenlist-1.7.0-cp313-cp313-musllinux_1_2_i686.whl", hash = "sha256:0aa7e176ebe115379b5b1c95b4096fb1c17cce0847402e227e712c27bdb5a949", size = 217717 },
    { url = "https://files.pythonhosted.org/packages/3e/e8/ad683e75da6ccef50d0ab0c2b2324b32f84fc88ceee778ed79b8e2d2fe2e/frozenlist-1.7.0-cp313-cp313-musllinux_1_2_ppc64le.whl", hash = "sha256:3fbba20e662b9c2130dc771e332a99eff5da078b2b2648153a40669a6d0e36ca", size = 236644 },
    { url = "https://files.pythonhosted.org/packages/b2/14/8d19ccdd3799310722195a72ac94ddc677541fb4bef4091d8e7775752360/frozenlist-1.7.0-cp313-cp313-musllinux_1_2_s390x.whl", hash = "sha256:f3f4410a0a601d349dd406b5713fec59b4cee7e71678d5b17edda7f4655a940b", size = 238879 },
    { url = "https://files.pythonhosted.org/packages/ce/13/c12bf657494c2fd1079a48b2db49fa4196325909249a52d8f09bc9123fd7/frozenlist-1.7.0-cp313-cp313-musllinux_1_2_x86_64.whl", hash = "sha256:e2cdfaaec6a2f9327bf43c933c0319a7c429058e8537c508964a133dffee412e", size = 232502 },
    { url = "https://files.pythonhosted.org/packages/d7/8b/e7f9dfde869825489382bc0d512c15e96d3964180c9499efcec72e85db7e/frozenlist-1.7.0-cp313-cp313-win32.whl", hash = "sha256:5fc4df05a6591c7768459caba1b342d9ec23fa16195e744939ba5914596ae3e1", size = 39169 },
    { url = "https://files.pythonhosted.org/packages/35/89/a487a98d94205d85745080a37860ff5744b9820a2c9acbcdd9440bfddf98/frozenlist-1.7.0-cp313-cp313-win_amd64.whl", hash = "sha256:52109052b9791a3e6b5d1b65f4b909703984b770694d3eb64fad124c835d7cba", size = 43219 },
    { url = "https://files.pythonhosted.org/packages/56/d5/5c4cf2319a49eddd9dd7145e66c4866bdc6f3dbc67ca3d59685149c11e0d/frozenlist-1.7.0-cp313-cp313t-macosx_10_13_universal2.whl", hash = "sha256:a6f86e4193bb0e235ef6ce3dde5cbabed887e0b11f516ce8a0f4d3b33078ec2d", size = 84345 },
    { url = "https://files.pythonhosted.org/packages/a4/7d/ec2c1e1dc16b85bc9d526009961953df9cec8481b6886debb36ec9107799/frozenlist-1.7.0-cp313-cp313t-macosx_10_13_x86_64.whl", hash = "sha256:82d664628865abeb32d90ae497fb93df398a69bb3434463d172b80fc25b0dd7d", size = 48880 },
    { url = "https://files.pythonhosted.org/packages/69/86/f9596807b03de126e11e7d42ac91e3d0b19a6599c714a1989a4e85eeefc4/frozenlist-1.7.0-cp313-cp313t-macosx_11_0_arm64.whl", hash = "sha256:912a7e8375a1c9a68325a902f3953191b7b292aa3c3fb0d71a216221deca460b", size = 48498 },
    { url = "https://files.pythonhosted.org/packages/5e/cb/df6de220f5036001005f2d726b789b2c0b65f2363b104bbc16f5be8084f8/frozenlist-1.7.0-cp313-cp313t-manylinux_2_17_aarch64.manylinux2014_aarch64.whl", hash = "sha256:9537c2777167488d539bc5de2ad262efc44388230e5118868e172dd4a552b146", size = 292296 },
    { url = "https://files.pythonhosted.org/packages/83/1f/de84c642f17c8f851a2905cee2dae401e5e0daca9b5ef121e120e19aa825/frozenlist-1.7.0-cp313-cp313t-manylinux_2_17_armv7l.manylinux2014_armv7l.manylinux_2_31_armv7l.whl", hash = "sha256:f34560fb1b4c3e30ba35fa9a13894ba39e5acfc5f60f57d8accde65f46cc5e74", size = 273103 },
    { url = "https://files.pythonhosted.org/packages/88/3c/c840bfa474ba3fa13c772b93070893c6e9d5c0350885760376cbe3b6c1b3/frozenlist-1.7.0-cp313-cp313t-manylinux_2_17_ppc64le.manylinux2014_ppc64le.whl", hash = "sha256:acd03d224b0175f5a850edc104ac19040d35419eddad04e7cf2d5986d98427f1", size = 292869 },
    { url = "https://files.pythonhosted.org/packages/a6/1c/3efa6e7d5a39a1d5ef0abeb51c48fb657765794a46cf124e5aca2c7a592c/frozenlist-1.7.0-cp313-cp313t-manylinux_2_17_s390x.manylinux2014_s390x.whl", hash = "sha256:f2038310bc582f3d6a09b3816ab01737d60bf7b1ec70f5356b09e84fb7408ab1", size = 291467 },
    { url = "https://files.pythonhosted.org/packages/4f/00/d5c5e09d4922c395e2f2f6b79b9a20dab4b67daaf78ab92e7729341f61f6/frozenlist-1.7.0-cp313-cp313t-manylinux_2_5_i686.manylinux1_i686.manylinux_2_17_i686.manylinux2014_i686.whl", hash = "sha256:b8c05e4c8e5f36e5e088caa1bf78a687528f83c043706640a92cb76cd6999384", size = 266028 },
    { url = "https://files.pythonhosted.org/packages/4e/27/72765be905619dfde25a7f33813ac0341eb6b076abede17a2e3fbfade0cb/frozenlist-1.7.0-cp313-cp313t-manylinux_2_5_x86_64.manylinux1_x86_64.manylinux_2_17_x86_64.manylinux2014_x86_64.whl", hash = "sha256:765bb588c86e47d0b68f23c1bee323d4b703218037765dcf3f25c838c6fecceb", size = 284294 },
    { url = "https://files.pythonhosted.org/packages/88/67/c94103a23001b17808eb7dd1200c156bb69fb68e63fcf0693dde4cd6228c/frozenlist-1.7.0-cp313-cp313t-musllinux_1_2_aarch64.whl", hash = "sha256:32dc2e08c67d86d0969714dd484fd60ff08ff81d1a1e40a77dd34a387e6ebc0c", size = 281898 },
    { url = "https://files.pythonhosted.org/packages/42/34/a3e2c00c00f9e2a9db5653bca3fec306349e71aff14ae45ecc6d0951dd24/frozenlist-1.7.0-cp313-cp313t-musllinux_1_2_armv7l.whl", hash = "sha256:c0303e597eb5a5321b4de9c68e9845ac8f290d2ab3f3e2c864437d3c5a30cd65", size = 290465 },
    { url = "https://files.pythonhosted.org/packages/bb/73/f89b7fbce8b0b0c095d82b008afd0590f71ccb3dee6eee41791cf8cd25fd/frozenlist-1.7.0-cp313-cp313t-musllinux_1_2_i686.whl", hash = "sha256:a47f2abb4e29b3a8d0b530f7c3598badc6b134562b1a5caee867f7c62fee51e3", size = 266385 },
    { url = "https://files.pythonhosted.org/packages/cd/45/e365fdb554159462ca12df54bc59bfa7a9a273ecc21e99e72e597564d1ae/frozenlist-1.7.0-cp313-cp313t-musllinux_1_2_ppc64le.whl", hash = "sha256:3d688126c242a6fabbd92e02633414d40f50bb6002fa4cf995a1d18051525657", size = 288771 },
    { url = "https://files.pythonhosted.org/packages/00/11/47b6117002a0e904f004d70ec5194fe9144f117c33c851e3d51c765962d0/frozenlist-1.7.0-cp313-cp313t-musllinux_1_2_s390x.whl", hash = "sha256:4e7e9652b3d367c7bd449a727dc79d5043f48b88d0cbfd4f9f1060cf2b414104", size = 288206 },
    { url = "https://files.pythonhosted.org/packages/40/37/5f9f3c3fd7f7746082ec67bcdc204db72dad081f4f83a503d33220a92973/frozenlist-1.7.0-cp313-cp313t-musllinux_1_2_x86_64.whl", hash = "sha256:1a85e345b4c43db8b842cab1feb41be5cc0b10a1830e6295b69d7310f99becaf", size = 282620 },
    { url = "https://files.pythonhosted.org/packages/0b/31/8fbc5af2d183bff20f21aa743b4088eac4445d2bb1cdece449ae80e4e2d1/frozenlist-1.7.0-cp313-cp313t-win32.whl", hash = "sha256:3a14027124ddb70dfcee5148979998066897e79f89f64b13328595c4bdf77c81", size = 43059 },
    { url = "https://files.pythonhosted.org/packages/bb/ed/41956f52105b8dbc26e457c5705340c67c8cc2b79f394b79bffc09d0e938/frozenlist-1.7.0-cp313-cp313t-win_amd64.whl", hash = "sha256:3bf8010d71d4507775f658e9823210b7427be36625b387221642725b515dcf3e", size = 47516 },
    { url = "https://files.pythonhosted.org/packages/ee/45/b82e3c16be2182bff01179db177fe144d58b5dc787a7d4492c6ed8b9317f/frozenlist-1.7.0-py3-none-any.whl", hash = "sha256:9a5af342e34f7e97caf8c995864c7a396418ae2859cc6fdf1b1073020d516a7e", size = 13106 },
]

[[package]]
name = "fsspec"
version = "2025.3.0"
source = { registry = "https://pypi.org/simple" }
sdist = { url = "https://files.pythonhosted.org/packages/34/f4/5721faf47b8c499e776bc34c6a8fc17efdf7fdef0b00f398128bc5dcb4ac/fsspec-2025.3.0.tar.gz", hash = "sha256:a935fd1ea872591f2b5148907d103488fc523295e6c64b835cfad8c3eca44972", size = 298491 }
wheels = [
    { url = "https://files.pythonhosted.org/packages/56/53/eb690efa8513166adef3e0669afd31e95ffde69fb3c52ec2ac7223ed6018/fsspec-2025.3.0-py3-none-any.whl", hash = "sha256:efb87af3efa9103f94ca91a7f8cb7a4df91af9f74fc106c9c7ea0efd7277c1b3", size = 193615 },
]

[package.optional-dependencies]
http = [
    { name = "aiohttp" },
]

[[package]]
name = "gemmi"
version = "0.7.1"
source = { registry = "https://pypi.org/simple" }
sdist = { url = "https://files.pythonhosted.org/packages/f9/71/31b3706e939501daf06c87fe8a13d4c223d6c3f8bbe9889374047d5ea176/gemmi-0.7.1.tar.gz", hash = "sha256:73bb4a2c574ef7586efdf0161aae22bb75c0301af5e9cc22252877e707facdd2", size = 1355484 }
wheels = [
    { url = "https://files.pythonhosted.org/packages/b8/82/b507d5a0084db70951e970ca4eadda035ff16913e61bff1d334889e16086/gemmi-0.7.1-cp311-cp311-macosx_10_14_x86_64.whl", hash = "sha256:116d1f84eb3fe2e8b80a3d0736f10b9d946d207a79b8998211ef3207037f54aa", size = 2638416 },
    { url = "https://files.pythonhosted.org/packages/1b/0b/80683539832fa5048cb75336228fc2f19f8b4977e9e820277abc8babafeb/gemmi-0.7.1-cp311-cp311-macosx_11_0_arm64.whl", hash = "sha256:3f8924cdf61b3467441289cb65a6af3d7752143ef8f0a350c055746d1bfca2d7", size = 2280279 },
    { url = "https://files.pythonhosted.org/packages/fe/95/420a6b84d0e5306b366bd6d2e246f5dd33018bc7cad194ff187845245a82/gemmi-0.7.1-cp311-cp311-manylinux_2_17_x86_64.manylinux2014_x86_64.whl", hash = "sha256:2cbabee2e1a9f5bcfc249e8383ba551f84e1cfd25ca1af5109bb8d8c867be9c3", size = 2549411 },
    { url = "https://files.pythonhosted.org/packages/97/74/ffa359c7093ac5a455fb4670f9aebd2329cbb7530226a08b4e9335547a55/gemmi-0.7.1-cp311-cp311-musllinux_1_2_x86_64.whl", hash = "sha256:36b32f8b3b98ab6aa0b92a3d6d944bbb2ee2191f3607b2df966ad4799bddadf3", size = 3062714 },
    { url = "https://files.pythonhosted.org/packages/bd/15/ed7d491c2e1c8c13ed3c800b71ef267c0d50bacf9091773edce911392e17/gemmi-0.7.1-cp311-cp311-win_amd64.whl", hash = "sha256:38fd01bf1e9373fbb18aa64a12ccec320204c4ffb2d37b0f650be55b5f674495", size = 1926637 },
    { url = "https://files.pythonhosted.org/packages/de/32/43020472d5a5ef2f57d96fd33e44d2c44129896a9cfd8e1dca8c15898a38/gemmi-0.7.1-cp312-cp312-macosx_10_14_x86_64.whl", hash = "sha256:3f4421a5e38ef3f1474b466f888c1517d813b99935aafe52f1da22053b1eb827", size = 2658538 },
    { url = "https://files.pythonhosted.org/packages/e2/a0/bc5b1719a7cb0c30edff6fe5da7d1acaa543e9bd578dc654eafce169a72c/gemmi-0.7.1-cp312-cp312-macosx_11_0_arm64.whl", hash = "sha256:0388a02758c4d518d6be2a7313cf81b1292978658e24b655f1112ed3764826ff", size = 2283568 },
    { url = "https://files.pythonhosted.org/packages/9a/d1/035c45c28f0b17d14600eeb04f27667d233d050bb01c0f8ec316d0773f4a/gemmi-0.7.1-cp312-cp312-manylinux_2_17_x86_64.manylinux2014_x86_64.whl", hash = "sha256:a5935c5b5c510c223f9afad9261c268118d6dd63511f9dc8707e50b9ca771e78", size = 2528962 },
    { url = "https://files.pythonhosted.org/packages/4f/09/adea72793f2276ad654c7e98d10e1e4076517390d4c99b4f3080a1722d21/gemmi-0.7.1-cp312-cp312-musllinux_1_2_x86_64.whl", hash = "sha256:08080973b422602f6bd983ec2ff909601a283d358175bd84cbb8bf43d9eeeb4f", size = 3054102 },
    { url = "https://files.pythonhosted.org/packages/d3/8f/bcd00bd14e58a8f9bac3ed0794221ba234f0d0dae4aa5ed470faafc1d9ac/gemmi-0.7.1-cp312-cp312-win_amd64.whl", hash = "sha256:9aee1a50248c259c44aff20c3d1b3a246b00536279e22f24389e45674f9de5b3", size = 1928456 },
    { url = "https://files.pythonhosted.org/packages/80/46/7bb321130abd77c4ac3e2a885d47e9230c227e82d902d4c5ea6e89202503/gemmi-0.7.1-cp313-cp313-macosx_10_14_x86_64.whl", hash = "sha256:60afbd55b0f9909684f71e22915a3be6985bd6125d9056acc3531d3b83c6421a", size = 2658567 },
    { url = "https://files.pythonhosted.org/packages/5c/5b/1d6842cd88f2a37ec31dcceb2475d302b78bd61bc01be1c8188f05a07cb8/gemmi-0.7.1-cp313-cp313-macosx_11_0_arm64.whl", hash = "sha256:100a150da8f47db8e0c329ca87e5b4479292b33c6aee3529cd5a8451321a624f", size = 2283606 },
    { url = "https://files.pythonhosted.org/packages/7b/aa/e333d42318c9668e1c3c5571ce6007d29ed3da1814d849e0ac35c4be3edc/gemmi-0.7.1-cp313-cp313-manylinux_2_17_x86_64.manylinux2014_x86_64.whl", hash = "sha256:e0a9358fec36cad3f9f55e5ca927e378bd48ded30522ae257153787b699ac303", size = 2527544 },
    { url = "https://files.pythonhosted.org/packages/3b/39/c60a140a2b52eb1efce62486aef47090fe54c603891b47037af61f5ae316/gemmi-0.7.1-cp313-cp313-musllinux_1_2_x86_64.whl", hash = "sha256:658ce0578eb966530f3733738130120e7305a0fa421349089279a0164ac24e23", size = 3054136 },
    { url = "https://files.pythonhosted.org/packages/3a/5d/b645a1e7c71ba562cf31987ee7499f603b6b49f67ccab521b3b600f53a1e/gemmi-0.7.1-cp313-cp313-win_amd64.whl", hash = "sha256:402a71c935cab167ac6a7a29045e47a972388ef6f62fa3f477d8b0241fe53d4e", size = 1928436 },
]

[[package]]
name = "gitdb"
version = "4.0.12"
source = { registry = "https://pypi.org/simple" }
dependencies = [
    { name = "smmap" },
]
sdist = { url = "https://files.pythonhosted.org/packages/72/94/63b0fc47eb32792c7ba1fe1b694daec9a63620db1e313033d18140c2320a/gitdb-4.0.12.tar.gz", hash = "sha256:5ef71f855d191a3326fcfbc0d5da835f26b13fbcba60c32c21091c349ffdb571", size = 394684 }
wheels = [
    { url = "https://files.pythonhosted.org/packages/a0/61/5c78b91c3143ed5c14207f463aecfc8f9dbb5092fb2869baf37c273b2705/gitdb-4.0.12-py3-none-any.whl", hash = "sha256:67073e15955400952c6565cc3e707c554a4eea2e428946f7a4c162fab9bd9bcf", size = 62794 },
]

[[package]]
name = "gitpython"
version = "3.1.44"
source = { registry = "https://pypi.org/simple" }
dependencies = [
    { name = "gitdb" },
]
sdist = { url = "https://files.pythonhosted.org/packages/c0/89/37df0b71473153574a5cdef8f242de422a0f5d26d7a9e231e6f169b4ad14/gitpython-3.1.44.tar.gz", hash = "sha256:c87e30b26253bf5418b01b0660f818967f3c503193838337fe5e573331249269", size = 214196 }
wheels = [
    { url = "https://files.pythonhosted.org/packages/1d/9a/4114a9057db2f1462d5c8f8390ab7383925fe1ac012eaa42402ad65c2963/GitPython-3.1.44-py3-none-any.whl", hash = "sha256:9e0e10cda9bed1ee64bc9a6de50e7e38a9c9943241cd7f585f6df3ed28011110", size = 207599 },
]

[[package]]
name = "google-api-core"
version = "2.25.0"
source = { registry = "https://pypi.org/simple" }
dependencies = [
    { name = "google-auth" },
    { name = "googleapis-common-protos" },
    { name = "proto-plus" },
    { name = "protobuf" },
    { name = "requests" },
]
sdist = { url = "https://files.pythonhosted.org/packages/98/a2/8176b416ca08106b2ae30cd4a006c8176945f682c3a5b42f141c9173f505/google_api_core-2.25.0.tar.gz", hash = "sha256:9b548e688702f82a34ed8409fb8a6961166f0b7795032f0be8f48308dff4333a", size = 164914 }
wheels = [
    { url = "https://files.pythonhosted.org/packages/ac/ca/149e41a277bb0855e8ded85fd7579d7747c1223e253d82c5c0f1be236875/google_api_core-2.25.0-py3-none-any.whl", hash = "sha256:1db79d1281dcf9f3d10023283299ba38f3dc9f639ec41085968fd23e5bcf512e", size = 160668 },
]

[[package]]
name = "google-auth"
version = "2.40.3"
source = { registry = "https://pypi.org/simple" }
dependencies = [
    { name = "cachetools" },
    { name = "pyasn1-modules" },
    { name = "rsa" },
]
sdist = { url = "https://files.pythonhosted.org/packages/9e/9b/e92ef23b84fa10a64ce4831390b7a4c2e53c0132568d99d4ae61d04c8855/google_auth-2.40.3.tar.gz", hash = "sha256:500c3a29adedeb36ea9cf24b8d10858e152f2412e3ca37829b3fa18e33d63b77", size = 281029 }
wheels = [
    { url = "https://files.pythonhosted.org/packages/17/63/b19553b658a1692443c62bd07e5868adaa0ad746a0751ba62c59568cd45b/google_auth-2.40.3-py2.py3-none-any.whl", hash = "sha256:1370d4593e86213563547f97a92752fc658456fe4514c809544f330fed45a7ca", size = 216137 },
]

[[package]]
name = "google-cloud-core"
version = "2.4.3"
source = { registry = "https://pypi.org/simple" }
dependencies = [
    { name = "google-api-core" },
    { name = "google-auth" },
]
sdist = { url = "https://files.pythonhosted.org/packages/d6/b8/2b53838d2acd6ec6168fd284a990c76695e84c65deee79c9f3a4276f6b4f/google_cloud_core-2.4.3.tar.gz", hash = "sha256:1fab62d7102844b278fe6dead3af32408b1df3eb06f5c7e8634cbd40edc4da53", size = 35861 }
wheels = [
    { url = "https://files.pythonhosted.org/packages/40/86/bda7241a8da2d28a754aad2ba0f6776e35b67e37c36ae0c45d49370f1014/google_cloud_core-2.4.3-py2.py3-none-any.whl", hash = "sha256:5130f9f4c14b4fafdff75c79448f9495cfade0d8775facf1b09c3bf67e027f6e", size = 29348 },
]

[[package]]
name = "google-cloud-storage"
version = "2.19.0"
source = { registry = "https://pypi.org/simple" }
dependencies = [
    { name = "google-api-core" },
    { name = "google-auth" },
    { name = "google-cloud-core" },
    { name = "google-crc32c" },
    { name = "google-resumable-media" },
    { name = "requests" },
]
sdist = { url = "https://files.pythonhosted.org/packages/36/76/4d965702e96bb67976e755bed9828fa50306dca003dbee08b67f41dd265e/google_cloud_storage-2.19.0.tar.gz", hash = "sha256:cd05e9e7191ba6cb68934d8eb76054d9be4562aa89dbc4236feee4d7d51342b2", size = 5535488 }
wheels = [
    { url = "https://files.pythonhosted.org/packages/d5/94/6db383d8ee1adf45dc6c73477152b82731fa4c4a46d9c1932cc8757e0fd4/google_cloud_storage-2.19.0-py2.py3-none-any.whl", hash = "sha256:aeb971b5c29cf8ab98445082cbfe7b161a1f48ed275822f59ed3f1524ea54fba", size = 131787 },
]

[[package]]
name = "google-crc32c"
version = "1.7.1"
source = { registry = "https://pypi.org/simple" }
sdist = { url = "https://files.pythonhosted.org/packages/19/ae/87802e6d9f9d69adfaedfcfd599266bf386a54d0be058b532d04c794f76d/google_crc32c-1.7.1.tar.gz", hash = "sha256:2bff2305f98846f3e825dbeec9ee406f89da7962accdb29356e4eadc251bd472", size = 14495 }
wheels = [
    { url = "https://files.pythonhosted.org/packages/f7/94/220139ea87822b6fdfdab4fb9ba81b3fff7ea2c82e2af34adc726085bffc/google_crc32c-1.7.1-cp311-cp311-macosx_12_0_arm64.whl", hash = "sha256:6fbab4b935989e2c3610371963ba1b86afb09537fd0c633049be82afe153ac06", size = 30468 },
    { url = "https://files.pythonhosted.org/packages/94/97/789b23bdeeb9d15dc2904660463ad539d0318286d7633fe2760c10ed0c1c/google_crc32c-1.7.1-cp311-cp311-macosx_12_0_x86_64.whl", hash = "sha256:ed66cbe1ed9cbaaad9392b5259b3eba4a9e565420d734e6238813c428c3336c9", size = 30313 },
    { url = "https://files.pythonhosted.org/packages/81/b8/976a2b843610c211e7ccb3e248996a61e87dbb2c09b1499847e295080aec/google_crc32c-1.7.1-cp311-cp311-manylinux_2_17_aarch64.manylinux2014_aarch64.whl", hash = "sha256:ee6547b657621b6cbed3562ea7826c3e11cab01cd33b74e1f677690652883e77", size = 33048 },
    { url = "https://files.pythonhosted.org/packages/c9/16/a3842c2cf591093b111d4a5e2bfb478ac6692d02f1b386d2a33283a19dc9/google_crc32c-1.7.1-cp311-cp311-manylinux_2_17_x86_64.manylinux2014_x86_64.whl", hash = "sha256:d68e17bad8f7dd9a49181a1f5a8f4b251c6dbc8cc96fb79f1d321dfd57d66f53", size = 32669 },
    { url = "https://files.pythonhosted.org/packages/04/17/ed9aba495916fcf5fe4ecb2267ceb851fc5f273c4e4625ae453350cfd564/google_crc32c-1.7.1-cp311-cp311-win_amd64.whl", hash = "sha256:6335de12921f06e1f774d0dd1fbea6bf610abe0887a1638f64d694013138be5d", size = 33476 },
    { url = "https://files.pythonhosted.org/packages/dd/b7/787e2453cf8639c94b3d06c9d61f512234a82e1d12d13d18584bd3049904/google_crc32c-1.7.1-cp312-cp312-macosx_12_0_arm64.whl", hash = "sha256:2d73a68a653c57281401871dd4aeebbb6af3191dcac751a76ce430df4d403194", size = 30470 },
    { url = "https://files.pythonhosted.org/packages/ed/b4/6042c2b0cbac3ec3a69bb4c49b28d2f517b7a0f4a0232603c42c58e22b44/google_crc32c-1.7.1-cp312-cp312-macosx_12_0_x86_64.whl", hash = "sha256:22beacf83baaf59f9d3ab2bbb4db0fb018da8e5aebdce07ef9f09fce8220285e", size = 30315 },
    { url = "https://files.pythonhosted.org/packages/29/ad/01e7a61a5d059bc57b702d9ff6a18b2585ad97f720bd0a0dbe215df1ab0e/google_crc32c-1.7.1-cp312-cp312-manylinux_2_17_aarch64.manylinux2014_aarch64.whl", hash = "sha256:19eafa0e4af11b0a4eb3974483d55d2d77ad1911e6cf6f832e1574f6781fd337", size = 33180 },
    { url = "https://files.pythonhosted.org/packages/3b/a5/7279055cf004561894ed3a7bfdf5bf90a53f28fadd01af7cd166e88ddf16/google_crc32c-1.7.1-cp312-cp312-manylinux_2_17_x86_64.manylinux2014_x86_64.whl", hash = "sha256:b6d86616faaea68101195c6bdc40c494e4d76f41e07a37ffdef270879c15fb65", size = 32794 },
    { url = "https://files.pythonhosted.org/packages/0f/d6/77060dbd140c624e42ae3ece3df53b9d811000729a5c821b9fd671ceaac6/google_crc32c-1.7.1-cp312-cp312-win_amd64.whl", hash = "sha256:b7491bdc0c7564fcf48c0179d2048ab2f7c7ba36b84ccd3a3e1c3f7a72d3bba6", size = 33477 },
    { url = "https://files.pythonhosted.org/packages/8b/72/b8d785e9184ba6297a8620c8a37cf6e39b81a8ca01bb0796d7cbb28b3386/google_crc32c-1.7.1-cp313-cp313-macosx_12_0_arm64.whl", hash = "sha256:df8b38bdaf1629d62d51be8bdd04888f37c451564c2042d36e5812da9eff3c35", size = 30467 },
    { url = "https://files.pythonhosted.org/packages/34/25/5f18076968212067c4e8ea95bf3b69669f9fc698476e5f5eb97d5b37999f/google_crc32c-1.7.1-cp313-cp313-macosx_12_0_x86_64.whl", hash = "sha256:e42e20a83a29aa2709a0cf271c7f8aefaa23b7ab52e53b322585297bb94d4638", size = 30309 },
    { url = "https://files.pythonhosted.org/packages/92/83/9228fe65bf70e93e419f38bdf6c5ca5083fc6d32886ee79b450ceefd1dbd/google_crc32c-1.7.1-cp313-cp313-manylinux_2_17_aarch64.manylinux2014_aarch64.whl", hash = "sha256:905a385140bf492ac300026717af339790921f411c0dfd9aa5a9e69a08ed32eb", size = 33133 },
    { url = "https://files.pythonhosted.org/packages/c3/ca/1ea2fd13ff9f8955b85e7956872fdb7050c4ace8a2306a6d177edb9cf7fe/google_crc32c-1.7.1-cp313-cp313-manylinux_2_17_x86_64.manylinux2014_x86_64.whl", hash = "sha256:6b211ddaf20f7ebeec5c333448582c224a7c90a9d98826fbab82c0ddc11348e6", size = 32773 },
    { url = "https://files.pythonhosted.org/packages/89/32/a22a281806e3ef21b72db16f948cad22ec68e4bdd384139291e00ff82fe2/google_crc32c-1.7.1-cp313-cp313-win_amd64.whl", hash = "sha256:0f99eaa09a9a7e642a61e06742856eec8b19fc0037832e03f941fe7cf0c8e4db", size = 33475 },
    { url = "https://files.pythonhosted.org/packages/b8/c5/002975aff514e57fc084ba155697a049b3f9b52225ec3bc0f542871dd524/google_crc32c-1.7.1-cp313-cp313t-manylinux_2_17_aarch64.manylinux2014_aarch64.whl", hash = "sha256:32d1da0d74ec5634a05f53ef7df18fc646666a25efaaca9fc7dcfd4caf1d98c3", size = 33243 },
    { url = "https://files.pythonhosted.org/packages/61/cb/c585282a03a0cea70fcaa1bf55d5d702d0f2351094d663ec3be1c6c67c52/google_crc32c-1.7.1-cp313-cp313t-manylinux_2_17_x86_64.manylinux2014_x86_64.whl", hash = "sha256:e10554d4abc5238823112c2ad7e4560f96c7bf3820b202660373d769d9e6e4c9", size = 32870 },
    { url = "https://files.pythonhosted.org/packages/16/1b/1693372bf423ada422f80fd88260dbfd140754adb15cbc4d7e9a68b1cb8e/google_crc32c-1.7.1-pp311-pypy311_pp73-manylinux_2_17_aarch64.manylinux2014_aarch64.whl", hash = "sha256:85fef7fae11494e747c9fd1359a527e5970fc9603c90764843caabd3a16a0a48", size = 28241 },
    { url = "https://files.pythonhosted.org/packages/fd/3c/2a19a60a473de48717b4efb19398c3f914795b64a96cf3fbe82588044f78/google_crc32c-1.7.1-pp311-pypy311_pp73-manylinux_2_17_x86_64.manylinux2014_x86_64.whl", hash = "sha256:6efb97eb4369d52593ad6f75e7e10d053cf00c48983f7a973105bc70b0ac4d82", size = 28048 },
]

[[package]]
name = "google-resumable-media"
version = "2.7.2"
source = { registry = "https://pypi.org/simple" }
dependencies = [
    { name = "google-crc32c" },
]
sdist = { url = "https://files.pythonhosted.org/packages/58/5a/0efdc02665dca14e0837b62c8a1a93132c264bd02054a15abb2218afe0ae/google_resumable_media-2.7.2.tar.gz", hash = "sha256:5280aed4629f2b60b847b0d42f9857fd4935c11af266744df33d8074cae92fe0", size = 2163099 }
wheels = [
    { url = "https://files.pythonhosted.org/packages/82/35/b8d3baf8c46695858cb9d8835a53baa1eeb9906ddaf2f728a5f5b640fd1e/google_resumable_media-2.7.2-py2.py3-none-any.whl", hash = "sha256:3ce7551e9fe6d99e9a126101d2536612bb73486721951e9562fee0f90c6ababa", size = 81251 },
]

[[package]]
name = "googleapis-common-protos"
version = "1.70.0"
source = { registry = "https://pypi.org/simple" }
dependencies = [
    { name = "protobuf" },
]
sdist = { url = "https://files.pythonhosted.org/packages/39/24/33db22342cf4a2ea27c9955e6713140fedd51e8b141b5ce5260897020f1a/googleapis_common_protos-1.70.0.tar.gz", hash = "sha256:0e1b44e0ea153e6594f9f394fef15193a68aaaea2d843f83e2742717ca753257", size = 145903 }
wheels = [
    { url = "https://files.pythonhosted.org/packages/86/f1/62a193f0227cf15a920390abe675f386dec35f7ae3ffe6da582d3ade42c7/googleapis_common_protos-1.70.0-py3-none-any.whl", hash = "sha256:b8bfcca8c25a2bb253e0e0b0adaf8c00773e5e6af6fd92397576680b807e0fd8", size = 294530 },
]

[[package]]
name = "h5py"
version = "3.14.0"
source = { registry = "https://pypi.org/simple" }
dependencies = [
    { name = "numpy" },
]
sdist = { url = "https://files.pythonhosted.org/packages/5d/57/dfb3c5c3f1bf5f5ef2e59a22dec4ff1f3d7408b55bfcefcfb0ea69ef21c6/h5py-3.14.0.tar.gz", hash = "sha256:2372116b2e0d5d3e5e705b7f663f7c8d96fa79a4052d250484ef91d24d6a08f4", size = 424323 }
wheels = [
    { url = "https://files.pythonhosted.org/packages/61/1b/ad24a8ce846cf0519695c10491e99969d9d203b9632c4fcd5004b1641c2e/h5py-3.14.0-cp311-cp311-macosx_10_9_x86_64.whl", hash = "sha256:f30dbc58f2a0efeec6c8836c97f6c94afd769023f44e2bb0ed7b17a16ec46088", size = 3352382 },
    { url = "https://files.pythonhosted.org/packages/36/5b/a066e459ca48b47cc73a5c668e9924d9619da9e3c500d9fb9c29c03858ec/h5py-3.14.0-cp311-cp311-macosx_11_0_arm64.whl", hash = "sha256:543877d7f3d8f8a9828ed5df6a0b78ca3d8846244b9702e99ed0d53610b583a8", size = 2852492 },
    { url = "https://files.pythonhosted.org/packages/08/0c/5e6aaf221557314bc15ba0e0da92e40b24af97ab162076c8ae009320a42b/h5py-3.14.0-cp311-cp311-manylinux_2_17_aarch64.manylinux2014_aarch64.whl", hash = "sha256:8c497600c0496548810047257e36360ff551df8b59156d3a4181072eed47d8ad", size = 4298002 },
    { url = "https://files.pythonhosted.org/packages/21/d4/d461649cafd5137088fb7f8e78fdc6621bb0c4ff2c090a389f68e8edc136/h5py-3.14.0-cp311-cp311-manylinux_2_17_x86_64.manylinux2014_x86_64.whl", hash = "sha256:723a40ee6505bd354bfd26385f2dae7bbfa87655f4e61bab175a49d72ebfc06b", size = 4516618 },
    { url = "https://files.pythonhosted.org/packages/db/0c/6c3f879a0f8e891625817637fad902da6e764e36919ed091dc77529004ac/h5py-3.14.0-cp311-cp311-win_amd64.whl", hash = "sha256:d2744b520440a996f2dae97f901caa8a953afc055db4673a993f2d87d7f38713", size = 2874888 },
    { url = "https://files.pythonhosted.org/packages/3e/77/8f651053c1843391e38a189ccf50df7e261ef8cd8bfd8baba0cbe694f7c3/h5py-3.14.0-cp312-cp312-macosx_10_13_x86_64.whl", hash = "sha256:e0045115d83272090b0717c555a31398c2c089b87d212ceba800d3dc5d952e23", size = 3312740 },
    { url = "https://files.pythonhosted.org/packages/ff/10/20436a6cf419b31124e59fefc78d74cb061ccb22213226a583928a65d715/h5py-3.14.0-cp312-cp312-macosx_11_0_arm64.whl", hash = "sha256:6da62509b7e1d71a7d110478aa25d245dd32c8d9a1daee9d2a42dba8717b047a", size = 2829207 },
    { url = "https://files.pythonhosted.org/packages/3f/19/c8bfe8543bfdd7ccfafd46d8cfd96fce53d6c33e9c7921f375530ee1d39a/h5py-3.14.0-cp312-cp312-manylinux_2_17_aarch64.manylinux2014_aarch64.whl", hash = "sha256:554ef0ced3571366d4d383427c00c966c360e178b5fb5ee5bb31a435c424db0c", size = 4708455 },
    { url = "https://files.pythonhosted.org/packages/86/f9/f00de11c82c88bfc1ef22633557bfba9e271e0cb3189ad704183fc4a2644/h5py-3.14.0-cp312-cp312-manylinux_2_17_x86_64.manylinux2014_x86_64.whl", hash = "sha256:0cbd41f4e3761f150aa5b662df991868ca533872c95467216f2bec5fcad84882", size = 4929422 },
    { url = "https://files.pythonhosted.org/packages/7a/6d/6426d5d456f593c94b96fa942a9b3988ce4d65ebaf57d7273e452a7222e8/h5py-3.14.0-cp312-cp312-win_amd64.whl", hash = "sha256:bf4897d67e613ecf5bdfbdab39a1158a64df105827da70ea1d90243d796d367f", size = 2862845 },
    { url = "https://files.pythonhosted.org/packages/6c/c2/7efe82d09ca10afd77cd7c286e42342d520c049a8c43650194928bcc635c/h5py-3.14.0-cp313-cp313-macosx_10_13_x86_64.whl", hash = "sha256:aa4b7bbce683379b7bf80aaba68e17e23396100336a8d500206520052be2f812", size = 3289245 },
    { url = "https://files.pythonhosted.org/packages/4f/31/f570fab1239b0d9441024b92b6ad03bb414ffa69101a985e4c83d37608bd/h5py-3.14.0-cp313-cp313-macosx_11_0_arm64.whl", hash = "sha256:ef9603a501a04fcd0ba28dd8f0995303d26a77a980a1f9474b3417543d4c6174", size = 2807335 },
    { url = "https://files.pythonhosted.org/packages/0d/ce/3a21d87896bc7e3e9255e0ad5583ae31ae9e6b4b00e0bcb2a67e2b6acdbc/h5py-3.14.0-cp313-cp313-manylinux_2_17_aarch64.manylinux2014_aarch64.whl", hash = "sha256:e8cbaf6910fa3983c46172666b0b8da7b7bd90d764399ca983236f2400436eeb", size = 4700675 },
    { url = "https://files.pythonhosted.org/packages/e7/ec/86f59025306dcc6deee5fda54d980d077075b8d9889aac80f158bd585f1b/h5py-3.14.0-cp313-cp313-manylinux_2_17_x86_64.manylinux2014_x86_64.whl", hash = "sha256:d90e6445ab7c146d7f7981b11895d70bc1dd91278a4f9f9028bc0c95e4a53f13", size = 4921632 },
    { url = "https://files.pythonhosted.org/packages/3f/6d/0084ed0b78d4fd3e7530c32491f2884140d9b06365dac8a08de726421d4a/h5py-3.14.0-cp313-cp313-win_amd64.whl", hash = "sha256:ae18e3de237a7a830adb76aaa68ad438d85fe6e19e0d99944a3ce46b772c69b3", size = 2852929 },
]

[[package]]
name = "hf-xet"
version = "1.1.3"
source = { registry = "https://pypi.org/simple" }
sdist = { url = "https://files.pythonhosted.org/packages/75/dc/dc091aeeb671e71cbec30e84963f9c0202c17337b24b0a800e7d205543e8/hf_xet-1.1.3.tar.gz", hash = "sha256:a5f09b1dd24e6ff6bcedb4b0ddab2d81824098bb002cf8b4ffa780545fa348c3", size = 488127 }
wheels = [
    { url = "https://files.pythonhosted.org/packages/9b/1f/bc01a4c0894973adebbcd4aa338a06815c76333ebb3921d94dcbd40dae6a/hf_xet-1.1.3-cp37-abi3-macosx_10_12_x86_64.whl", hash = "sha256:c3b508b5f583a75641aebf732853deb058953370ce8184f5dabc49f803b0819b", size = 2256929 },
    { url = "https://files.pythonhosted.org/packages/78/07/6ef50851b5c6b45b77a6e018fa299c69a2db3b8bbd0d5af594c0238b1ceb/hf_xet-1.1.3-cp37-abi3-macosx_11_0_arm64.whl", hash = "sha256:b788a61977fbe6b5186e66239e2a329a3f0b7e7ff50dad38984c0c74f44aeca1", size = 2153719 },
    { url = "https://files.pythonhosted.org/packages/52/48/e929e6e3db6e4758c2adf0f2ca2c59287f1b76229d8bdc1a4c9cfc05212e/hf_xet-1.1.3-cp37-abi3-manylinux_2_17_x86_64.manylinux2014_x86_64.whl", hash = "sha256:fd2da210856444a34aad8ada2fc12f70dabed7cc20f37e90754d1d9b43bc0534", size = 4820519 },
    { url = "https://files.pythonhosted.org/packages/28/2e/03f89c5014a5aafaa9b150655f811798a317036646623bdaace25f485ae8/hf_xet-1.1.3-cp37-abi3-manylinux_2_28_aarch64.whl", hash = "sha256:8203f52827e3df65981984936654a5b390566336956f65765a8aa58c362bb841", size = 4964121 },
    { url = "https://files.pythonhosted.org/packages/47/8b/5cd399a92b47d98086f55fc72d69bc9ea5e5c6f27a9ed3e0cdd6be4e58a3/hf_xet-1.1.3-cp37-abi3-musllinux_1_2_aarch64.whl", hash = "sha256:30c575a5306f8e6fda37edb866762140a435037365eba7a17ce7bd0bc0216a8b", size = 5283017 },
    { url = "https://files.pythonhosted.org/packages/53/e3/2fcec58d2fcfd25ff07feb876f466cfa11f8dcf9d3b742c07fe9dd51ee0a/hf_xet-1.1.3-cp37-abi3-musllinux_1_2_x86_64.whl", hash = "sha256:7c1a6aa6abed1f696f8099aa9796ca04c9ee778a58728a115607de9cc4638ff1", size = 4970349 },
    { url = "https://files.pythonhosted.org/packages/53/bf/10ca917e335861101017ff46044c90e517b574fbb37219347b83be1952f6/hf_xet-1.1.3-cp37-abi3-win_amd64.whl", hash = "sha256:b578ae5ac9c056296bb0df9d018e597c8dc6390c5266f35b5c44696003cde9f3", size = 2310934 },
]

[[package]]
name = "huggingface-hub"
version = "0.32.6"
source = { registry = "https://pypi.org/simple" }
dependencies = [
    { name = "filelock" },
    { name = "fsspec" },
    { name = "hf-xet", marker = "platform_machine == 'aarch64' or platform_machine == 'amd64' or platform_machine == 'arm64' or platform_machine == 'x86_64'" },
    { name = "packaging" },
    { name = "pyyaml" },
    { name = "requests" },
    { name = "tqdm" },
    { name = "typing-extensions" },
]
sdist = { url = "https://files.pythonhosted.org/packages/8f/fb/7fcbafabdf470ffb5457b756cc1f659b4e88a9ff37c108e6c7a5ab5e781e/huggingface_hub-0.32.6.tar.gz", hash = "sha256:8e960f23dc57519c6c2a0bbc7e9bc030eaa14e7f2d61f8e68fd3d025dabed2fa", size = 424961 }
wheels = [
    { url = "https://files.pythonhosted.org/packages/c5/42/dd58e603c5b069c4e4759c7c44e4f5ccdc2ce02185848232775f5d6d5d50/huggingface_hub-0.32.6-py3-none-any.whl", hash = "sha256:32cde9558c965477556edca72352621def7fbc42e167aaf33f4cdb9af65bb28b", size = 512800 },
]

[[package]]
name = "identify"
version = "2.6.12"
source = { registry = "https://pypi.org/simple" }
sdist = { url = "https://files.pythonhosted.org/packages/a2/88/d193a27416618628a5eea64e3223acd800b40749a96ffb322a9b55a49ed1/identify-2.6.12.tar.gz", hash = "sha256:d8de45749f1efb108badef65ee8386f0f7bb19a7f26185f74de6367bffbaf0e6", size = 99254 }
wheels = [
    { url = "https://files.pythonhosted.org/packages/7a/cd/18f8da995b658420625f7ef13f037be53ae04ec5ad33f9b718240dcfd48c/identify-2.6.12-py2.py3-none-any.whl", hash = "sha256:ad9672d5a72e0d2ff7c5c8809b62dfa60458626352fb0eb7b55e69bdc45334a2", size = 99145 },
]

[[package]]
name = "idna"
version = "3.10"
source = { registry = "https://pypi.org/simple" }
sdist = { url = "https://files.pythonhosted.org/packages/f1/70/7703c29685631f5a7590aa73f1f1d3fa9a380e654b86af429e0934a32f7d/idna-3.10.tar.gz", hash = "sha256:12f65c9b470abda6dc35cf8e63cc574b1c52b11df2c86030af0ac09b01b13ea9", size = 190490 }
wheels = [
    { url = "https://files.pythonhosted.org/packages/76/c6/c88e154df9c4e1a2a66ccf0005a88dfb2650c1dffb6f5ce603dfbd452ce3/idna-3.10-py3-none-any.whl", hash = "sha256:946d195a0d259cbba61165e88e65941f16e9b36ea6ddb97f00452bae8b1287d3", size = 70442 },
]

[[package]]
name = "imagesize"
version = "1.4.1"
source = { registry = "https://pypi.org/simple" }
sdist = { url = "https://files.pythonhosted.org/packages/a7/84/62473fb57d61e31fef6e36d64a179c8781605429fd927b5dd608c997be31/imagesize-1.4.1.tar.gz", hash = "sha256:69150444affb9cb0d5cc5a92b3676f0b2fb7cd9ae39e947a5e11a36b4497cd4a", size = 1280026 }
wheels = [
    { url = "https://files.pythonhosted.org/packages/ff/62/85c4c919272577931d407be5ba5d71c20f0b616d31a0befe0ae45bb79abd/imagesize-1.4.1-py2.py3-none-any.whl", hash = "sha256:0d8d18d08f840c19d0ee7ca1fd82490fdc3729b7ac93f49870406ddde8ef8d8b", size = 8769 },
]

[[package]]
name = "iniconfig"
version = "2.1.0"
source = { registry = "https://pypi.org/simple" }
sdist = { url = "https://files.pythonhosted.org/packages/f2/97/ebf4da567aa6827c909642694d71c9fcf53e5b504f2d96afea02718862f3/iniconfig-2.1.0.tar.gz", hash = "sha256:3abbd2e30b36733fee78f9c7f7308f2d0050e88f0087fd25c2645f63c773e1c7", size = 4793 }
wheels = [
    { url = "https://files.pythonhosted.org/packages/2c/e1/e6716421ea10d38022b952c159d5161ca1193197fb744506875fbb87ea7b/iniconfig-2.1.0-py3-none-any.whl", hash = "sha256:9deba5723312380e77435581c6bf4935c94cbfab9b1ed33ef8d238ea168eb760", size = 6050 },
]

[[package]]
name = "ipdb"
version = "0.13.13"
source = { registry = "https://pypi.org/simple" }
dependencies = [
    { name = "decorator" },
    { name = "ipython" },
]
sdist = { url = "https://files.pythonhosted.org/packages/3d/1b/7e07e7b752017f7693a0f4d41c13e5ca29ce8cbcfdcc1fd6c4ad8c0a27a0/ipdb-0.13.13.tar.gz", hash = "sha256:e3ac6018ef05126d442af680aad863006ec19d02290561ac88b8b1c0b0cfc726", size = 17042 }
wheels = [
    { url = "https://files.pythonhosted.org/packages/0c/4c/b075da0092003d9a55cf2ecc1cae9384a1ca4f650d51b00fc59875fe76f6/ipdb-0.13.13-py3-none-any.whl", hash = "sha256:45529994741c4ab6d2388bfa5d7b725c2cf7fe9deffabdb8a6113aa5ed449ed4", size = 12130 },
]

[[package]]
name = "ipython"
version = "9.3.0"
source = { registry = "https://pypi.org/simple" }
dependencies = [
    { name = "colorama", marker = "sys_platform == 'win32'" },
    { name = "decorator" },
    { name = "ipython-pygments-lexers" },
    { name = "jedi" },
    { name = "matplotlib-inline" },
    { name = "pexpect", marker = "sys_platform != 'emscripten' and sys_platform != 'win32'" },
    { name = "prompt-toolkit" },
    { name = "pygments" },
    { name = "stack-data" },
    { name = "traitlets" },
    { name = "typing-extensions", marker = "python_full_version < '3.12'" },
]
sdist = { url = "https://files.pythonhosted.org/packages/dc/09/4c7e06b96fbd203e06567b60fb41b06db606b6a82db6db7b2c85bb72a15c/ipython-9.3.0.tar.gz", hash = "sha256:79eb896f9f23f50ad16c3bc205f686f6e030ad246cc309c6279a242b14afe9d8", size = 4426460 }
wheels = [
    { url = "https://files.pythonhosted.org/packages/3c/99/9ed3d52d00f1846679e3aa12e2326ac7044b5e7f90dc822b60115fa533ca/ipython-9.3.0-py3-none-any.whl", hash = "sha256:1a0b6dd9221a1f5dddf725b57ac0cb6fddc7b5f470576231ae9162b9b3455a04", size = 605320 },
]

[[package]]
name = "ipython-pygments-lexers"
version = "1.1.1"
source = { registry = "https://pypi.org/simple" }
dependencies = [
    { name = "pygments" },
]
sdist = { url = "https://files.pythonhosted.org/packages/ef/4c/5dd1d8af08107f88c7f741ead7a40854b8ac24ddf9ae850afbcf698aa552/ipython_pygments_lexers-1.1.1.tar.gz", hash = "sha256:09c0138009e56b6854f9535736f4171d855c8c08a563a0dcd8022f78355c7e81", size = 8393 }
wheels = [
    { url = "https://files.pythonhosted.org/packages/d9/33/1f075bf72b0b747cb3288d011319aaf64083cf2efef8354174e3ed4540e2/ipython_pygments_lexers-1.1.1-py3-none-any.whl", hash = "sha256:a9462224a505ade19a605f71f8fa63c2048833ce50abc86768a0d81d876dc81c", size = 8074 },
]

[[package]]
name = "jedi"
version = "0.19.2"
source = { registry = "https://pypi.org/simple" }
dependencies = [
    { name = "parso" },
]
sdist = { url = "https://files.pythonhosted.org/packages/72/3a/79a912fbd4d8dd6fbb02bf69afd3bb72cf0c729bb3063c6f4498603db17a/jedi-0.19.2.tar.gz", hash = "sha256:4770dc3de41bde3966b02eb84fbcf557fb33cce26ad23da12c742fb50ecb11f0", size = 1231287 }
wheels = [
    { url = "https://files.pythonhosted.org/packages/c0/5a/9cac0c82afec3d09ccd97c8b6502d48f165f9124db81b4bcb90b4af974ee/jedi-0.19.2-py2.py3-none-any.whl", hash = "sha256:a8ef22bde8490f57fe5c7681a3c83cb58874daf72b4784de3cce5b6ef6edb5b9", size = 1572278 },
]

[[package]]
name = "jinja2"
version = "3.1.6"
source = { registry = "https://pypi.org/simple" }
dependencies = [
    { name = "markupsafe" },
]
sdist = { url = "https://files.pythonhosted.org/packages/df/bf/f7da0350254c0ed7c72f3e33cef02e048281fec7ecec5f032d4aac52226b/jinja2-3.1.6.tar.gz", hash = "sha256:0137fb05990d35f1275a587e9aee6d56da821fc83491a0fb838183be43f66d6d", size = 245115 }
wheels = [
    { url = "https://files.pythonhosted.org/packages/62/a1/3d680cbfd5f4b8f15abc1d571870c5fc3e594bb582bc3b64ea099db13e56/jinja2-3.1.6-py3-none-any.whl", hash = "sha256:85ece4451f492d0c13c5dd7c13a64681a86afae63a5f347908daf103ce6d2f67", size = 134899 },
]

[[package]]
name = "jmespath"
version = "1.0.1"
source = { registry = "https://pypi.org/simple" }
sdist = { url = "https://files.pythonhosted.org/packages/00/2a/e867e8531cf3e36b41201936b7fa7ba7b5702dbef42922193f05c8976cd6/jmespath-1.0.1.tar.gz", hash = "sha256:90261b206d6defd58fdd5e85f478bf633a2901798906be2ad389150c5c60edbe", size = 25843 }
wheels = [
    { url = "https://files.pythonhosted.org/packages/31/b4/b9b800c45527aadd64d5b442f9b932b00648617eb5d63d2c7a6587b7cafc/jmespath-1.0.1-py3-none-any.whl", hash = "sha256:02e2e4cc71b5bcab88332eebf907519190dd9e6e82107fa7f83b1003a6252980", size = 20256 },
]

[[package]]
name = "joblib"
version = "1.5.1"
source = { registry = "https://pypi.org/simple" }
sdist = { url = "https://files.pythonhosted.org/packages/dc/fe/0f5a938c54105553436dbff7a61dc4fed4b1b2c98852f8833beaf4d5968f/joblib-1.5.1.tar.gz", hash = "sha256:f4f86e351f39fe3d0d32a9f2c3d8af1ee4cec285aafcb27003dda5205576b444", size = 330475 }
wheels = [
    { url = "https://files.pythonhosted.org/packages/7d/4f/1195bbac8e0c2acc5f740661631d8d750dc38d4a32b23ee5df3cde6f4e0d/joblib-1.5.1-py3-none-any.whl", hash = "sha256:4719a31f054c7d766948dcd83e9613686b27114f190f717cec7eaa2084f8a74a", size = 307746 },
]

[[package]]
name = "kiwisolver"
version = "1.4.8"
source = { registry = "https://pypi.org/simple" }
sdist = { url = "https://files.pythonhosted.org/packages/82/59/7c91426a8ac292e1cdd53a63b6d9439abd573c875c3f92c146767dd33faf/kiwisolver-1.4.8.tar.gz", hash = "sha256:23d5f023bdc8c7e54eb65f03ca5d5bb25b601eac4d7f1a042888a1f45237987e", size = 97538 }
wheels = [
    { url = "https://files.pythonhosted.org/packages/da/ed/c913ee28936c371418cb167b128066ffb20bbf37771eecc2c97edf8a6e4c/kiwisolver-1.4.8-cp311-cp311-macosx_10_9_universal2.whl", hash = "sha256:a4d3601908c560bdf880f07d94f31d734afd1bb71e96585cace0e38ef44c6d84", size = 124635 },
    { url = "https://files.pythonhosted.org/packages/4c/45/4a7f896f7467aaf5f56ef093d1f329346f3b594e77c6a3c327b2d415f521/kiwisolver-1.4.8-cp311-cp311-macosx_10_9_x86_64.whl", hash = "sha256:856b269c4d28a5c0d5e6c1955ec36ebfd1651ac00e1ce0afa3e28da95293b561", size = 66717 },
    { url = "https://files.pythonhosted.org/packages/5f/b4/c12b3ac0852a3a68f94598d4c8d569f55361beef6159dce4e7b624160da2/kiwisolver-1.4.8-cp311-cp311-macosx_11_0_arm64.whl", hash = "sha256:c2b9a96e0f326205af81a15718a9073328df1173a2619a68553decb7097fd5d7", size = 65413 },
    { url = "https://files.pythonhosted.org/packages/a9/98/1df4089b1ed23d83d410adfdc5947245c753bddfbe06541c4aae330e9e70/kiwisolver-1.4.8-cp311-cp311-manylinux_2_12_i686.manylinux2010_i686.manylinux_2_17_i686.manylinux2014_i686.whl", hash = "sha256:c5020c83e8553f770cb3b5fc13faac40f17e0b205bd237aebd21d53d733adb03", size = 1343994 },
    { url = "https://files.pythonhosted.org/packages/8d/bf/b4b169b050c8421a7c53ea1ea74e4ef9c335ee9013216c558a047f162d20/kiwisolver-1.4.8-cp311-cp311-manylinux_2_17_aarch64.manylinux2014_aarch64.whl", hash = "sha256:dace81d28c787956bfbfbbfd72fdcef014f37d9b48830829e488fdb32b49d954", size = 1434804 },
    { url = "https://files.pythonhosted.org/packages/66/5a/e13bd341fbcf73325ea60fdc8af752addf75c5079867af2e04cc41f34434/kiwisolver-1.4.8-cp311-cp311-manylinux_2_17_ppc64le.manylinux2014_ppc64le.whl", hash = "sha256:11e1022b524bd48ae56c9b4f9296bce77e15a2e42a502cceba602f804b32bb79", size = 1450690 },
    { url = "https://files.pythonhosted.org/packages/9b/4f/5955dcb376ba4a830384cc6fab7d7547bd6759fe75a09564910e9e3bb8ea/kiwisolver-1.4.8-cp311-cp311-manylinux_2_17_s390x.manylinux2014_s390x.whl", hash = "sha256:3b9b4d2892fefc886f30301cdd80debd8bb01ecdf165a449eb6e78f79f0fabd6", size = 1376839 },
    { url = "https://files.pythonhosted.org/packages/3a/97/5edbed69a9d0caa2e4aa616ae7df8127e10f6586940aa683a496c2c280b9/kiwisolver-1.4.8-cp311-cp311-manylinux_2_17_x86_64.manylinux2014_x86_64.whl", hash = "sha256:3a96c0e790ee875d65e340ab383700e2b4891677b7fcd30a699146f9384a2bb0", size = 1435109 },
    { url = "https://files.pythonhosted.org/packages/13/fc/e756382cb64e556af6c1809a1bbb22c141bbc2445049f2da06b420fe52bf/kiwisolver-1.4.8-cp311-cp311-musllinux_1_2_aarch64.whl", hash = "sha256:23454ff084b07ac54ca8be535f4174170c1094a4cff78fbae4f73a4bcc0d4dab", size = 2245269 },
    { url = "https://files.pythonhosted.org/packages/76/15/e59e45829d7f41c776d138245cabae6515cb4eb44b418f6d4109c478b481/kiwisolver-1.4.8-cp311-cp311-musllinux_1_2_i686.whl", hash = "sha256:87b287251ad6488e95b4f0b4a79a6d04d3ea35fde6340eb38fbd1ca9cd35bbbc", size = 2393468 },
    { url = "https://files.pythonhosted.org/packages/e9/39/483558c2a913ab8384d6e4b66a932406f87c95a6080112433da5ed668559/kiwisolver-1.4.8-cp311-cp311-musllinux_1_2_ppc64le.whl", hash = "sha256:b21dbe165081142b1232a240fc6383fd32cdd877ca6cc89eab93e5f5883e1c25", size = 2355394 },
    { url = "https://files.pythonhosted.org/packages/01/aa/efad1fbca6570a161d29224f14b082960c7e08268a133fe5dc0f6906820e/kiwisolver-1.4.8-cp311-cp311-musllinux_1_2_s390x.whl", hash = "sha256:768cade2c2df13db52475bd28d3a3fac8c9eff04b0e9e2fda0f3760f20b3f7fc", size = 2490901 },
    { url = "https://files.pythonhosted.org/packages/c9/4f/15988966ba46bcd5ab9d0c8296914436720dd67fca689ae1a75b4ec1c72f/kiwisolver-1.4.8-cp311-cp311-musllinux_1_2_x86_64.whl", hash = "sha256:d47cfb2650f0e103d4bf68b0b5804c68da97272c84bb12850d877a95c056bd67", size = 2312306 },
    { url = "https://files.pythonhosted.org/packages/2d/27/bdf1c769c83f74d98cbc34483a972f221440703054894a37d174fba8aa68/kiwisolver-1.4.8-cp311-cp311-win_amd64.whl", hash = "sha256:ed33ca2002a779a2e20eeb06aea7721b6e47f2d4b8a8ece979d8ba9e2a167e34", size = 71966 },
    { url = "https://files.pythonhosted.org/packages/4a/c9/9642ea855604aeb2968a8e145fc662edf61db7632ad2e4fb92424be6b6c0/kiwisolver-1.4.8-cp311-cp311-win_arm64.whl", hash = "sha256:16523b40aab60426ffdebe33ac374457cf62863e330a90a0383639ce14bf44b2", size = 65311 },
    { url = "https://files.pythonhosted.org/packages/fc/aa/cea685c4ab647f349c3bc92d2daf7ae34c8e8cf405a6dcd3a497f58a2ac3/kiwisolver-1.4.8-cp312-cp312-macosx_10_13_universal2.whl", hash = "sha256:d6af5e8815fd02997cb6ad9bbed0ee1e60014438ee1a5c2444c96f87b8843502", size = 124152 },
    { url = "https://files.pythonhosted.org/packages/c5/0b/8db6d2e2452d60d5ebc4ce4b204feeb16176a851fd42462f66ade6808084/kiwisolver-1.4.8-cp312-cp312-macosx_10_13_x86_64.whl", hash = "sha256:bade438f86e21d91e0cf5dd7c0ed00cda0f77c8c1616bd83f9fc157fa6760d31", size = 66555 },
    { url = "https://files.pythonhosted.org/packages/60/26/d6a0db6785dd35d3ba5bf2b2df0aedc5af089962c6eb2cbf67a15b81369e/kiwisolver-1.4.8-cp312-cp312-macosx_11_0_arm64.whl", hash = "sha256:b83dc6769ddbc57613280118fb4ce3cd08899cc3369f7d0e0fab518a7cf37fdb", size = 65067 },
    { url = "https://files.pythonhosted.org/packages/c9/ed/1d97f7e3561e09757a196231edccc1bcf59d55ddccefa2afc9c615abd8e0/kiwisolver-1.4.8-cp312-cp312-manylinux_2_12_i686.manylinux2010_i686.manylinux_2_17_i686.manylinux2014_i686.whl", hash = "sha256:111793b232842991be367ed828076b03d96202c19221b5ebab421ce8bcad016f", size = 1378443 },
    { url = "https://files.pythonhosted.org/packages/29/61/39d30b99954e6b46f760e6289c12fede2ab96a254c443639052d1b573fbc/kiwisolver-1.4.8-cp312-cp312-manylinux_2_17_aarch64.manylinux2014_aarch64.whl", hash = "sha256:257af1622860e51b1a9d0ce387bf5c2c4f36a90594cb9514f55b074bcc787cfc", size = 1472728 },
    { url = "https://files.pythonhosted.org/packages/0c/3e/804163b932f7603ef256e4a715e5843a9600802bb23a68b4e08c8c0ff61d/kiwisolver-1.4.8-cp312-cp312-manylinux_2_17_ppc64le.manylinux2014_ppc64le.whl", hash = "sha256:69b5637c3f316cab1ec1c9a12b8c5f4750a4c4b71af9157645bf32830e39c03a", size = 1478388 },
    { url = "https://files.pythonhosted.org/packages/8a/9e/60eaa75169a154700be74f875a4d9961b11ba048bef315fbe89cb6999056/kiwisolver-1.4.8-cp312-cp312-manylinux_2_17_s390x.manylinux2014_s390x.whl", hash = "sha256:782bb86f245ec18009890e7cb8d13a5ef54dcf2ebe18ed65f795e635a96a1c6a", size = 1413849 },
    { url = "https://files.pythonhosted.org/packages/bc/b3/9458adb9472e61a998c8c4d95cfdfec91c73c53a375b30b1428310f923e4/kiwisolver-1.4.8-cp312-cp312-manylinux_2_17_x86_64.manylinux2014_x86_64.whl", hash = "sha256:cc978a80a0db3a66d25767b03688f1147a69e6237175c0f4ffffaaedf744055a", size = 1475533 },
    { url = "https://files.pythonhosted.org/packages/e4/7a/0a42d9571e35798de80aef4bb43a9b672aa7f8e58643d7bd1950398ffb0a/kiwisolver-1.4.8-cp312-cp312-musllinux_1_2_aarch64.whl", hash = "sha256:36dbbfd34838500a31f52c9786990d00150860e46cd5041386f217101350f0d3", size = 2268898 },
    { url = "https://files.pythonhosted.org/packages/d9/07/1255dc8d80271400126ed8db35a1795b1a2c098ac3a72645075d06fe5c5d/kiwisolver-1.4.8-cp312-cp312-musllinux_1_2_i686.whl", hash = "sha256:eaa973f1e05131de5ff3569bbba7f5fd07ea0595d3870ed4a526d486fe57fa1b", size = 2425605 },
    { url = "https://files.pythonhosted.org/packages/84/df/5a3b4cf13780ef6f6942df67b138b03b7e79e9f1f08f57c49957d5867f6e/kiwisolver-1.4.8-cp312-cp312-musllinux_1_2_ppc64le.whl", hash = "sha256:a66f60f8d0c87ab7f59b6fb80e642ebb29fec354a4dfad687ca4092ae69d04f4", size = 2375801 },
    { url = "https://files.pythonhosted.org/packages/8f/10/2348d068e8b0f635c8c86892788dac7a6b5c0cb12356620ab575775aad89/kiwisolver-1.4.8-cp312-cp312-musllinux_1_2_s390x.whl", hash = "sha256:858416b7fb777a53f0c59ca08190ce24e9abbd3cffa18886a5781b8e3e26f65d", size = 2520077 },
    { url = "https://files.pythonhosted.org/packages/32/d8/014b89fee5d4dce157d814303b0fce4d31385a2af4c41fed194b173b81ac/kiwisolver-1.4.8-cp312-cp312-musllinux_1_2_x86_64.whl", hash = "sha256:085940635c62697391baafaaeabdf3dd7a6c3643577dde337f4d66eba021b2b8", size = 2338410 },
    { url = "https://files.pythonhosted.org/packages/bd/72/dfff0cc97f2a0776e1c9eb5bef1ddfd45f46246c6533b0191887a427bca5/kiwisolver-1.4.8-cp312-cp312-win_amd64.whl", hash = "sha256:01c3d31902c7db5fb6182832713d3b4122ad9317c2c5877d0539227d96bb2e50", size = 71853 },
    { url = "https://files.pythonhosted.org/packages/dc/85/220d13d914485c0948a00f0b9eb419efaf6da81b7d72e88ce2391f7aed8d/kiwisolver-1.4.8-cp312-cp312-win_arm64.whl", hash = "sha256:a3c44cb68861de93f0c4a8175fbaa691f0aa22550c331fefef02b618a9dcb476", size = 65424 },
    { url = "https://files.pythonhosted.org/packages/79/b3/e62464a652f4f8cd9006e13d07abad844a47df1e6537f73ddfbf1bc997ec/kiwisolver-1.4.8-cp313-cp313-macosx_10_13_universal2.whl", hash = "sha256:1c8ceb754339793c24aee1c9fb2485b5b1f5bb1c2c214ff13368431e51fc9a09", size = 124156 },
    { url = "https://files.pythonhosted.org/packages/8d/2d/f13d06998b546a2ad4f48607a146e045bbe48030774de29f90bdc573df15/kiwisolver-1.4.8-cp313-cp313-macosx_10_13_x86_64.whl", hash = "sha256:54a62808ac74b5e55a04a408cda6156f986cefbcf0ada13572696b507cc92fa1", size = 66555 },
    { url = "https://files.pythonhosted.org/packages/59/e3/b8bd14b0a54998a9fd1e8da591c60998dc003618cb19a3f94cb233ec1511/kiwisolver-1.4.8-cp313-cp313-macosx_11_0_arm64.whl", hash = "sha256:68269e60ee4929893aad82666821aaacbd455284124817af45c11e50a4b42e3c", size = 65071 },
    { url = "https://files.pythonhosted.org/packages/f0/1c/6c86f6d85ffe4d0ce04228d976f00674f1df5dc893bf2dd4f1928748f187/kiwisolver-1.4.8-cp313-cp313-manylinux_2_12_i686.manylinux2010_i686.manylinux_2_17_i686.manylinux2014_i686.whl", hash = "sha256:34d142fba9c464bc3bbfeff15c96eab0e7310343d6aefb62a79d51421fcc5f1b", size = 1378053 },
    { url = "https://files.pythonhosted.org/packages/4e/b9/1c6e9f6dcb103ac5cf87cb695845f5fa71379021500153566d8a8a9fc291/kiwisolver-1.4.8-cp313-cp313-manylinux_2_17_aarch64.manylinux2014_aarch64.whl", hash = "sha256:3ddc373e0eef45b59197de815b1b28ef89ae3955e7722cc9710fb91cd77b7f47", size = 1472278 },
    { url = "https://files.pythonhosted.org/packages/ee/81/aca1eb176de671f8bda479b11acdc42c132b61a2ac861c883907dde6debb/kiwisolver-1.4.8-cp313-cp313-manylinux_2_17_ppc64le.manylinux2014_ppc64le.whl", hash = "sha256:77e6f57a20b9bd4e1e2cedda4d0b986ebd0216236f0106e55c28aea3d3d69b16", size = 1478139 },
    { url = "https://files.pythonhosted.org/packages/49/f4/e081522473671c97b2687d380e9e4c26f748a86363ce5af48b4a28e48d06/kiwisolver-1.4.8-cp313-cp313-manylinux_2_17_s390x.manylinux2014_s390x.whl", hash = "sha256:08e77738ed7538f036cd1170cbed942ef749137b1311fa2bbe2a7fda2f6bf3cc", size = 1413517 },
    { url = "https://files.pythonhosted.org/packages/8f/e9/6a7d025d8da8c4931522922cd706105aa32b3291d1add8c5427cdcd66e63/kiwisolver-1.4.8-cp313-cp313-manylinux_2_17_x86_64.manylinux2014_x86_64.whl", hash = "sha256:a5ce1e481a74b44dd5e92ff03ea0cb371ae7a0268318e202be06c8f04f4f1246", size = 1474952 },
    { url = "https://files.pythonhosted.org/packages/82/13/13fa685ae167bee5d94b415991c4fc7bb0a1b6ebea6e753a87044b209678/kiwisolver-1.4.8-cp313-cp313-musllinux_1_2_aarch64.whl", hash = "sha256:fc2ace710ba7c1dfd1a3b42530b62b9ceed115f19a1656adefce7b1782a37794", size = 2269132 },
    { url = "https://files.pythonhosted.org/packages/ef/92/bb7c9395489b99a6cb41d502d3686bac692586db2045adc19e45ee64ed23/kiwisolver-1.4.8-cp313-cp313-musllinux_1_2_i686.whl", hash = "sha256:3452046c37c7692bd52b0e752b87954ef86ee2224e624ef7ce6cb21e8c41cc1b", size = 2425997 },
    { url = "https://files.pythonhosted.org/packages/ed/12/87f0e9271e2b63d35d0d8524954145837dd1a6c15b62a2d8c1ebe0f182b4/kiwisolver-1.4.8-cp313-cp313-musllinux_1_2_ppc64le.whl", hash = "sha256:7e9a60b50fe8b2ec6f448fe8d81b07e40141bfced7f896309df271a0b92f80f3", size = 2376060 },
    { url = "https://files.pythonhosted.org/packages/02/6e/c8af39288edbce8bf0fa35dee427b082758a4b71e9c91ef18fa667782138/kiwisolver-1.4.8-cp313-cp313-musllinux_1_2_s390x.whl", hash = "sha256:918139571133f366e8362fa4a297aeba86c7816b7ecf0bc79168080e2bd79957", size = 2520471 },
    { url = "https://files.pythonhosted.org/packages/13/78/df381bc7b26e535c91469f77f16adcd073beb3e2dd25042efd064af82323/kiwisolver-1.4.8-cp313-cp313-musllinux_1_2_x86_64.whl", hash = "sha256:e063ef9f89885a1d68dd8b2e18f5ead48653176d10a0e324e3b0030e3a69adeb", size = 2338793 },
    { url = "https://files.pythonhosted.org/packages/d0/dc/c1abe38c37c071d0fc71c9a474fd0b9ede05d42f5a458d584619cfd2371a/kiwisolver-1.4.8-cp313-cp313-win_amd64.whl", hash = "sha256:a17b7c4f5b2c51bb68ed379defd608a03954a1845dfed7cc0117f1cc8a9b7fd2", size = 71855 },
    { url = "https://files.pythonhosted.org/packages/a0/b6/21529d595b126ac298fdd90b705d87d4c5693de60023e0efcb4f387ed99e/kiwisolver-1.4.8-cp313-cp313-win_arm64.whl", hash = "sha256:3cd3bc628b25f74aedc6d374d5babf0166a92ff1317f46267f12d2ed54bc1d30", size = 65430 },
    { url = "https://files.pythonhosted.org/packages/34/bd/b89380b7298e3af9b39f49334e3e2a4af0e04819789f04b43d560516c0c8/kiwisolver-1.4.8-cp313-cp313t-macosx_10_13_universal2.whl", hash = "sha256:370fd2df41660ed4e26b8c9d6bbcad668fbe2560462cba151a721d49e5b6628c", size = 126294 },
    { url = "https://files.pythonhosted.org/packages/83/41/5857dc72e5e4148eaac5aa76e0703e594e4465f8ab7ec0fc60e3a9bb8fea/kiwisolver-1.4.8-cp313-cp313t-macosx_10_13_x86_64.whl", hash = "sha256:84a2f830d42707de1d191b9490ac186bf7997a9495d4e9072210a1296345f7dc", size = 67736 },
    { url = "https://files.pythonhosted.org/packages/e1/d1/be059b8db56ac270489fb0b3297fd1e53d195ba76e9bbb30e5401fa6b759/kiwisolver-1.4.8-cp313-cp313t-macosx_11_0_arm64.whl", hash = "sha256:7a3ad337add5148cf51ce0b55642dc551c0b9d6248458a757f98796ca7348712", size = 66194 },
    { url = "https://files.pythonhosted.org/packages/e1/83/4b73975f149819eb7dcf9299ed467eba068ecb16439a98990dcb12e63fdd/kiwisolver-1.4.8-cp313-cp313t-manylinux_2_12_i686.manylinux2010_i686.manylinux_2_17_i686.manylinux2014_i686.whl", hash = "sha256:7506488470f41169b86d8c9aeff587293f530a23a23a49d6bc64dab66bedc71e", size = 1465942 },
    { url = "https://files.pythonhosted.org/packages/c7/2c/30a5cdde5102958e602c07466bce058b9d7cb48734aa7a4327261ac8e002/kiwisolver-1.4.8-cp313-cp313t-manylinux_2_17_aarch64.manylinux2014_aarch64.whl", hash = "sha256:2f0121b07b356a22fb0414cec4666bbe36fd6d0d759db3d37228f496ed67c880", size = 1595341 },
    { url = "https://files.pythonhosted.org/packages/ff/9b/1e71db1c000385aa069704f5990574b8244cce854ecd83119c19e83c9586/kiwisolver-1.4.8-cp313-cp313t-manylinux_2_17_ppc64le.manylinux2014_ppc64le.whl", hash = "sha256:d6d6bd87df62c27d4185de7c511c6248040afae67028a8a22012b010bc7ad062", size = 1598455 },
    { url = "https://files.pythonhosted.org/packages/85/92/c8fec52ddf06231b31cbb779af77e99b8253cd96bd135250b9498144c78b/kiwisolver-1.4.8-cp313-cp313t-manylinux_2_17_s390x.manylinux2014_s390x.whl", hash = "sha256:291331973c64bb9cce50bbe871fb2e675c4331dab4f31abe89f175ad7679a4d7", size = 1522138 },
    { url = "https://files.pythonhosted.org/packages/0b/51/9eb7e2cd07a15d8bdd976f6190c0164f92ce1904e5c0c79198c4972926b7/kiwisolver-1.4.8-cp313-cp313t-manylinux_2_17_x86_64.manylinux2014_x86_64.whl", hash = "sha256:893f5525bb92d3d735878ec00f781b2de998333659507d29ea4466208df37bed", size = 1582857 },
    { url = "https://files.pythonhosted.org/packages/0f/95/c5a00387a5405e68ba32cc64af65ce881a39b98d73cc394b24143bebc5b8/kiwisolver-1.4.8-cp313-cp313t-musllinux_1_2_aarch64.whl", hash = "sha256:b47a465040146981dc9db8647981b8cb96366fbc8d452b031e4f8fdffec3f26d", size = 2293129 },
    { url = "https://files.pythonhosted.org/packages/44/83/eeb7af7d706b8347548313fa3a3a15931f404533cc54fe01f39e830dd231/kiwisolver-1.4.8-cp313-cp313t-musllinux_1_2_i686.whl", hash = "sha256:99cea8b9dd34ff80c521aef46a1dddb0dcc0283cf18bde6d756f1e6f31772165", size = 2421538 },
    { url = "https://files.pythonhosted.org/packages/05/f9/27e94c1b3eb29e6933b6986ffc5fa1177d2cd1f0c8efc5f02c91c9ac61de/kiwisolver-1.4.8-cp313-cp313t-musllinux_1_2_ppc64le.whl", hash = "sha256:151dffc4865e5fe6dafce5480fab84f950d14566c480c08a53c663a0020504b6", size = 2390661 },
    { url = "https://files.pythonhosted.org/packages/d9/d4/3c9735faa36ac591a4afcc2980d2691000506050b7a7e80bcfe44048daa7/kiwisolver-1.4.8-cp313-cp313t-musllinux_1_2_s390x.whl", hash = "sha256:577facaa411c10421314598b50413aa1ebcf5126f704f1e5d72d7e4e9f020d90", size = 2546710 },
    { url = "https://files.pythonhosted.org/packages/4c/fa/be89a49c640930180657482a74970cdcf6f7072c8d2471e1babe17a222dc/kiwisolver-1.4.8-cp313-cp313t-musllinux_1_2_x86_64.whl", hash = "sha256:be4816dc51c8a471749d664161b434912eee82f2ea66bd7628bd14583a833e85", size = 2349213 },
]

[[package]]
name = "lematerial-forgebench"
version = "0.1.0"
source = { editable = "." }
dependencies = [
    { name = "ase" },
    { name = "click" },
    { name = "datasets" },
    { name = "fsspec" },
    { name = "mace-torch" },
    { name = "material-hasher" },
    { name = "numpy" },
<<<<<<< HEAD
=======
    { name = "orb-models" },
>>>>>>> f2b72471
    { name = "pandas" },
    { name = "pyarrow" },
    { name = "pymatgen" },
    { name = "pytest" },
<<<<<<< HEAD
=======
    { name = "requests" },
>>>>>>> f2b72471
    { name = "rich" },
    { name = "tqdm" },
]

[package.dev-dependencies]
dev = [
    { name = "beautifulsoup4" },
    { name = "botocore" },
    { name = "ipdb" },
    { name = "ipython" },
    { name = "lxml" },
    { name = "pre-commit" },
    { name = "pytest" },
    { name = "requests" },
    { name = "ruff" },
    { name = "shibuya" },
    { name = "sphinx-autoapi" },
    { name = "sphinx-autodoc-typehints" },
    { name = "sphinx-code-include" },
    { name = "sphinx-copybutton" },
    { name = "sphinx-design" },
    { name = "sphinx-math-dollar" },
    { name = "sphinxawesome-theme" },
]

[package.metadata]
requires-dist = [
    { name = "ase", specifier = ">=3.25.0" },
    { name = "click", specifier = ">=8.1.8" },
    { name = "datasets", specifier = ">=3.5.0" },
<<<<<<< HEAD
    { name = "material-hasher", git = "https://github.com/LeMaterial/lematerial-hasher.git" },
    { name = "numpy", specifier = ">=2.2.5" },
=======
    { name = "fsspec", specifier = ">=2024.12.0" },
    { name = "mace-torch", specifier = ">=0.3.13" },
    { name = "material-hasher", git = "https://github.com/lematerial/material-hasher.git" },
    { name = "numpy", specifier = ">=2.2.5" },
    { name = "orb-models", specifier = "==0.5.4" },
>>>>>>> f2b72471
    { name = "pandas", specifier = ">=2.2.3" },
    { name = "pyarrow", specifier = ">=19.0.1" },
    { name = "pymatgen", specifier = ">=2025.4.20" },
    { name = "pytest", specifier = ">=8.3.5" },
<<<<<<< HEAD
    { name = "rich", specifier = ">=14.0.0" },
=======
    { name = "requests", specifier = ">=2.32.3" },
    { name = "rich", specifier = "==13.9.4" },
    { name = "tqdm", specifier = ">=4.67.1" },
>>>>>>> f2b72471
]

[package.metadata.requires-dev]
dev = [
    { name = "beautifulsoup4", specifier = ">=4.12.3" },
    { name = "botocore", specifier = ">=1.36.20" },
    { name = "ipdb", specifier = ">=0.13.13" },
    { name = "ipython", specifier = ">=8.29.0" },
    { name = "lxml", specifier = ">=5.3.0" },
    { name = "pre-commit", specifier = ">=4.0.1" },
    { name = "pytest", specifier = ">=8.3" },
    { name = "requests", specifier = ">=2.32.3" },
    { name = "ruff", specifier = ">=0.7.1" },
    { name = "shibuya", specifier = ">=2024.10.15" },
    { name = "sphinx-autoapi", specifier = ">=3.3.2" },
    { name = "sphinx-autodoc-typehints", specifier = ">=2.5.0" },
    { name = "sphinx-code-include", specifier = ">=1.4.0" },
    { name = "sphinx-copybutton", specifier = ">=0.5.2" },
    { name = "sphinx-design", specifier = ">=0.6.1" },
    { name = "sphinx-math-dollar", specifier = ">=1.2.1" },
    { name = "sphinxawesome-theme", specifier = ">=5.3.2" },
]

[[package]]
name = "lightning-utilities"
version = "0.14.3"
source = { registry = "https://pypi.org/simple" }
dependencies = [
    { name = "packaging" },
    { name = "setuptools" },
    { name = "typing-extensions" },
]
sdist = { url = "https://files.pythonhosted.org/packages/0f/bb/63a6a8c9e7a96b6ba92647fa5b1595c2dbee29f8178705adb4704d82ecba/lightning_utilities-0.14.3.tar.gz", hash = "sha256:37e2f83f273890052955a44054382c211a303012ee577619efbaa5df9e65e9f5", size = 30346 }
wheels = [
    { url = "https://files.pythonhosted.org/packages/1a/c1/31b3184cba7b257a4a3b5ca5b88b9204ccb7aa02fe3c992280899293ed54/lightning_utilities-0.14.3-py3-none-any.whl", hash = "sha256:4ab9066aa36cd7b93a05713808901909e96cc3f187ea6fd3052b2fd91313b468", size = 28894 },
]

[[package]]
name = "llvmlite"
version = "0.44.0"
source = { registry = "https://pypi.org/simple" }
sdist = { url = "https://files.pythonhosted.org/packages/89/6a/95a3d3610d5c75293d5dbbb2a76480d5d4eeba641557b69fe90af6c5b84e/llvmlite-0.44.0.tar.gz", hash = "sha256:07667d66a5d150abed9157ab6c0b9393c9356f229784a4385c02f99e94fc94d4", size = 171880 }
wheels = [
    { url = "https://files.pythonhosted.org/packages/b5/e2/86b245397052386595ad726f9742e5223d7aea999b18c518a50e96c3aca4/llvmlite-0.44.0-cp311-cp311-macosx_10_14_x86_64.whl", hash = "sha256:eed7d5f29136bda63b6d7804c279e2b72e08c952b7c5df61f45db408e0ee52f3", size = 28132305 },
    { url = "https://files.pythonhosted.org/packages/ff/ec/506902dc6870249fbe2466d9cf66d531265d0f3a1157213c8f986250c033/llvmlite-0.44.0-cp311-cp311-macosx_11_0_arm64.whl", hash = "sha256:ace564d9fa44bb91eb6e6d8e7754977783c68e90a471ea7ce913bff30bd62427", size = 26201090 },
    { url = "https://files.pythonhosted.org/packages/99/fe/d030f1849ebb1f394bb3f7adad5e729b634fb100515594aca25c354ffc62/llvmlite-0.44.0-cp311-cp311-manylinux_2_17_x86_64.manylinux2014_x86_64.whl", hash = "sha256:c5d22c3bfc842668168a786af4205ec8e3ad29fb1bc03fd11fd48460d0df64c1", size = 42361858 },
    { url = "https://files.pythonhosted.org/packages/d7/7a/ce6174664b9077fc673d172e4c888cb0b128e707e306bc33fff8c2035f0d/llvmlite-0.44.0-cp311-cp311-manylinux_2_27_aarch64.manylinux_2_28_aarch64.whl", hash = "sha256:f01a394e9c9b7b1d4e63c327b096d10f6f0ed149ef53d38a09b3749dcf8c9610", size = 41184200 },
    { url = "https://files.pythonhosted.org/packages/5f/c6/258801143975a6d09a373f2641237992496e15567b907a4d401839d671b8/llvmlite-0.44.0-cp311-cp311-win_amd64.whl", hash = "sha256:d8489634d43c20cd0ad71330dde1d5bc7b9966937a263ff1ec1cebb90dc50955", size = 30331193 },
    { url = "https://files.pythonhosted.org/packages/15/86/e3c3195b92e6e492458f16d233e58a1a812aa2bfbef9bdd0fbafcec85c60/llvmlite-0.44.0-cp312-cp312-macosx_10_14_x86_64.whl", hash = "sha256:1d671a56acf725bf1b531d5ef76b86660a5ab8ef19bb6a46064a705c6ca80aad", size = 28132297 },
    { url = "https://files.pythonhosted.org/packages/d6/53/373b6b8be67b9221d12b24125fd0ec56b1078b660eeae266ec388a6ac9a0/llvmlite-0.44.0-cp312-cp312-macosx_11_0_arm64.whl", hash = "sha256:5f79a728e0435493611c9f405168682bb75ffd1fbe6fc360733b850c80a026db", size = 26201105 },
    { url = "https://files.pythonhosted.org/packages/cb/da/8341fd3056419441286c8e26bf436923021005ece0bff5f41906476ae514/llvmlite-0.44.0-cp312-cp312-manylinux_2_17_x86_64.manylinux2014_x86_64.whl", hash = "sha256:c0143a5ef336da14deaa8ec26c5449ad5b6a2b564df82fcef4be040b9cacfea9", size = 42361901 },
    { url = "https://files.pythonhosted.org/packages/53/ad/d79349dc07b8a395a99153d7ce8b01d6fcdc9f8231355a5df55ded649b61/llvmlite-0.44.0-cp312-cp312-manylinux_2_27_aarch64.manylinux_2_28_aarch64.whl", hash = "sha256:d752f89e31b66db6f8da06df8b39f9b91e78c5feea1bf9e8c1fba1d1c24c065d", size = 41184247 },
    { url = "https://files.pythonhosted.org/packages/e2/3b/a9a17366af80127bd09decbe2a54d8974b6d8b274b39bf47fbaedeec6307/llvmlite-0.44.0-cp312-cp312-win_amd64.whl", hash = "sha256:eae7e2d4ca8f88f89d315b48c6b741dcb925d6a1042da694aa16ab3dd4cbd3a1", size = 30332380 },
    { url = "https://files.pythonhosted.org/packages/89/24/4c0ca705a717514c2092b18476e7a12c74d34d875e05e4d742618ebbf449/llvmlite-0.44.0-cp313-cp313-macosx_10_14_x86_64.whl", hash = "sha256:319bddd44e5f71ae2689859b7203080716448a3cd1128fb144fe5c055219d516", size = 28132306 },
    { url = "https://files.pythonhosted.org/packages/01/cf/1dd5a60ba6aee7122ab9243fd614abcf22f36b0437cbbe1ccf1e3391461c/llvmlite-0.44.0-cp313-cp313-macosx_11_0_arm64.whl", hash = "sha256:9c58867118bad04a0bb22a2e0068c693719658105e40009ffe95c7000fcde88e", size = 26201090 },
    { url = "https://files.pythonhosted.org/packages/d2/1b/656f5a357de7135a3777bd735cc7c9b8f23b4d37465505bd0eaf4be9befe/llvmlite-0.44.0-cp313-cp313-manylinux_2_17_x86_64.manylinux2014_x86_64.whl", hash = "sha256:46224058b13c96af1365290bdfebe9a6264ae62fb79b2b55693deed11657a8bf", size = 42361904 },
    { url = "https://files.pythonhosted.org/packages/d8/e1/12c5f20cb9168fb3464a34310411d5ad86e4163c8ff2d14a2b57e5cc6bac/llvmlite-0.44.0-cp313-cp313-manylinux_2_27_aarch64.manylinux_2_28_aarch64.whl", hash = "sha256:aa0097052c32bf721a4efc03bd109d335dfa57d9bffb3d4c24cc680711b8b4fc", size = 41184245 },
    { url = "https://files.pythonhosted.org/packages/d0/81/e66fc86539293282fd9cb7c9417438e897f369e79ffb62e1ae5e5154d4dd/llvmlite-0.44.0-cp313-cp313-win_amd64.whl", hash = "sha256:2fb7c4f2fb86cbae6dca3db9ab203eeea0e22d73b99bc2341cdf9de93612e930", size = 30331193 },
]

[[package]]
name = "lmdb"
version = "1.6.2"
source = { registry = "https://pypi.org/simple" }
sdist = { url = "https://files.pythonhosted.org/packages/71/54/fb1d5918406a72fcf46fbfaece7c0349d88cd8685f5443a142ddd7dac05b/lmdb-1.6.2.tar.gz", hash = "sha256:d28e3fa59935ff688858760ec52f202ecb8c1089a3f68d1f162ea3078d151e73", size = 881434 }
wheels = [
    { url = "https://files.pythonhosted.org/packages/6a/d7/8747c7fd7665aed9f09fa1657a751a363729b098c2838a0b32e6b2719e68/lmdb-1.6.2-cp311-cp311-macosx_10_9_universal2.whl", hash = "sha256:c42b3eae0437edb95dda96e582816766a9964436f844cc9c8ddb5d4219a63ff8", size = 166313 },
    { url = "https://files.pythonhosted.org/packages/f7/c4/e0878a605e9ab033e2946f0964a0ade27897f426a7bafc86e5170ff36563/lmdb-1.6.2-cp311-cp311-manylinux_2_17_aarch64.manylinux2014_aarch64.whl", hash = "sha256:e365a09be1926dbc3ed2d4eacd9ab6125cb1f211c37e417917c26494dea24b64", size = 296529 },
    { url = "https://files.pythonhosted.org/packages/56/e2/c6a21f398125855409c693e302ec4248567a09d4407f9975ee69ddf85eae/lmdb-1.6.2-cp311-cp311-manylinux_2_17_x86_64.manylinux2014_x86_64.whl", hash = "sha256:eae318f72cac81363f5218f529016c2fde6fcf7acc0d1cde55c18e2952cbf34a", size = 297812 },
    { url = "https://files.pythonhosted.org/packages/a8/be/38568b361f476b96f422b559af0ee6179577492708c633bfce8baa31ad4f/lmdb-1.6.2-cp311-cp311-win_amd64.whl", hash = "sha256:40f7824888a8821adc4028cf70bd031395463aaf832d4c0460f5dab8ca0e0c7a", size = 100761 },
    { url = "https://files.pythonhosted.org/packages/63/51/865bebe671305ae05fc42a65f4a2282a0f30c93ad1cad3d47ba863db2c8e/lmdb-1.6.2-cp312-cp312-macosx_10_13_universal2.whl", hash = "sha256:5dc6885b764aaccd2ecb6b244dc3ecbcce8b65d6f7e5b36fb39a603359909650", size = 166526 },
    { url = "https://files.pythonhosted.org/packages/bc/0a/b8055af1668b16e513ed476caa06578e7d942f665c2b11b4dbbbb8de048a/lmdb-1.6.2-cp312-cp312-manylinux_2_17_aarch64.manylinux2014_aarch64.whl", hash = "sha256:de252e4a7895a0f1f8422b30c7f5b432612145538cf09e073b57f68fc5a88977", size = 298099 },
    { url = "https://files.pythonhosted.org/packages/61/08/002b7a3d165115b214aff2e8333e511dc54ce64c02ece5500542f13c080b/lmdb-1.6.2-cp312-cp312-manylinux_2_17_x86_64.manylinux2014_x86_64.whl", hash = "sha256:4c45d63a49a17ab2caa5ec0d1da35bc81c5c85fa38dfb6ab7eacf817242334a7", size = 300995 },
    { url = "https://files.pythonhosted.org/packages/4f/9a/180a933735df820680160ce86d49dab3fe6a2ae557c256b85b8177b98843/lmdb-1.6.2-cp312-cp312-win_amd64.whl", hash = "sha256:129379009c65e67187208eff75cdad74f4ae6f840521498f3e2da407ce5aaf66", size = 100604 },
    { url = "https://files.pythonhosted.org/packages/4e/c8/78631801528f70ea8ded2a840b5e9064742fbcbe73f44ad31794214fae22/lmdb-1.6.2-cp313-cp313-macosx_10_13_universal2.whl", hash = "sha256:3be24aa18f160958b90605fe5882b66998f9fa3d97221478d49782bd8f88392a", size = 168187 },
    { url = "https://files.pythonhosted.org/packages/cd/64/38cef7aa933d8f50bd8e54b9e5479de5ac13cd6af5adf61310893c0b8831/lmdb-1.6.2-cp313-cp313-manylinux_2_17_aarch64.manylinux2014_aarch64.whl", hash = "sha256:32154f561d5cdbe833798401a752868bb1a9c056d8de1e8faf92e62ca8f22999", size = 299537 },
    { url = "https://files.pythonhosted.org/packages/54/69/7116305b2f6fde1d79695d9ea40b29ec2b9d4e2f7b8f36d24eb0ee4e9797/lmdb-1.6.2-cp313-cp313-manylinux_2_17_x86_64.manylinux2014_x86_64.whl", hash = "sha256:45c772f24089a7ff1ebd8c59c6dc7f2da0c7b8b704b5e83ee9687c44c764554b", size = 302100 },
    { url = "https://files.pythonhosted.org/packages/6e/16/d3c00e86c6dd6a0e09e247e64cf169cfe02ccb55ba2bb63663bcaf79d012/lmdb-1.6.2-cp313-cp313-win_amd64.whl", hash = "sha256:d9676fcba2cd388f24a5d15055e4a6de351e1df9febf5b176c93cd39cc80585e", size = 100665 },
]

[[package]]
name = "loguru"
version = "0.7.3"
source = { registry = "https://pypi.org/simple" }
dependencies = [
    { name = "colorama", marker = "sys_platform == 'win32'" },
    { name = "win32-setctime", marker = "sys_platform == 'win32'" },
]
sdist = { url = "https://files.pythonhosted.org/packages/3a/05/a1dae3dffd1116099471c643b8924f5aa6524411dc6c63fdae648c4f1aca/loguru-0.7.3.tar.gz", hash = "sha256:19480589e77d47b8d85b2c827ad95d49bf31b0dcde16593892eb51dd18706eb6", size = 63559 }
wheels = [
    { url = "https://files.pythonhosted.org/packages/0c/29/0348de65b8cc732daa3e33e67806420b2ae89bdce2b04af740289c5c6c8c/loguru-0.7.3-py3-none-any.whl", hash = "sha256:31a33c10c8e1e10422bfd431aeb5d351c7cf7fa671e3c4df004162264b28220c", size = 61595 },
]

[[package]]
name = "lxml"
version = "5.4.0"
source = { registry = "https://pypi.org/simple" }
sdist = { url = "https://files.pythonhosted.org/packages/76/3d/14e82fc7c8fb1b7761f7e748fd47e2ec8276d137b6acfe5a4bb73853e08f/lxml-5.4.0.tar.gz", hash = "sha256:d12832e1dbea4be280b22fd0ea7c9b87f0d8fc51ba06e92dc62d52f804f78ebd", size = 3679479 }
wheels = [
    { url = "https://files.pythonhosted.org/packages/81/2d/67693cc8a605a12e5975380d7ff83020dcc759351b5a066e1cced04f797b/lxml-5.4.0-cp311-cp311-macosx_10_9_universal2.whl", hash = "sha256:98a3912194c079ef37e716ed228ae0dcb960992100461b704aea4e93af6b0bb9", size = 8083240 },
    { url = "https://files.pythonhosted.org/packages/73/53/b5a05ab300a808b72e848efd152fe9c022c0181b0a70b8bca1199f1bed26/lxml-5.4.0-cp311-cp311-macosx_10_9_x86_64.whl", hash = "sha256:0ea0252b51d296a75f6118ed0d8696888e7403408ad42345d7dfd0d1e93309a7", size = 4387685 },
    { url = "https://files.pythonhosted.org/packages/d8/cb/1a3879c5f512bdcd32995c301886fe082b2edd83c87d41b6d42d89b4ea4d/lxml-5.4.0-cp311-cp311-manylinux_2_12_i686.manylinux2010_i686.manylinux_2_17_i686.manylinux2014_i686.whl", hash = "sha256:b92b69441d1bd39f4940f9eadfa417a25862242ca2c396b406f9272ef09cdcaa", size = 4991164 },
    { url = "https://files.pythonhosted.org/packages/f9/94/bbc66e42559f9d04857071e3b3d0c9abd88579367fd2588a4042f641f57e/lxml-5.4.0-cp311-cp311-manylinux_2_17_aarch64.manylinux2014_aarch64.whl", hash = "sha256:20e16c08254b9b6466526bc1828d9370ee6c0d60a4b64836bc3ac2917d1e16df", size = 4746206 },
    { url = "https://files.pythonhosted.org/packages/66/95/34b0679bee435da2d7cae895731700e519a8dfcab499c21662ebe671603e/lxml-5.4.0-cp311-cp311-manylinux_2_17_ppc64le.manylinux2014_ppc64le.whl", hash = "sha256:7605c1c32c3d6e8c990dd28a0970a3cbbf1429d5b92279e37fda05fb0c92190e", size = 5342144 },
    { url = "https://files.pythonhosted.org/packages/e0/5d/abfcc6ab2fa0be72b2ba938abdae1f7cad4c632f8d552683ea295d55adfb/lxml-5.4.0-cp311-cp311-manylinux_2_17_s390x.manylinux2014_s390x.whl", hash = "sha256:ecf4c4b83f1ab3d5a7ace10bafcb6f11df6156857a3c418244cef41ca9fa3e44", size = 4825124 },
    { url = "https://files.pythonhosted.org/packages/5a/78/6bd33186c8863b36e084f294fc0a5e5eefe77af95f0663ef33809cc1c8aa/lxml-5.4.0-cp311-cp311-manylinux_2_17_x86_64.manylinux2014_x86_64.whl", hash = "sha256:0cef4feae82709eed352cd7e97ae062ef6ae9c7b5dbe3663f104cd2c0e8d94ba", size = 4876520 },
    { url = "https://files.pythonhosted.org/packages/3b/74/4d7ad4839bd0fc64e3d12da74fc9a193febb0fae0ba6ebd5149d4c23176a/lxml-5.4.0-cp311-cp311-manylinux_2_28_aarch64.whl", hash = "sha256:df53330a3bff250f10472ce96a9af28628ff1f4efc51ccba351a8820bca2a8ba", size = 4765016 },
    { url = "https://files.pythonhosted.org/packages/24/0d/0a98ed1f2471911dadfc541003ac6dd6879fc87b15e1143743ca20f3e973/lxml-5.4.0-cp311-cp311-manylinux_2_28_ppc64le.whl", hash = "sha256:aefe1a7cb852fa61150fcb21a8c8fcea7b58c4cb11fbe59c97a0a4b31cae3c8c", size = 5362884 },
    { url = "https://files.pythonhosted.org/packages/48/de/d4f7e4c39740a6610f0f6959052b547478107967362e8424e1163ec37ae8/lxml-5.4.0-cp311-cp311-manylinux_2_28_s390x.whl", hash = "sha256:ef5a7178fcc73b7d8c07229e89f8eb45b2908a9238eb90dcfc46571ccf0383b8", size = 4902690 },
    { url = "https://files.pythonhosted.org/packages/07/8c/61763abd242af84f355ca4ef1ee096d3c1b7514819564cce70fd18c22e9a/lxml-5.4.0-cp311-cp311-manylinux_2_28_x86_64.whl", hash = "sha256:d2ed1b3cb9ff1c10e6e8b00941bb2e5bb568b307bfc6b17dffbbe8be5eecba86", size = 4944418 },
    { url = "https://files.pythonhosted.org/packages/f9/c5/6d7e3b63e7e282619193961a570c0a4c8a57fe820f07ca3fe2f6bd86608a/lxml-5.4.0-cp311-cp311-musllinux_1_2_aarch64.whl", hash = "sha256:72ac9762a9f8ce74c9eed4a4e74306f2f18613a6b71fa065495a67ac227b3056", size = 4827092 },
    { url = "https://files.pythonhosted.org/packages/71/4a/e60a306df54680b103348545706a98a7514a42c8b4fbfdcaa608567bb065/lxml-5.4.0-cp311-cp311-musllinux_1_2_ppc64le.whl", hash = "sha256:f5cb182f6396706dc6cc1896dd02b1c889d644c081b0cdec38747573db88a7d7", size = 5418231 },
    { url = "https://files.pythonhosted.org/packages/27/f2/9754aacd6016c930875854f08ac4b192a47fe19565f776a64004aa167521/lxml-5.4.0-cp311-cp311-musllinux_1_2_s390x.whl", hash = "sha256:3a3178b4873df8ef9457a4875703488eb1622632a9cee6d76464b60e90adbfcd", size = 5261798 },
    { url = "https://files.pythonhosted.org/packages/38/a2/0c49ec6941428b1bd4f280650d7b11a0f91ace9db7de32eb7aa23bcb39ff/lxml-5.4.0-cp311-cp311-musllinux_1_2_x86_64.whl", hash = "sha256:e094ec83694b59d263802ed03a8384594fcce477ce484b0cbcd0008a211ca751", size = 4988195 },
    { url = "https://files.pythonhosted.org/packages/7a/75/87a3963a08eafc46a86c1131c6e28a4de103ba30b5ae903114177352a3d7/lxml-5.4.0-cp311-cp311-win32.whl", hash = "sha256:4329422de653cdb2b72afa39b0aa04252fca9071550044904b2e7036d9d97fe4", size = 3474243 },
    { url = "https://files.pythonhosted.org/packages/fa/f9/1f0964c4f6c2be861c50db380c554fb8befbea98c6404744ce243a3c87ef/lxml-5.4.0-cp311-cp311-win_amd64.whl", hash = "sha256:fd3be6481ef54b8cfd0e1e953323b7aa9d9789b94842d0e5b142ef4bb7999539", size = 3815197 },
    { url = "https://files.pythonhosted.org/packages/f8/4c/d101ace719ca6a4ec043eb516fcfcb1b396a9fccc4fcd9ef593df34ba0d5/lxml-5.4.0-cp312-cp312-macosx_10_9_universal2.whl", hash = "sha256:b5aff6f3e818e6bdbbb38e5967520f174b18f539c2b9de867b1e7fde6f8d95a4", size = 8127392 },
    { url = "https://files.pythonhosted.org/packages/11/84/beddae0cec4dd9ddf46abf156f0af451c13019a0fa25d7445b655ba5ccb7/lxml-5.4.0-cp312-cp312-macosx_10_9_x86_64.whl", hash = "sha256:942a5d73f739ad7c452bf739a62a0f83e2578afd6b8e5406308731f4ce78b16d", size = 4415103 },
    { url = "https://files.pythonhosted.org/packages/d0/25/d0d93a4e763f0462cccd2b8a665bf1e4343dd788c76dcfefa289d46a38a9/lxml-5.4.0-cp312-cp312-manylinux_2_12_i686.manylinux2010_i686.manylinux_2_17_i686.manylinux2014_i686.whl", hash = "sha256:460508a4b07364d6abf53acaa0a90b6d370fafde5693ef37602566613a9b0779", size = 5024224 },
    { url = "https://files.pythonhosted.org/packages/31/ce/1df18fb8f7946e7f3388af378b1f34fcf253b94b9feedb2cec5969da8012/lxml-5.4.0-cp312-cp312-manylinux_2_17_aarch64.manylinux2014_aarch64.whl", hash = "sha256:529024ab3a505fed78fe3cc5ddc079464e709f6c892733e3f5842007cec8ac6e", size = 4769913 },
    { url = "https://files.pythonhosted.org/packages/4e/62/f4a6c60ae7c40d43657f552f3045df05118636be1165b906d3423790447f/lxml-5.4.0-cp312-cp312-manylinux_2_17_ppc64le.manylinux2014_ppc64le.whl", hash = "sha256:7ca56ebc2c474e8f3d5761debfd9283b8b18c76c4fc0967b74aeafba1f5647f9", size = 5290441 },
    { url = "https://files.pythonhosted.org/packages/9e/aa/04f00009e1e3a77838c7fc948f161b5d2d5de1136b2b81c712a263829ea4/lxml-5.4.0-cp312-cp312-manylinux_2_17_s390x.manylinux2014_s390x.whl", hash = "sha256:a81e1196f0a5b4167a8dafe3a66aa67c4addac1b22dc47947abd5d5c7a3f24b5", size = 4820165 },
    { url = "https://files.pythonhosted.org/packages/c9/1f/e0b2f61fa2404bf0f1fdf1898377e5bd1b74cc9b2cf2c6ba8509b8f27990/lxml-5.4.0-cp312-cp312-manylinux_2_17_x86_64.manylinux2014_x86_64.whl", hash = "sha256:00b8686694423ddae324cf614e1b9659c2edb754de617703c3d29ff568448df5", size = 4932580 },
    { url = "https://files.pythonhosted.org/packages/24/a2/8263f351b4ffe0ed3e32ea7b7830f845c795349034f912f490180d88a877/lxml-5.4.0-cp312-cp312-manylinux_2_28_aarch64.whl", hash = "sha256:c5681160758d3f6ac5b4fea370495c48aac0989d6a0f01bb9a72ad8ef5ab75c4", size = 4759493 },
    { url = "https://files.pythonhosted.org/packages/05/00/41db052f279995c0e35c79d0f0fc9f8122d5b5e9630139c592a0b58c71b4/lxml-5.4.0-cp312-cp312-manylinux_2_28_ppc64le.whl", hash = "sha256:2dc191e60425ad70e75a68c9fd90ab284df64d9cd410ba8d2b641c0c45bc006e", size = 5324679 },
    { url = "https://files.pythonhosted.org/packages/1d/be/ee99e6314cdef4587617d3b3b745f9356d9b7dd12a9663c5f3b5734b64ba/lxml-5.4.0-cp312-cp312-manylinux_2_28_s390x.whl", hash = "sha256:67f779374c6b9753ae0a0195a892a1c234ce8416e4448fe1e9f34746482070a7", size = 4890691 },
    { url = "https://files.pythonhosted.org/packages/ad/36/239820114bf1d71f38f12208b9c58dec033cbcf80101cde006b9bde5cffd/lxml-5.4.0-cp312-cp312-manylinux_2_28_x86_64.whl", hash = "sha256:79d5bfa9c1b455336f52343130b2067164040604e41f6dc4d8313867ed540079", size = 4955075 },
    { url = "https://files.pythonhosted.org/packages/d4/e1/1b795cc0b174efc9e13dbd078a9ff79a58728a033142bc6d70a1ee8fc34d/lxml-5.4.0-cp312-cp312-musllinux_1_2_aarch64.whl", hash = "sha256:3d3c30ba1c9b48c68489dc1829a6eede9873f52edca1dda900066542528d6b20", size = 4838680 },
    { url = "https://files.pythonhosted.org/packages/72/48/3c198455ca108cec5ae3662ae8acd7fd99476812fd712bb17f1b39a0b589/lxml-5.4.0-cp312-cp312-musllinux_1_2_ppc64le.whl", hash = "sha256:1af80c6316ae68aded77e91cd9d80648f7dd40406cef73df841aa3c36f6907c8", size = 5391253 },
    { url = "https://files.pythonhosted.org/packages/d6/10/5bf51858971c51ec96cfc13e800a9951f3fd501686f4c18d7d84fe2d6352/lxml-5.4.0-cp312-cp312-musllinux_1_2_s390x.whl", hash = "sha256:4d885698f5019abe0de3d352caf9466d5de2baded00a06ef3f1216c1a58ae78f", size = 5261651 },
    { url = "https://files.pythonhosted.org/packages/2b/11/06710dd809205377da380546f91d2ac94bad9ff735a72b64ec029f706c85/lxml-5.4.0-cp312-cp312-musllinux_1_2_x86_64.whl", hash = "sha256:aea53d51859b6c64e7c51d522c03cc2c48b9b5d6172126854cc7f01aa11f52bc", size = 5024315 },
    { url = "https://files.pythonhosted.org/packages/f5/b0/15b6217834b5e3a59ebf7f53125e08e318030e8cc0d7310355e6edac98ef/lxml-5.4.0-cp312-cp312-win32.whl", hash = "sha256:d90b729fd2732df28130c064aac9bb8aff14ba20baa4aee7bd0795ff1187545f", size = 3486149 },
    { url = "https://files.pythonhosted.org/packages/91/1e/05ddcb57ad2f3069101611bd5f5084157d90861a2ef460bf42f45cced944/lxml-5.4.0-cp312-cp312-win_amd64.whl", hash = "sha256:1dc4ca99e89c335a7ed47d38964abcb36c5910790f9bd106f2a8fa2ee0b909d2", size = 3817095 },
    { url = "https://files.pythonhosted.org/packages/87/cb/2ba1e9dd953415f58548506fa5549a7f373ae55e80c61c9041b7fd09a38a/lxml-5.4.0-cp313-cp313-macosx_10_13_universal2.whl", hash = "sha256:773e27b62920199c6197130632c18fb7ead3257fce1ffb7d286912e56ddb79e0", size = 8110086 },
    { url = "https://files.pythonhosted.org/packages/b5/3e/6602a4dca3ae344e8609914d6ab22e52ce42e3e1638c10967568c5c1450d/lxml-5.4.0-cp313-cp313-macosx_10_13_x86_64.whl", hash = "sha256:ce9c671845de9699904b1e9df95acfe8dfc183f2310f163cdaa91a3535af95de", size = 4404613 },
    { url = "https://files.pythonhosted.org/packages/4c/72/bf00988477d3bb452bef9436e45aeea82bb40cdfb4684b83c967c53909c7/lxml-5.4.0-cp313-cp313-manylinux_2_12_i686.manylinux2010_i686.manylinux_2_17_i686.manylinux2014_i686.whl", hash = "sha256:9454b8d8200ec99a224df8854786262b1bd6461f4280064c807303c642c05e76", size = 5012008 },
    { url = "https://files.pythonhosted.org/packages/92/1f/93e42d93e9e7a44b2d3354c462cd784dbaaf350f7976b5d7c3f85d68d1b1/lxml-5.4.0-cp313-cp313-manylinux_2_17_aarch64.manylinux2014_aarch64.whl", hash = "sha256:cccd007d5c95279e529c146d095f1d39ac05139de26c098166c4beb9374b0f4d", size = 4760915 },
    { url = "https://files.pythonhosted.org/packages/45/0b/363009390d0b461cf9976a499e83b68f792e4c32ecef092f3f9ef9c4ba54/lxml-5.4.0-cp313-cp313-manylinux_2_17_ppc64le.manylinux2014_ppc64le.whl", hash = "sha256:0fce1294a0497edb034cb416ad3e77ecc89b313cff7adbee5334e4dc0d11f422", size = 5283890 },
    { url = "https://files.pythonhosted.org/packages/19/dc/6056c332f9378ab476c88e301e6549a0454dbee8f0ae16847414f0eccb74/lxml-5.4.0-cp313-cp313-manylinux_2_17_s390x.manylinux2014_s390x.whl", hash = "sha256:24974f774f3a78ac12b95e3a20ef0931795ff04dbb16db81a90c37f589819551", size = 4812644 },
    { url = "https://files.pythonhosted.org/packages/ee/8a/f8c66bbb23ecb9048a46a5ef9b495fd23f7543df642dabeebcb2eeb66592/lxml-5.4.0-cp313-cp313-manylinux_2_17_x86_64.manylinux2014_x86_64.whl", hash = "sha256:497cab4d8254c2a90bf988f162ace2ddbfdd806fce3bda3f581b9d24c852e03c", size = 4921817 },
    { url = "https://files.pythonhosted.org/packages/04/57/2e537083c3f381f83d05d9b176f0d838a9e8961f7ed8ddce3f0217179ce3/lxml-5.4.0-cp313-cp313-manylinux_2_28_aarch64.whl", hash = "sha256:e794f698ae4c5084414efea0f5cc9f4ac562ec02d66e1484ff822ef97c2cadff", size = 4753916 },
    { url = "https://files.pythonhosted.org/packages/d8/80/ea8c4072109a350848f1157ce83ccd9439601274035cd045ac31f47f3417/lxml-5.4.0-cp313-cp313-manylinux_2_28_ppc64le.whl", hash = "sha256:2c62891b1ea3094bb12097822b3d44b93fc6c325f2043c4d2736a8ff09e65f60", size = 5289274 },
    { url = "https://files.pythonhosted.org/packages/b3/47/c4be287c48cdc304483457878a3f22999098b9a95f455e3c4bda7ec7fc72/lxml-5.4.0-cp313-cp313-manylinux_2_28_s390x.whl", hash = "sha256:142accb3e4d1edae4b392bd165a9abdee8a3c432a2cca193df995bc3886249c8", size = 4874757 },
    { url = "https://files.pythonhosted.org/packages/2f/04/6ef935dc74e729932e39478e44d8cfe6a83550552eaa072b7c05f6f22488/lxml-5.4.0-cp313-cp313-manylinux_2_28_x86_64.whl", hash = "sha256:1a42b3a19346e5601d1b8296ff6ef3d76038058f311902edd574461e9c036982", size = 4947028 },
    { url = "https://files.pythonhosted.org/packages/cb/f9/c33fc8daa373ef8a7daddb53175289024512b6619bc9de36d77dca3df44b/lxml-5.4.0-cp313-cp313-musllinux_1_2_aarch64.whl", hash = "sha256:4291d3c409a17febf817259cb37bc62cb7eb398bcc95c1356947e2871911ae61", size = 4834487 },
    { url = "https://files.pythonhosted.org/packages/8d/30/fc92bb595bcb878311e01b418b57d13900f84c2b94f6eca9e5073ea756e6/lxml-5.4.0-cp313-cp313-musllinux_1_2_ppc64le.whl", hash = "sha256:4f5322cf38fe0e21c2d73901abf68e6329dc02a4994e483adbcf92b568a09a54", size = 5381688 },
    { url = "https://files.pythonhosted.org/packages/43/d1/3ba7bd978ce28bba8e3da2c2e9d5ae3f8f521ad3f0ca6ea4788d086ba00d/lxml-5.4.0-cp313-cp313-musllinux_1_2_s390x.whl", hash = "sha256:0be91891bdb06ebe65122aa6bf3fc94489960cf7e03033c6f83a90863b23c58b", size = 5242043 },
    { url = "https://files.pythonhosted.org/packages/ee/cd/95fa2201041a610c4d08ddaf31d43b98ecc4b1d74b1e7245b1abdab443cb/lxml-5.4.0-cp313-cp313-musllinux_1_2_x86_64.whl", hash = "sha256:15a665ad90054a3d4f397bc40f73948d48e36e4c09f9bcffc7d90c87410e478a", size = 5021569 },
    { url = "https://files.pythonhosted.org/packages/2d/a6/31da006fead660b9512d08d23d31e93ad3477dd47cc42e3285f143443176/lxml-5.4.0-cp313-cp313-win32.whl", hash = "sha256:d5663bc1b471c79f5c833cffbc9b87d7bf13f87e055a5c86c363ccd2348d7e82", size = 3485270 },
    { url = "https://files.pythonhosted.org/packages/fc/14/c115516c62a7d2499781d2d3d7215218c0731b2c940753bf9f9b7b73924d/lxml-5.4.0-cp313-cp313-win_amd64.whl", hash = "sha256:bcb7a1096b4b6b24ce1ac24d4942ad98f983cd3810f9711bcd0293f43a9d8b9f", size = 3814606 },
]

[[package]]
name = "mace-torch"
version = "0.3.13"
source = { registry = "https://pypi.org/simple" }
dependencies = [
    { name = "ase" },
    { name = "configargparse" },
    { name = "e3nn" },
    { name = "gitpython" },
    { name = "h5py" },
    { name = "lmdb" },
    { name = "matplotlib" },
    { name = "matscipy" },
    { name = "numpy" },
    { name = "opt-einsum" },
    { name = "orjson" },
    { name = "pandas" },
    { name = "prettytable" },
    { name = "python-hostlist" },
    { name = "pyyaml" },
    { name = "torch" },
    { name = "torch-ema" },
    { name = "torchmetrics" },
    { name = "tqdm" },
]
sdist = { url = "https://files.pythonhosted.org/packages/a1/5d/a4f6edf70c9383208ed74abe758ee17c9f6d785d8695eb51889cdd62c525/mace_torch-0.3.13.tar.gz", hash = "sha256:32b44478cb40ffe625216a81bcbac001165baff1fa9378a47ad50c4550806da5", size = 175537 }
wheels = [
    { url = "https://files.pythonhosted.org/packages/88/e2/bbb81a1a03c539a38402c1a21debc8e6f09b4d8bbfd84fa54b3d43838f82/mace_torch-0.3.13-py3-none-any.whl", hash = "sha256:e0aeef5fdb493f94436e4a806f89e051240d79202bccd6bacf5c6007d9adf75a", size = 202043 },
]

[[package]]
name = "markdown-it-py"
version = "3.0.0"
source = { registry = "https://pypi.org/simple" }
dependencies = [
    { name = "mdurl" },
]
sdist = { url = "https://files.pythonhosted.org/packages/38/71/3b932df36c1a044d397a1f92d1cf91ee0a503d91e470cbd670aa66b07ed0/markdown-it-py-3.0.0.tar.gz", hash = "sha256:e3f60a94fa066dc52ec76661e37c851cb232d92f9886b15cb560aaada2df8feb", size = 74596 }
wheels = [
    { url = "https://files.pythonhosted.org/packages/42/d7/1ec15b46af6af88f19b8e5ffea08fa375d433c998b8a7639e76935c14f1f/markdown_it_py-3.0.0-py3-none-any.whl", hash = "sha256:355216845c60bd96232cd8d8c40e8f9765cc86f46880e43a8fd22dc1a1a8cab1", size = 87528 },
]

[[package]]
name = "markupsafe"
version = "3.0.2"
source = { registry = "https://pypi.org/simple" }
sdist = { url = "https://files.pythonhosted.org/packages/b2/97/5d42485e71dfc078108a86d6de8fa46db44a1a9295e89c5d6d4a06e23a62/markupsafe-3.0.2.tar.gz", hash = "sha256:ee55d3edf80167e48ea11a923c7386f4669df67d7994554387f84e7d8b0a2bf0", size = 20537 }
wheels = [
    { url = "https://files.pythonhosted.org/packages/6b/28/bbf83e3f76936960b850435576dd5e67034e200469571be53f69174a2dfd/MarkupSafe-3.0.2-cp311-cp311-macosx_10_9_universal2.whl", hash = "sha256:9025b4018f3a1314059769c7bf15441064b2207cb3f065e6ea1e7359cb46db9d", size = 14353 },
    { url = "https://files.pythonhosted.org/packages/6c/30/316d194b093cde57d448a4c3209f22e3046c5bb2fb0820b118292b334be7/MarkupSafe-3.0.2-cp311-cp311-macosx_11_0_arm64.whl", hash = "sha256:93335ca3812df2f366e80509ae119189886b0f3c2b81325d39efdb84a1e2ae93", size = 12392 },
    { url = "https://files.pythonhosted.org/packages/f2/96/9cdafba8445d3a53cae530aaf83c38ec64c4d5427d975c974084af5bc5d2/MarkupSafe-3.0.2-cp311-cp311-manylinux_2_17_aarch64.manylinux2014_aarch64.whl", hash = "sha256:2cb8438c3cbb25e220c2ab33bb226559e7afb3baec11c4f218ffa7308603c832", size = 23984 },
    { url = "https://files.pythonhosted.org/packages/f1/a4/aefb044a2cd8d7334c8a47d3fb2c9f328ac48cb349468cc31c20b539305f/MarkupSafe-3.0.2-cp311-cp311-manylinux_2_17_x86_64.manylinux2014_x86_64.whl", hash = "sha256:a123e330ef0853c6e822384873bef7507557d8e4a082961e1defa947aa59ba84", size = 23120 },
    { url = "https://files.pythonhosted.org/packages/8d/21/5e4851379f88f3fad1de30361db501300d4f07bcad047d3cb0449fc51f8c/MarkupSafe-3.0.2-cp311-cp311-manylinux_2_5_i686.manylinux1_i686.manylinux_2_17_i686.manylinux2014_i686.whl", hash = "sha256:1e084f686b92e5b83186b07e8a17fc09e38fff551f3602b249881fec658d3eca", size = 23032 },
    { url = "https://files.pythonhosted.org/packages/00/7b/e92c64e079b2d0d7ddf69899c98842f3f9a60a1ae72657c89ce2655c999d/MarkupSafe-3.0.2-cp311-cp311-musllinux_1_2_aarch64.whl", hash = "sha256:d8213e09c917a951de9d09ecee036d5c7d36cb6cb7dbaece4c71a60d79fb9798", size = 24057 },
    { url = "https://files.pythonhosted.org/packages/f9/ac/46f960ca323037caa0a10662ef97d0a4728e890334fc156b9f9e52bcc4ca/MarkupSafe-3.0.2-cp311-cp311-musllinux_1_2_i686.whl", hash = "sha256:5b02fb34468b6aaa40dfc198d813a641e3a63b98c2b05a16b9f80b7ec314185e", size = 23359 },
    { url = "https://files.pythonhosted.org/packages/69/84/83439e16197337b8b14b6a5b9c2105fff81d42c2a7c5b58ac7b62ee2c3b1/MarkupSafe-3.0.2-cp311-cp311-musllinux_1_2_x86_64.whl", hash = "sha256:0bff5e0ae4ef2e1ae4fdf2dfd5b76c75e5c2fa4132d05fc1b0dabcd20c7e28c4", size = 23306 },
    { url = "https://files.pythonhosted.org/packages/9a/34/a15aa69f01e2181ed8d2b685c0d2f6655d5cca2c4db0ddea775e631918cd/MarkupSafe-3.0.2-cp311-cp311-win32.whl", hash = "sha256:6c89876f41da747c8d3677a2b540fb32ef5715f97b66eeb0c6b66f5e3ef6f59d", size = 15094 },
    { url = "https://files.pythonhosted.org/packages/da/b8/3a3bd761922d416f3dc5d00bfbed11f66b1ab89a0c2b6e887240a30b0f6b/MarkupSafe-3.0.2-cp311-cp311-win_amd64.whl", hash = "sha256:70a87b411535ccad5ef2f1df5136506a10775d267e197e4cf531ced10537bd6b", size = 15521 },
    { url = "https://files.pythonhosted.org/packages/22/09/d1f21434c97fc42f09d290cbb6350d44eb12f09cc62c9476effdb33a18aa/MarkupSafe-3.0.2-cp312-cp312-macosx_10_13_universal2.whl", hash = "sha256:9778bd8ab0a994ebf6f84c2b949e65736d5575320a17ae8984a77fab08db94cf", size = 14274 },
    { url = "https://files.pythonhosted.org/packages/6b/b0/18f76bba336fa5aecf79d45dcd6c806c280ec44538b3c13671d49099fdd0/MarkupSafe-3.0.2-cp312-cp312-macosx_11_0_arm64.whl", hash = "sha256:846ade7b71e3536c4e56b386c2a47adf5741d2d8b94ec9dc3e92e5e1ee1e2225", size = 12348 },
    { url = "https://files.pythonhosted.org/packages/e0/25/dd5c0f6ac1311e9b40f4af06c78efde0f3b5cbf02502f8ef9501294c425b/MarkupSafe-3.0.2-cp312-cp312-manylinux_2_17_aarch64.manylinux2014_aarch64.whl", hash = "sha256:1c99d261bd2d5f6b59325c92c73df481e05e57f19837bdca8413b9eac4bd8028", size = 24149 },
    { url = "https://files.pythonhosted.org/packages/f3/f0/89e7aadfb3749d0f52234a0c8c7867877876e0a20b60e2188e9850794c17/MarkupSafe-3.0.2-cp312-cp312-manylinux_2_17_x86_64.manylinux2014_x86_64.whl", hash = "sha256:e17c96c14e19278594aa4841ec148115f9c7615a47382ecb6b82bd8fea3ab0c8", size = 23118 },
    { url = "https://files.pythonhosted.org/packages/d5/da/f2eeb64c723f5e3777bc081da884b414671982008c47dcc1873d81f625b6/MarkupSafe-3.0.2-cp312-cp312-manylinux_2_5_i686.manylinux1_i686.manylinux_2_17_i686.manylinux2014_i686.whl", hash = "sha256:88416bd1e65dcea10bc7569faacb2c20ce071dd1f87539ca2ab364bf6231393c", size = 22993 },
    { url = "https://files.pythonhosted.org/packages/da/0e/1f32af846df486dce7c227fe0f2398dc7e2e51d4a370508281f3c1c5cddc/MarkupSafe-3.0.2-cp312-cp312-musllinux_1_2_aarch64.whl", hash = "sha256:2181e67807fc2fa785d0592dc2d6206c019b9502410671cc905d132a92866557", size = 24178 },
    { url = "https://files.pythonhosted.org/packages/c4/f6/bb3ca0532de8086cbff5f06d137064c8410d10779c4c127e0e47d17c0b71/MarkupSafe-3.0.2-cp312-cp312-musllinux_1_2_i686.whl", hash = "sha256:52305740fe773d09cffb16f8ed0427942901f00adedac82ec8b67752f58a1b22", size = 23319 },
    { url = "https://files.pythonhosted.org/packages/a2/82/8be4c96ffee03c5b4a034e60a31294daf481e12c7c43ab8e34a1453ee48b/MarkupSafe-3.0.2-cp312-cp312-musllinux_1_2_x86_64.whl", hash = "sha256:ad10d3ded218f1039f11a75f8091880239651b52e9bb592ca27de44eed242a48", size = 23352 },
    { url = "https://files.pythonhosted.org/packages/51/ae/97827349d3fcffee7e184bdf7f41cd6b88d9919c80f0263ba7acd1bbcb18/MarkupSafe-3.0.2-cp312-cp312-win32.whl", hash = "sha256:0f4ca02bea9a23221c0182836703cbf8930c5e9454bacce27e767509fa286a30", size = 15097 },
    { url = "https://files.pythonhosted.org/packages/c1/80/a61f99dc3a936413c3ee4e1eecac96c0da5ed07ad56fd975f1a9da5bc630/MarkupSafe-3.0.2-cp312-cp312-win_amd64.whl", hash = "sha256:8e06879fc22a25ca47312fbe7c8264eb0b662f6db27cb2d3bbbc74b1df4b9b87", size = 15601 },
    { url = "https://files.pythonhosted.org/packages/83/0e/67eb10a7ecc77a0c2bbe2b0235765b98d164d81600746914bebada795e97/MarkupSafe-3.0.2-cp313-cp313-macosx_10_13_universal2.whl", hash = "sha256:ba9527cdd4c926ed0760bc301f6728ef34d841f405abf9d4f959c478421e4efd", size = 14274 },
    { url = "https://files.pythonhosted.org/packages/2b/6d/9409f3684d3335375d04e5f05744dfe7e9f120062c9857df4ab490a1031a/MarkupSafe-3.0.2-cp313-cp313-macosx_11_0_arm64.whl", hash = "sha256:f8b3d067f2e40fe93e1ccdd6b2e1d16c43140e76f02fb1319a05cf2b79d99430", size = 12352 },
    { url = "https://files.pythonhosted.org/packages/d2/f5/6eadfcd3885ea85fe2a7c128315cc1bb7241e1987443d78c8fe712d03091/MarkupSafe-3.0.2-cp313-cp313-manylinux_2_17_aarch64.manylinux2014_aarch64.whl", hash = "sha256:569511d3b58c8791ab4c2e1285575265991e6d8f8700c7be0e88f86cb0672094", size = 24122 },
    { url = "https://files.pythonhosted.org/packages/0c/91/96cf928db8236f1bfab6ce15ad070dfdd02ed88261c2afafd4b43575e9e9/MarkupSafe-3.0.2-cp313-cp313-manylinux_2_17_x86_64.manylinux2014_x86_64.whl", hash = "sha256:15ab75ef81add55874e7ab7055e9c397312385bd9ced94920f2802310c930396", size = 23085 },
    { url = "https://files.pythonhosted.org/packages/c2/cf/c9d56af24d56ea04daae7ac0940232d31d5a8354f2b457c6d856b2057d69/MarkupSafe-3.0.2-cp313-cp313-manylinux_2_5_i686.manylinux1_i686.manylinux_2_17_i686.manylinux2014_i686.whl", hash = "sha256:f3818cb119498c0678015754eba762e0d61e5b52d34c8b13d770f0719f7b1d79", size = 22978 },
    { url = "https://files.pythonhosted.org/packages/2a/9f/8619835cd6a711d6272d62abb78c033bda638fdc54c4e7f4272cf1c0962b/MarkupSafe-3.0.2-cp313-cp313-musllinux_1_2_aarch64.whl", hash = "sha256:cdb82a876c47801bb54a690c5ae105a46b392ac6099881cdfb9f6e95e4014c6a", size = 24208 },
    { url = "https://files.pythonhosted.org/packages/f9/bf/176950a1792b2cd2102b8ffeb5133e1ed984547b75db47c25a67d3359f77/MarkupSafe-3.0.2-cp313-cp313-musllinux_1_2_i686.whl", hash = "sha256:cabc348d87e913db6ab4aa100f01b08f481097838bdddf7c7a84b7575b7309ca", size = 23357 },
    { url = "https://files.pythonhosted.org/packages/ce/4f/9a02c1d335caabe5c4efb90e1b6e8ee944aa245c1aaaab8e8a618987d816/MarkupSafe-3.0.2-cp313-cp313-musllinux_1_2_x86_64.whl", hash = "sha256:444dcda765c8a838eaae23112db52f1efaf750daddb2d9ca300bcae1039adc5c", size = 23344 },
    { url = "https://files.pythonhosted.org/packages/ee/55/c271b57db36f748f0e04a759ace9f8f759ccf22b4960c270c78a394f58be/MarkupSafe-3.0.2-cp313-cp313-win32.whl", hash = "sha256:bcf3e58998965654fdaff38e58584d8937aa3096ab5354d493c77d1fdd66d7a1", size = 15101 },
    { url = "https://files.pythonhosted.org/packages/29/88/07df22d2dd4df40aba9f3e402e6dc1b8ee86297dddbad4872bd5e7b0094f/MarkupSafe-3.0.2-cp313-cp313-win_amd64.whl", hash = "sha256:e6a2a455bd412959b57a172ce6328d2dd1f01cb2135efda2e4576e8a23fa3b0f", size = 15603 },
    { url = "https://files.pythonhosted.org/packages/62/6a/8b89d24db2d32d433dffcd6a8779159da109842434f1dd2f6e71f32f738c/MarkupSafe-3.0.2-cp313-cp313t-macosx_10_13_universal2.whl", hash = "sha256:b5a6b3ada725cea8a5e634536b1b01c30bcdcd7f9c6fff4151548d5bf6b3a36c", size = 14510 },
    { url = "https://files.pythonhosted.org/packages/7a/06/a10f955f70a2e5a9bf78d11a161029d278eeacbd35ef806c3fd17b13060d/MarkupSafe-3.0.2-cp313-cp313t-macosx_11_0_arm64.whl", hash = "sha256:a904af0a6162c73e3edcb969eeeb53a63ceeb5d8cf642fade7d39e7963a22ddb", size = 12486 },
    { url = "https://files.pythonhosted.org/packages/34/cf/65d4a571869a1a9078198ca28f39fba5fbb910f952f9dbc5220afff9f5e6/MarkupSafe-3.0.2-cp313-cp313t-manylinux_2_17_aarch64.manylinux2014_aarch64.whl", hash = "sha256:4aa4e5faecf353ed117801a068ebab7b7e09ffb6e1d5e412dc852e0da018126c", size = 25480 },
    { url = "https://files.pythonhosted.org/packages/0c/e3/90e9651924c430b885468b56b3d597cabf6d72be4b24a0acd1fa0e12af67/MarkupSafe-3.0.2-cp313-cp313t-manylinux_2_17_x86_64.manylinux2014_x86_64.whl", hash = "sha256:c0ef13eaeee5b615fb07c9a7dadb38eac06a0608b41570d8ade51c56539e509d", size = 23914 },
    { url = "https://files.pythonhosted.org/packages/66/8c/6c7cf61f95d63bb866db39085150df1f2a5bd3335298f14a66b48e92659c/MarkupSafe-3.0.2-cp313-cp313t-manylinux_2_5_i686.manylinux1_i686.manylinux_2_17_i686.manylinux2014_i686.whl", hash = "sha256:d16a81a06776313e817c951135cf7340a3e91e8c1ff2fac444cfd75fffa04afe", size = 23796 },
    { url = "https://files.pythonhosted.org/packages/bb/35/cbe9238ec3f47ac9a7c8b3df7a808e7cb50fe149dc7039f5f454b3fba218/MarkupSafe-3.0.2-cp313-cp313t-musllinux_1_2_aarch64.whl", hash = "sha256:6381026f158fdb7c72a168278597a5e3a5222e83ea18f543112b2662a9b699c5", size = 25473 },
    { url = "https://files.pythonhosted.org/packages/e6/32/7621a4382488aa283cc05e8984a9c219abad3bca087be9ec77e89939ded9/MarkupSafe-3.0.2-cp313-cp313t-musllinux_1_2_i686.whl", hash = "sha256:3d79d162e7be8f996986c064d1c7c817f6df3a77fe3d6859f6f9e7be4b8c213a", size = 24114 },
    { url = "https://files.pythonhosted.org/packages/0d/80/0985960e4b89922cb5a0bac0ed39c5b96cbc1a536a99f30e8c220a996ed9/MarkupSafe-3.0.2-cp313-cp313t-musllinux_1_2_x86_64.whl", hash = "sha256:131a3c7689c85f5ad20f9f6fb1b866f402c445b220c19fe4308c0b147ccd2ad9", size = 24098 },
    { url = "https://files.pythonhosted.org/packages/82/78/fedb03c7d5380df2427038ec8d973587e90561b2d90cd472ce9254cf348b/MarkupSafe-3.0.2-cp313-cp313t-win32.whl", hash = "sha256:ba8062ed2cf21c07a9e295d5b8a2a5ce678b913b45fdf68c32d95d6c1291e0b6", size = 15208 },
    { url = "https://files.pythonhosted.org/packages/4f/65/6079a46068dfceaeabb5dcad6d674f5f5c61a6fa5673746f42a9f4c233b3/MarkupSafe-3.0.2-cp313-cp313t-win_amd64.whl", hash = "sha256:e444a31f8db13eb18ada366ab3cf45fd4b31e4db1236a4448f68778c1d1a5a2f", size = 15739 },
]

[[package]]
name = "material-hasher"
version = "0.1.0"
source = { git = "https://github.com/lematerial/material-hasher.git#ac03b5a62083e49c07b0c1edee09ae15395d3684" }
dependencies = [
    { name = "average-minimum-distance" },
    { name = "datasets" },
    { name = "moyopy" },
    { name = "pip" },
    { name = "pymatgen" },
    { name = "setuptools" },
    { name = "structuregraph-helpers" },
    { name = "torch" },
]

[[package]]
name = "matplotlib"
version = "3.10.3"
source = { registry = "https://pypi.org/simple" }
dependencies = [
    { name = "contourpy" },
    { name = "cycler" },
    { name = "fonttools" },
    { name = "kiwisolver" },
    { name = "numpy" },
    { name = "packaging" },
    { name = "pillow" },
    { name = "pyparsing" },
    { name = "python-dateutil" },
]
sdist = { url = "https://files.pythonhosted.org/packages/26/91/d49359a21893183ed2a5b6c76bec40e0b1dcbf8ca148f864d134897cfc75/matplotlib-3.10.3.tar.gz", hash = "sha256:2f82d2c5bb7ae93aaaa4cd42aca65d76ce6376f83304fa3a630b569aca274df0", size = 34799811 }
wheels = [
    { url = "https://files.pythonhosted.org/packages/f5/bd/af9f655456f60fe1d575f54fb14704ee299b16e999704817a7645dfce6b0/matplotlib-3.10.3-cp311-cp311-macosx_10_12_x86_64.whl", hash = "sha256:0ef061f74cd488586f552d0c336b2f078d43bc00dc473d2c3e7bfee2272f3fa8", size = 8178873 },
    { url = "https://files.pythonhosted.org/packages/c2/86/e1c86690610661cd716eda5f9d0b35eaf606ae6c9b6736687cfc8f2d0cd8/matplotlib-3.10.3-cp311-cp311-macosx_11_0_arm64.whl", hash = "sha256:d96985d14dc5f4a736bbea4b9de9afaa735f8a0fc2ca75be2fa9e96b2097369d", size = 8052205 },
    { url = "https://files.pythonhosted.org/packages/54/51/a9f8e49af3883dacddb2da1af5fca1f7468677f1188936452dd9aaaeb9ed/matplotlib-3.10.3-cp311-cp311-manylinux_2_17_aarch64.manylinux2014_aarch64.whl", hash = "sha256:7c5f0283da91e9522bdba4d6583ed9d5521566f63729ffb68334f86d0bb98049", size = 8465823 },
    { url = "https://files.pythonhosted.org/packages/e7/e3/c82963a3b86d6e6d5874cbeaa390166458a7f1961bab9feb14d3d1a10f02/matplotlib-3.10.3-cp311-cp311-manylinux_2_17_x86_64.manylinux2014_x86_64.whl", hash = "sha256:fdfa07c0ec58035242bc8b2c8aae37037c9a886370eef6850703d7583e19964b", size = 8606464 },
    { url = "https://files.pythonhosted.org/packages/0e/34/24da1027e7fcdd9e82da3194c470143c551852757a4b473a09a012f5b945/matplotlib-3.10.3-cp311-cp311-musllinux_1_2_x86_64.whl", hash = "sha256:c0b9849a17bce080a16ebcb80a7b714b5677d0ec32161a2cc0a8e5a6030ae220", size = 9413103 },
    { url = "https://files.pythonhosted.org/packages/a6/da/948a017c3ea13fd4a97afad5fdebe2f5bbc4d28c0654510ce6fd6b06b7bd/matplotlib-3.10.3-cp311-cp311-win_amd64.whl", hash = "sha256:eef6ed6c03717083bc6d69c2d7ee8624205c29a8e6ea5a31cd3492ecdbaee1e1", size = 8065492 },
    { url = "https://files.pythonhosted.org/packages/eb/43/6b80eb47d1071f234ef0c96ca370c2ca621f91c12045f1401b5c9b28a639/matplotlib-3.10.3-cp312-cp312-macosx_10_13_x86_64.whl", hash = "sha256:0ab1affc11d1f495ab9e6362b8174a25afc19c081ba5b0775ef00533a4236eea", size = 8179689 },
    { url = "https://files.pythonhosted.org/packages/0f/70/d61a591958325c357204870b5e7b164f93f2a8cca1dc6ce940f563909a13/matplotlib-3.10.3-cp312-cp312-macosx_11_0_arm64.whl", hash = "sha256:2a818d8bdcafa7ed2eed74487fdb071c09c1ae24152d403952adad11fa3c65b4", size = 8050466 },
    { url = "https://files.pythonhosted.org/packages/e7/75/70c9d2306203148cc7902a961240c5927dd8728afedf35e6a77e105a2985/matplotlib-3.10.3-cp312-cp312-manylinux_2_17_aarch64.manylinux2014_aarch64.whl", hash = "sha256:748ebc3470c253e770b17d8b0557f0aa85cf8c63fd52f1a61af5b27ec0b7ffee", size = 8456252 },
    { url = "https://files.pythonhosted.org/packages/c4/91/ba0ae1ff4b3f30972ad01cd4a8029e70a0ec3b8ea5be04764b128b66f763/matplotlib-3.10.3-cp312-cp312-manylinux_2_17_x86_64.manylinux2014_x86_64.whl", hash = "sha256:ed70453fd99733293ace1aec568255bc51c6361cb0da94fa5ebf0649fdb2150a", size = 8601321 },
    { url = "https://files.pythonhosted.org/packages/d2/88/d636041eb54a84b889e11872d91f7cbf036b3b0e194a70fa064eb8b04f7a/matplotlib-3.10.3-cp312-cp312-musllinux_1_2_x86_64.whl", hash = "sha256:dbed9917b44070e55640bd13419de83b4c918e52d97561544814ba463811cbc7", size = 9406972 },
    { url = "https://files.pythonhosted.org/packages/b1/79/0d1c165eac44405a86478082e225fce87874f7198300bbebc55faaf6d28d/matplotlib-3.10.3-cp312-cp312-win_amd64.whl", hash = "sha256:cf37d8c6ef1a48829443e8ba5227b44236d7fcaf7647caa3178a4ff9f7a5be05", size = 8067954 },
    { url = "https://files.pythonhosted.org/packages/3b/c1/23cfb566a74c696a3b338d8955c549900d18fe2b898b6e94d682ca21e7c2/matplotlib-3.10.3-cp313-cp313-macosx_10_13_x86_64.whl", hash = "sha256:9f2efccc8dcf2b86fc4ee849eea5dcaecedd0773b30f47980dc0cbeabf26ec84", size = 8180318 },
    { url = "https://files.pythonhosted.org/packages/6c/0c/02f1c3b66b30da9ee343c343acbb6251bef5b01d34fad732446eaadcd108/matplotlib-3.10.3-cp313-cp313-macosx_11_0_arm64.whl", hash = "sha256:3ddbba06a6c126e3301c3d272a99dcbe7f6c24c14024e80307ff03791a5f294e", size = 8051132 },
    { url = "https://files.pythonhosted.org/packages/b4/ab/8db1a5ac9b3a7352fb914133001dae889f9fcecb3146541be46bed41339c/matplotlib-3.10.3-cp313-cp313-manylinux_2_17_aarch64.manylinux2014_aarch64.whl", hash = "sha256:748302b33ae9326995b238f606e9ed840bf5886ebafcb233775d946aa8107a15", size = 8457633 },
    { url = "https://files.pythonhosted.org/packages/f5/64/41c4367bcaecbc03ef0d2a3ecee58a7065d0a36ae1aa817fe573a2da66d4/matplotlib-3.10.3-cp313-cp313-manylinux_2_17_x86_64.manylinux2014_x86_64.whl", hash = "sha256:a80fcccbef63302c0efd78042ea3c2436104c5b1a4d3ae20f864593696364ac7", size = 8601031 },
    { url = "https://files.pythonhosted.org/packages/12/6f/6cc79e9e5ab89d13ed64da28898e40fe5b105a9ab9c98f83abd24e46d7d7/matplotlib-3.10.3-cp313-cp313-musllinux_1_2_x86_64.whl", hash = "sha256:55e46cbfe1f8586adb34f7587c3e4f7dedc59d5226719faf6cb54fc24f2fd52d", size = 9406988 },
    { url = "https://files.pythonhosted.org/packages/b1/0f/eed564407bd4d935ffabf561ed31099ed609e19287409a27b6d336848653/matplotlib-3.10.3-cp313-cp313-win_amd64.whl", hash = "sha256:151d89cb8d33cb23345cd12490c76fd5d18a56581a16d950b48c6ff19bb2ab93", size = 8068034 },
    { url = "https://files.pythonhosted.org/packages/3e/e5/2f14791ff69b12b09e9975e1d116d9578ac684460860ce542c2588cb7a1c/matplotlib-3.10.3-cp313-cp313t-macosx_10_13_x86_64.whl", hash = "sha256:c26dd9834e74d164d06433dc7be5d75a1e9890b926b3e57e74fa446e1a62c3e2", size = 8218223 },
    { url = "https://files.pythonhosted.org/packages/5c/08/30a94afd828b6e02d0a52cae4a29d6e9ccfcf4c8b56cc28b021d3588873e/matplotlib-3.10.3-cp313-cp313t-macosx_11_0_arm64.whl", hash = "sha256:24853dad5b8c84c8c2390fc31ce4858b6df504156893292ce8092d190ef8151d", size = 8094985 },
    { url = "https://files.pythonhosted.org/packages/89/44/f3bc6b53066c889d7a1a3ea8094c13af6a667c5ca6220ec60ecceec2dabe/matplotlib-3.10.3-cp313-cp313t-manylinux_2_17_aarch64.manylinux2014_aarch64.whl", hash = "sha256:68f7878214d369d7d4215e2a9075fef743be38fa401d32e6020bab2dfabaa566", size = 8483109 },
    { url = "https://files.pythonhosted.org/packages/ba/c7/473bc559beec08ebee9f86ca77a844b65747e1a6c2691e8c92e40b9f42a8/matplotlib-3.10.3-cp313-cp313t-manylinux_2_17_x86_64.manylinux2014_x86_64.whl", hash = "sha256:f6929fc618cb6db9cb75086f73b3219bbb25920cb24cee2ea7a12b04971a4158", size = 8618082 },
    { url = "https://files.pythonhosted.org/packages/d8/e9/6ce8edd264c8819e37bbed8172e0ccdc7107fe86999b76ab5752276357a4/matplotlib-3.10.3-cp313-cp313t-musllinux_1_2_x86_64.whl", hash = "sha256:6c7818292a5cc372a2dc4c795e5c356942eb8350b98ef913f7fda51fe175ac5d", size = 9413699 },
    { url = "https://files.pythonhosted.org/packages/1b/92/9a45c91089c3cf690b5badd4be81e392ff086ccca8a1d4e3a08463d8a966/matplotlib-3.10.3-cp313-cp313t-win_amd64.whl", hash = "sha256:4f23ffe95c5667ef8a2b56eea9b53db7f43910fa4a2d5472ae0f72b64deab4d5", size = 8139044 },
]

[[package]]
name = "matplotlib-inline"
version = "0.1.7"
source = { registry = "https://pypi.org/simple" }
dependencies = [
    { name = "traitlets" },
]
sdist = { url = "https://files.pythonhosted.org/packages/99/5b/a36a337438a14116b16480db471ad061c36c3694df7c2084a0da7ba538b7/matplotlib_inline-0.1.7.tar.gz", hash = "sha256:8423b23ec666be3d16e16b60bdd8ac4e86e840ebd1dd11a30b9f117f2fa0ab90", size = 8159 }
wheels = [
    { url = "https://files.pythonhosted.org/packages/8f/8e/9ad090d3553c280a8060fbf6e24dc1c0c29704ee7d1c372f0c174aa59285/matplotlib_inline-0.1.7-py3-none-any.whl", hash = "sha256:df192d39a4ff8f21b1895d72e6a13f5fcc5099f00fa84384e0ea28c2cc0653ca", size = 9899 },
]

[[package]]
name = "matscipy"
version = "1.1.0"
source = { registry = "https://pypi.org/simple" }
dependencies = [
    { name = "ase" },
    { name = "numpy" },
    { name = "packaging" },
    { name = "scipy" },
]
sdist = { url = "https://files.pythonhosted.org/packages/46/6e/af9cd40006f9caf13618dce250200e2eb61ef6b27ed2e2a713ff64b7d050/matscipy-1.1.0.tar.gz", hash = "sha256:c8e4652860e749e17c1c9f58b22142b9634489727b6a69ed8b36acd59d020371", size = 10345106 }
wheels = [
    { url = "https://files.pythonhosted.org/packages/ae/49/a67b40604c4eaf17b7ff844090cd2ce69f3729b99e0f166e927b147e2679/matscipy-1.1.0-cp311-cp311-macosx_10_9_x86_64.whl", hash = "sha256:2e1812e346aa007f093601351774b7d9263acfdfbc9cf6526ac48d0660bb69b1", size = 433453 },
    { url = "https://files.pythonhosted.org/packages/a9/8e/6fbf65f48738e639279828a5839bd56f118daedc507deebdcb1cb49038b3/matscipy-1.1.0-cp311-cp311-macosx_11_0_arm64.whl", hash = "sha256:6e6a96321c51900e1ec9ba93de12c45d5a419349c2e28f775c9ccf2018e8cc1e", size = 433833 },
    { url = "https://files.pythonhosted.org/packages/25/b8/8b3179b790ac9d3dfd8e9024b7e7b467ee5776419fec0df34f20a3e26fc6/matscipy-1.1.0-cp311-cp311-manylinux_2_17_aarch64.manylinux2014_aarch64.whl", hash = "sha256:bb951f024d237f96ba9ff4fca7e4c6db9eb5f935fb1a4e628ee4cf297bab474a", size = 437817 },
    { url = "https://files.pythonhosted.org/packages/35/15/35cf1bafe6cf22557e46e40f3a95c7b55d654f01f06ff2c9ebc0c7278e59/matscipy-1.1.0-cp311-cp311-manylinux_2_17_x86_64.manylinux2014_x86_64.whl", hash = "sha256:46cacf8dbc775c4dc0929ebc50a7db170472b7d943bdd263f7dff44d0a648bc0", size = 438602 },
    { url = "https://files.pythonhosted.org/packages/b4/7e/4010a3de102a1e584f439de251b946cd4d28f67f25a2e8f325a6fa3d7f45/matscipy-1.1.0-cp311-cp311-win_amd64.whl", hash = "sha256:129ad4403e27691141b2da97510a5f10203a3c73b4681070a5e40a0c58747e74", size = 555733 },
    { url = "https://files.pythonhosted.org/packages/c2/08/a09bbe3dd13edffb5845e8a16c4c51d354d07158f670a4ea547b7edda102/matscipy-1.1.0-cp312-cp312-macosx_10_9_x86_64.whl", hash = "sha256:90808f1b80fc13c8665eb15f6fe94198a489ef2f00e6532844c58261462a89ca", size = 433465 },
    { url = "https://files.pythonhosted.org/packages/78/1b/c6e84d4cdc0c0333532d961034c1e142f7c9fc48194c49b5f8161561da2f/matscipy-1.1.0-cp312-cp312-macosx_11_0_arm64.whl", hash = "sha256:fea170c1a331ab5bc8c239ac4ee75834cd3fcdb5ff1f70b37da014738353e462", size = 433600 },
    { url = "https://files.pythonhosted.org/packages/4c/7f/adaa32bccf5d9608a7c484a426935ce344351ab563fd485904d4ded843a3/matscipy-1.1.0-cp312-cp312-manylinux_2_17_aarch64.manylinux2014_aarch64.whl", hash = "sha256:807ebbe90d2209bbc90534adbddd327b45c6b397a3fd7d58f79bb2b5f53a3eea", size = 437901 },
    { url = "https://files.pythonhosted.org/packages/be/ba/eb76f2bb74d2f2ad15a0fdf87afc9767a594c8e972b9f1b509a1378d68a6/matscipy-1.1.0-cp312-cp312-manylinux_2_17_x86_64.manylinux2014_x86_64.whl", hash = "sha256:4fb5ab99a619eefc959ecf1fd90ea5736458a16bb8ccf77a9638c27ac3d6b01a", size = 438970 },
    { url = "https://files.pythonhosted.org/packages/64/b2/9f22a4f7defa598164c6426931da7f510353457c16e16d6b787bb9dc39d2/matscipy-1.1.0-cp312-cp312-win_amd64.whl", hash = "sha256:63a5c8d19c3b5f4eb5f8eb21a7ddbbecf66411f6bf3defca5334a2e7c932bcd1", size = 555837 },
]

[[package]]
name = "mdurl"
version = "0.1.2"
source = { registry = "https://pypi.org/simple" }
sdist = { url = "https://files.pythonhosted.org/packages/d6/54/cfe61301667036ec958cb99bd3efefba235e65cdeb9c84d24a8293ba1d90/mdurl-0.1.2.tar.gz", hash = "sha256:bb413d29f5eea38f31dd4754dd7377d4465116fb207585f97bf925588687c1ba", size = 8729 }
wheels = [
    { url = "https://files.pythonhosted.org/packages/b3/38/89ba8ad64ae25be8de66a6d463314cf1eb366222074cfda9ee839c56a4b4/mdurl-0.1.2-py3-none-any.whl", hash = "sha256:84008a41e51615a49fc9966191ff91509e3c40b939176e643fd50a5c2196b8f8", size = 9979 },
]

[[package]]
name = "monty"
version = "2025.3.3"
source = { registry = "https://pypi.org/simple" }
dependencies = [
    { name = "numpy" },
    { name = "ruamel-yaml" },
]
sdist = { url = "https://files.pythonhosted.org/packages/89/54/a1b2b4c9b16ebc5ea72cf22b1a6bb7ceaa79187fbf22a404c9677c8f90dd/monty-2025.3.3.tar.gz", hash = "sha256:16c1eb54b2372e765c2f3f14cff01cc76ab55c3cc12b27d49962fb8072310ae0", size = 85592 }
wheels = [
    { url = "https://files.pythonhosted.org/packages/eb/df/b3a36544734be3ac0eacf11bcfb8609464dd07d8bad0dff6e46109c68002/monty-2025.3.3-py3-none-any.whl", hash = "sha256:5eadb6d748c007bc63c34eceb2d80faff18f3996121d261dbceeea22adc58775", size = 51925 },
]

[[package]]
name = "moyopy"
version = "0.4.3"
source = { registry = "https://pypi.org/simple" }
dependencies = [
    { name = "typing-extensions" },
]
sdist = { url = "https://files.pythonhosted.org/packages/a1/0f/1f5f53fac001f9d89bb68b45ca57f31f03bf184bbddfdaca0fd6f5094b9d/moyopy-0.4.3.tar.gz", hash = "sha256:29cd66b4e9846dd583db790453796a5b1048969acfd83b28b7fcd6457fbce9d4", size = 173352 }
wheels = [
    { url = "https://files.pythonhosted.org/packages/d9/d5/8b031c58aed9ffa406b39546a6b8a587eef7dca7a99f95070f2c9c2b2093/moyopy-0.4.3-cp39-abi3-macosx_10_12_x86_64.whl", hash = "sha256:1f1e72b617f8cdf179aad11558c6ae51674fe7e1c6ebafdf12bc10efaae1f18a", size = 913688 },
    { url = "https://files.pythonhosted.org/packages/6e/16/92e93eaee471d9b1a1aea134c92b75a2623abb9a52739b765f9e73882ccd/moyopy-0.4.3-cp39-abi3-macosx_11_0_arm64.whl", hash = "sha256:b25ca12f1d78c4230016fc31c7ddb504c6c9f6a0f481a2bfd81d578890021448", size = 901523 },
    { url = "https://files.pythonhosted.org/packages/9b/00/c9bb36189b8a03fda91f376d34f8bd8650e120a0183458b65ce93814f7be/moyopy-0.4.3-cp39-abi3-manylinux_2_17_aarch64.manylinux2014_aarch64.whl", hash = "sha256:f94d147c639299efbfdc3666453b4a7ec8fc9028e8e5860c66b91554a0943e20", size = 1188850 },
    { url = "https://files.pythonhosted.org/packages/6d/e4/ec7d505107f0eecaa6fd73f802ee8202f20735c70dc3bb5f7c1477c4cdb1/moyopy-0.4.3-cp39-abi3-manylinux_2_17_x86_64.manylinux2014_x86_64.whl", hash = "sha256:0b11a6d8274099c2752adea6f16d523b472fcc461124e651ba4f7a3aeef588b2", size = 1171002 },
    { url = "https://files.pythonhosted.org/packages/22/b8/cedf1a9fa4365c24a687a7961a5e1551bebecbe709222b24cd7f566a4256/moyopy-0.4.3-cp39-abi3-win_amd64.whl", hash = "sha256:9c1cfb3bdccff84459dc96e0f99e3f632962caec0a309fa3e8b36e0d4f8480b7", size = 830520 },
]

[[package]]
name = "mpmath"
version = "1.3.0"
source = { registry = "https://pypi.org/simple" }
sdist = { url = "https://files.pythonhosted.org/packages/e0/47/dd32fa426cc72114383ac549964eecb20ecfd886d1e5ccf5340b55b02f57/mpmath-1.3.0.tar.gz", hash = "sha256:7a28eb2a9774d00c7bc92411c19a89209d5da7c4c9a9e227be8330a23a25b91f", size = 508106 }
wheels = [
    { url = "https://files.pythonhosted.org/packages/43/e3/7d92a15f894aa0c9c4b49b8ee9ac9850d6e63b03c9c32c0367a13ae62209/mpmath-1.3.0-py3-none-any.whl", hash = "sha256:a0b2b9fe80bbcd81a6647ff13108738cfb482d481d826cc0e02f5b35e5c88d2c", size = 536198 },
]

[[package]]
name = "multidict"
version = "6.4.4"
source = { registry = "https://pypi.org/simple" }
sdist = { url = "https://files.pythonhosted.org/packages/91/2f/a3470242707058fe856fe59241eee5635d79087100b7042a867368863a27/multidict-6.4.4.tar.gz", hash = "sha256:69ee9e6ba214b5245031b76233dd95408a0fd57fdb019ddcc1ead4790932a8e8", size = 90183 }
wheels = [
    { url = "https://files.pythonhosted.org/packages/19/1b/4c6e638195851524a63972c5773c7737bea7e47b1ba402186a37773acee2/multidict-6.4.4-cp311-cp311-macosx_10_9_universal2.whl", hash = "sha256:4f5f29794ac0e73d2a06ac03fd18870adc0135a9d384f4a306a951188ed02f95", size = 65515 },
    { url = "https://files.pythonhosted.org/packages/25/d5/10e6bca9a44b8af3c7f920743e5fc0c2bcf8c11bf7a295d4cfe00b08fb46/multidict-6.4.4-cp311-cp311-macosx_10_9_x86_64.whl", hash = "sha256:c04157266344158ebd57b7120d9b0b35812285d26d0e78193e17ef57bfe2979a", size = 38609 },
    { url = "https://files.pythonhosted.org/packages/26/b4/91fead447ccff56247edc7f0535fbf140733ae25187a33621771ee598a18/multidict-6.4.4-cp311-cp311-macosx_11_0_arm64.whl", hash = "sha256:bb61ffd3ab8310d93427e460f565322c44ef12769f51f77277b4abad7b6f7223", size = 37871 },
    { url = "https://files.pythonhosted.org/packages/3b/37/cbc977cae59277e99d15bbda84cc53b5e0c4929ffd91d958347200a42ad0/multidict-6.4.4-cp311-cp311-manylinux_2_17_aarch64.manylinux2014_aarch64.whl", hash = "sha256:5e0ba18a9afd495f17c351d08ebbc4284e9c9f7971d715f196b79636a4d0de44", size = 226661 },
    { url = "https://files.pythonhosted.org/packages/15/cd/7e0b57fbd4dc2fc105169c4ecce5be1a63970f23bb4ec8c721b67e11953d/multidict-6.4.4-cp311-cp311-manylinux_2_17_armv7l.manylinux2014_armv7l.manylinux_2_31_armv7l.whl", hash = "sha256:9faf1b1dcaadf9f900d23a0e6d6c8eadd6a95795a0e57fcca73acce0eb912065", size = 223422 },
    { url = "https://files.pythonhosted.org/packages/f1/01/1de268da121bac9f93242e30cd3286f6a819e5f0b8896511162d6ed4bf8d/multidict-6.4.4-cp311-cp311-manylinux_2_17_ppc64le.manylinux2014_ppc64le.whl", hash = "sha256:a4d1cb1327c6082c4fce4e2a438483390964c02213bc6b8d782cf782c9b1471f", size = 235447 },
    { url = "https://files.pythonhosted.org/packages/d2/8c/8b9a5e4aaaf4f2de14e86181a3a3d7b105077f668b6a06f043ec794f684c/multidict-6.4.4-cp311-cp311-manylinux_2_17_s390x.manylinux2014_s390x.whl", hash = "sha256:941f1bec2f5dbd51feeb40aea654c2747f811ab01bdd3422a48a4e4576b7d76a", size = 231455 },
    { url = "https://files.pythonhosted.org/packages/35/db/e1817dcbaa10b319c412769cf999b1016890849245d38905b73e9c286862/multidict-6.4.4-cp311-cp311-manylinux_2_17_x86_64.manylinux2014_x86_64.whl", hash = "sha256:e5f8a146184da7ea12910a4cec51ef85e44f6268467fb489c3caf0cd512f29c2", size = 223666 },
    { url = "https://files.pythonhosted.org/packages/4a/e1/66e8579290ade8a00e0126b3d9a93029033ffd84f0e697d457ed1814d0fc/multidict-6.4.4-cp311-cp311-manylinux_2_5_i686.manylinux1_i686.manylinux_2_17_i686.manylinux2014_i686.whl", hash = "sha256:232b7237e57ec3c09be97206bfb83a0aa1c5d7d377faa019c68a210fa35831f1", size = 217392 },
    { url = "https://files.pythonhosted.org/packages/7b/6f/f8639326069c24a48c7747c2a5485d37847e142a3f741ff3340c88060a9a/multidict-6.4.4-cp311-cp311-musllinux_1_2_aarch64.whl", hash = "sha256:55ae0721c1513e5e3210bca4fc98456b980b0c2c016679d3d723119b6b202c42", size = 228969 },
    { url = "https://files.pythonhosted.org/packages/d2/c3/3d58182f76b960eeade51c89fcdce450f93379340457a328e132e2f8f9ed/multidict-6.4.4-cp311-cp311-musllinux_1_2_armv7l.whl", hash = "sha256:51d662c072579f63137919d7bb8fc250655ce79f00c82ecf11cab678f335062e", size = 217433 },
    { url = "https://files.pythonhosted.org/packages/e1/4b/f31a562906f3bd375f3d0e83ce314e4a660c01b16c2923e8229b53fba5d7/multidict-6.4.4-cp311-cp311-musllinux_1_2_i686.whl", hash = "sha256:0e05c39962baa0bb19a6b210e9b1422c35c093b651d64246b6c2e1a7e242d9fd", size = 225418 },
    { url = "https://files.pythonhosted.org/packages/99/89/78bb95c89c496d64b5798434a3deee21996114d4d2c28dd65850bf3a691e/multidict-6.4.4-cp311-cp311-musllinux_1_2_ppc64le.whl", hash = "sha256:d5b1cc3ab8c31d9ebf0faa6e3540fb91257590da330ffe6d2393d4208e638925", size = 235042 },
    { url = "https://files.pythonhosted.org/packages/74/91/8780a6e5885a8770442a8f80db86a0887c4becca0e5a2282ba2cae702bc4/multidict-6.4.4-cp311-cp311-musllinux_1_2_s390x.whl", hash = "sha256:93ec84488a384cd7b8a29c2c7f467137d8a73f6fe38bb810ecf29d1ade011a7c", size = 230280 },
    { url = "https://files.pythonhosted.org/packages/68/c1/fcf69cabd542eb6f4b892469e033567ee6991d361d77abdc55e3a0f48349/multidict-6.4.4-cp311-cp311-musllinux_1_2_x86_64.whl", hash = "sha256:b308402608493638763abc95f9dc0030bbd6ac6aff784512e8ac3da73a88af08", size = 223322 },
    { url = "https://files.pythonhosted.org/packages/b8/85/5b80bf4b83d8141bd763e1d99142a9cdfd0db83f0739b4797172a4508014/multidict-6.4.4-cp311-cp311-win32.whl", hash = "sha256:343892a27d1a04d6ae455ecece12904d242d299ada01633d94c4f431d68a8c49", size = 35070 },
    { url = "https://files.pythonhosted.org/packages/09/66/0bed198ffd590ab86e001f7fa46b740d58cf8ff98c2f254e4a36bf8861ad/multidict-6.4.4-cp311-cp311-win_amd64.whl", hash = "sha256:73484a94f55359780c0f458bbd3c39cb9cf9c182552177d2136e828269dee529", size = 38667 },
    { url = "https://files.pythonhosted.org/packages/d2/b5/5675377da23d60875fe7dae6be841787755878e315e2f517235f22f59e18/multidict-6.4.4-cp312-cp312-macosx_10_13_universal2.whl", hash = "sha256:dc388f75a1c00000824bf28b7633e40854f4127ede80512b44c3cfeeea1839a2", size = 64293 },
    { url = "https://files.pythonhosted.org/packages/34/a7/be384a482754bb8c95d2bbe91717bf7ccce6dc38c18569997a11f95aa554/multidict-6.4.4-cp312-cp312-macosx_10_13_x86_64.whl", hash = "sha256:98af87593a666f739d9dba5d0ae86e01b0e1a9cfcd2e30d2d361fbbbd1a9162d", size = 38096 },
    { url = "https://files.pythonhosted.org/packages/66/6d/d59854bb4352306145bdfd1704d210731c1bb2c890bfee31fb7bbc1c4c7f/multidict-6.4.4-cp312-cp312-macosx_11_0_arm64.whl", hash = "sha256:aff4cafea2d120327d55eadd6b7f1136a8e5a0ecf6fb3b6863e8aca32cd8e50a", size = 37214 },
    { url = "https://files.pythonhosted.org/packages/99/e0/c29d9d462d7cfc5fc8f9bf24f9c6843b40e953c0b55e04eba2ad2cf54fba/multidict-6.4.4-cp312-cp312-manylinux_2_17_aarch64.manylinux2014_aarch64.whl", hash = "sha256:169c4ba7858176b797fe551d6e99040c531c775d2d57b31bcf4de6d7a669847f", size = 224686 },
    { url = "https://files.pythonhosted.org/packages/dc/4a/da99398d7fd8210d9de068f9a1b5f96dfaf67d51e3f2521f17cba4ee1012/multidict-6.4.4-cp312-cp312-manylinux_2_17_armv7l.manylinux2014_armv7l.manylinux_2_31_armv7l.whl", hash = "sha256:b9eb4c59c54421a32b3273d4239865cb14ead53a606db066d7130ac80cc8ec93", size = 231061 },
    { url = "https://files.pythonhosted.org/packages/21/f5/ac11add39a0f447ac89353e6ca46666847051103649831c08a2800a14455/multidict-6.4.4-cp312-cp312-manylinux_2_17_ppc64le.manylinux2014_ppc64le.whl", hash = "sha256:7cf3bd54c56aa16fdb40028d545eaa8d051402b61533c21e84046e05513d5780", size = 232412 },
    { url = "https://files.pythonhosted.org/packages/d9/11/4b551e2110cded705a3c13a1d4b6a11f73891eb5a1c449f1b2b6259e58a6/multidict-6.4.4-cp312-cp312-manylinux_2_17_s390x.manylinux2014_s390x.whl", hash = "sha256:f682c42003c7264134bfe886376299db4cc0c6cd06a3295b41b347044bcb5482", size = 231563 },
    { url = "https://files.pythonhosted.org/packages/4c/02/751530c19e78fe73b24c3da66618eda0aa0d7f6e7aa512e46483de6be210/multidict-6.4.4-cp312-cp312-manylinux_2_17_x86_64.manylinux2014_x86_64.whl", hash = "sha256:a920f9cf2abdf6e493c519492d892c362007f113c94da4c239ae88429835bad1", size = 223811 },
    { url = "https://files.pythonhosted.org/packages/c7/cb/2be8a214643056289e51ca356026c7b2ce7225373e7a1f8c8715efee8988/multidict-6.4.4-cp312-cp312-manylinux_2_5_i686.manylinux1_i686.manylinux_2_17_i686.manylinux2014_i686.whl", hash = "sha256:530d86827a2df6504526106b4c104ba19044594f8722d3e87714e847c74a0275", size = 216524 },
    { url = "https://files.pythonhosted.org/packages/19/f3/6d5011ec375c09081f5250af58de85f172bfcaafebff286d8089243c4bd4/multidict-6.4.4-cp312-cp312-musllinux_1_2_aarch64.whl", hash = "sha256:ecde56ea2439b96ed8a8d826b50c57364612ddac0438c39e473fafad7ae1c23b", size = 229012 },
    { url = "https://files.pythonhosted.org/packages/67/9c/ca510785df5cf0eaf5b2a8132d7d04c1ce058dcf2c16233e596ce37a7f8e/multidict-6.4.4-cp312-cp312-musllinux_1_2_armv7l.whl", hash = "sha256:dc8c9736d8574b560634775ac0def6bdc1661fc63fa27ffdfc7264c565bcb4f2", size = 226765 },
    { url = "https://files.pythonhosted.org/packages/36/c8/ca86019994e92a0f11e642bda31265854e6ea7b235642f0477e8c2e25c1f/multidict-6.4.4-cp312-cp312-musllinux_1_2_i686.whl", hash = "sha256:7f3d3b3c34867579ea47cbd6c1f2ce23fbfd20a273b6f9e3177e256584f1eacc", size = 222888 },
    { url = "https://files.pythonhosted.org/packages/c6/67/bc25a8e8bd522935379066950ec4e2277f9b236162a73548a2576d4b9587/multidict-6.4.4-cp312-cp312-musllinux_1_2_ppc64le.whl", hash = "sha256:87a728af265e08f96b6318ebe3c0f68b9335131f461efab2fc64cc84a44aa6ed", size = 234041 },
    { url = "https://files.pythonhosted.org/packages/f1/a0/70c4c2d12857fccbe607b334b7ee28b6b5326c322ca8f73ee54e70d76484/multidict-6.4.4-cp312-cp312-musllinux_1_2_s390x.whl", hash = "sha256:9f193eeda1857f8e8d3079a4abd258f42ef4a4bc87388452ed1e1c4d2b0c8740", size = 231046 },
    { url = "https://files.pythonhosted.org/packages/c1/0f/52954601d02d39742aab01d6b92f53c1dd38b2392248154c50797b4df7f1/multidict-6.4.4-cp312-cp312-musllinux_1_2_x86_64.whl", hash = "sha256:be06e73c06415199200e9a2324a11252a3d62030319919cde5e6950ffeccf72e", size = 227106 },
    { url = "https://files.pythonhosted.org/packages/af/24/679d83ec4379402d28721790dce818e5d6b9f94ce1323a556fb17fa9996c/multidict-6.4.4-cp312-cp312-win32.whl", hash = "sha256:622f26ea6a7e19b7c48dd9228071f571b2fbbd57a8cd71c061e848f281550e6b", size = 35351 },
    { url = "https://files.pythonhosted.org/packages/52/ef/40d98bc5f986f61565f9b345f102409534e29da86a6454eb6b7c00225a13/multidict-6.4.4-cp312-cp312-win_amd64.whl", hash = "sha256:5e2bcda30d5009996ff439e02a9f2b5c3d64a20151d34898c000a6281faa3781", size = 38791 },
    { url = "https://files.pythonhosted.org/packages/df/2a/e166d2ffbf4b10131b2d5b0e458f7cee7d986661caceae0de8753042d4b2/multidict-6.4.4-cp313-cp313-macosx_10_13_universal2.whl", hash = "sha256:82ffabefc8d84c2742ad19c37f02cde5ec2a1ee172d19944d380f920a340e4b9", size = 64123 },
    { url = "https://files.pythonhosted.org/packages/8c/96/e200e379ae5b6f95cbae472e0199ea98913f03d8c9a709f42612a432932c/multidict-6.4.4-cp313-cp313-macosx_10_13_x86_64.whl", hash = "sha256:6a2f58a66fe2c22615ad26156354005391e26a2f3721c3621504cd87c1ea87bf", size = 38049 },
    { url = "https://files.pythonhosted.org/packages/75/fb/47afd17b83f6a8c7fa863c6d23ac5ba6a0e6145ed8a6bcc8da20b2b2c1d2/multidict-6.4.4-cp313-cp313-macosx_11_0_arm64.whl", hash = "sha256:5883d6ee0fd9d8a48e9174df47540b7545909841ac82354c7ae4cbe9952603bd", size = 37078 },
    { url = "https://files.pythonhosted.org/packages/fa/70/1af3143000eddfb19fd5ca5e78393985ed988ac493bb859800fe0914041f/multidict-6.4.4-cp313-cp313-manylinux_2_17_aarch64.manylinux2014_aarch64.whl", hash = "sha256:9abcf56a9511653fa1d052bfc55fbe53dbee8f34e68bd6a5a038731b0ca42d15", size = 224097 },
    { url = "https://files.pythonhosted.org/packages/b1/39/d570c62b53d4fba844e0378ffbcd02ac25ca423d3235047013ba2f6f60f8/multidict-6.4.4-cp313-cp313-manylinux_2_17_armv7l.manylinux2014_armv7l.manylinux_2_31_armv7l.whl", hash = "sha256:6ed5ae5605d4ad5a049fad2a28bb7193400700ce2f4ae484ab702d1e3749c3f9", size = 230768 },
    { url = "https://files.pythonhosted.org/packages/fd/f8/ed88f2c4d06f752b015933055eb291d9bc184936903752c66f68fb3c95a7/multidict-6.4.4-cp313-cp313-manylinux_2_17_ppc64le.manylinux2014_ppc64le.whl", hash = "sha256:bbfcb60396f9bcfa63e017a180c3105b8c123a63e9d1428a36544e7d37ca9e20", size = 231331 },
    { url = "https://files.pythonhosted.org/packages/9c/6f/8e07cffa32f483ab887b0d56bbd8747ac2c1acd00dc0af6fcf265f4a121e/multidict-6.4.4-cp313-cp313-manylinux_2_17_s390x.manylinux2014_s390x.whl", hash = "sha256:b0f1987787f5f1e2076b59692352ab29a955b09ccc433c1f6b8e8e18666f608b", size = 230169 },
    { url = "https://files.pythonhosted.org/packages/e6/2b/5dcf173be15e42f330110875a2668ddfc208afc4229097312212dc9c1236/multidict-6.4.4-cp313-cp313-manylinux_2_17_x86_64.manylinux2014_x86_64.whl", hash = "sha256:1d0121ccce8c812047d8d43d691a1ad7641f72c4f730474878a5aeae1b8ead8c", size = 222947 },
    { url = "https://files.pythonhosted.org/packages/39/75/4ddcbcebe5ebcd6faa770b629260d15840a5fc07ce8ad295a32e14993726/multidict-6.4.4-cp313-cp313-manylinux_2_5_i686.manylinux1_i686.manylinux_2_17_i686.manylinux2014_i686.whl", hash = "sha256:83ec4967114295b8afd120a8eec579920c882831a3e4c3331d591a8e5bfbbc0f", size = 215761 },
    { url = "https://files.pythonhosted.org/packages/6a/c9/55e998ae45ff15c5608e384206aa71a11e1b7f48b64d166db400b14a3433/multidict-6.4.4-cp313-cp313-musllinux_1_2_aarch64.whl", hash = "sha256:995f985e2e268deaf17867801b859a282e0448633f1310e3704b30616d269d69", size = 227605 },
    { url = "https://files.pythonhosted.org/packages/04/49/c2404eac74497503c77071bd2e6f88c7e94092b8a07601536b8dbe99be50/multidict-6.4.4-cp313-cp313-musllinux_1_2_armv7l.whl", hash = "sha256:d832c608f94b9f92a0ec8b7e949be7792a642b6e535fcf32f3e28fab69eeb046", size = 226144 },
    { url = "https://files.pythonhosted.org/packages/62/c5/0cd0c3c6f18864c40846aa2252cd69d308699cb163e1c0d989ca301684da/multidict-6.4.4-cp313-cp313-musllinux_1_2_i686.whl", hash = "sha256:d21c1212171cf7da703c5b0b7a0e85be23b720818aef502ad187d627316d5645", size = 221100 },
    { url = "https://files.pythonhosted.org/packages/71/7b/f2f3887bea71739a046d601ef10e689528d4f911d84da873b6be9194ffea/multidict-6.4.4-cp313-cp313-musllinux_1_2_ppc64le.whl", hash = "sha256:cbebaa076aaecad3d4bb4c008ecc73b09274c952cf6a1b78ccfd689e51f5a5b0", size = 232731 },
    { url = "https://files.pythonhosted.org/packages/e5/b3/d9de808349df97fa75ec1372758701b5800ebad3c46ae377ad63058fbcc6/multidict-6.4.4-cp313-cp313-musllinux_1_2_s390x.whl", hash = "sha256:c93a6fb06cc8e5d3628b2b5fda215a5db01e8f08fc15fadd65662d9b857acbe4", size = 229637 },
    { url = "https://files.pythonhosted.org/packages/5e/57/13207c16b615eb4f1745b44806a96026ef8e1b694008a58226c2d8f5f0a5/multidict-6.4.4-cp313-cp313-musllinux_1_2_x86_64.whl", hash = "sha256:8cd8f81f1310182362fb0c7898145ea9c9b08a71081c5963b40ee3e3cac589b1", size = 225594 },
    { url = "https://files.pythonhosted.org/packages/3a/e4/d23bec2f70221604f5565000632c305fc8f25ba953e8ce2d8a18842b9841/multidict-6.4.4-cp313-cp313-win32.whl", hash = "sha256:3e9f1cd61a0ab857154205fb0b1f3d3ace88d27ebd1409ab7af5096e409614cd", size = 35359 },
    { url = "https://files.pythonhosted.org/packages/a7/7a/cfe1a47632be861b627f46f642c1d031704cc1c0f5c0efbde2ad44aa34bd/multidict-6.4.4-cp313-cp313-win_amd64.whl", hash = "sha256:8ffb40b74400e4455785c2fa37eba434269149ec525fc8329858c862e4b35373", size = 38903 },
    { url = "https://files.pythonhosted.org/packages/68/7b/15c259b0ab49938a0a1c8f3188572802704a779ddb294edc1b2a72252e7c/multidict-6.4.4-cp313-cp313t-macosx_10_13_universal2.whl", hash = "sha256:6a602151dbf177be2450ef38966f4be3467d41a86c6a845070d12e17c858a156", size = 68895 },
    { url = "https://files.pythonhosted.org/packages/f1/7d/168b5b822bccd88142e0a3ce985858fea612404edd228698f5af691020c9/multidict-6.4.4-cp313-cp313t-macosx_10_13_x86_64.whl", hash = "sha256:0d2b9712211b860d123815a80b859075d86a4d54787e247d7fbee9db6832cf1c", size = 40183 },
    { url = "https://files.pythonhosted.org/packages/e0/b7/d4b8d98eb850ef28a4922ba508c31d90715fd9b9da3801a30cea2967130b/multidict-6.4.4-cp313-cp313t-macosx_11_0_arm64.whl", hash = "sha256:d2fa86af59f8fc1972e121ade052145f6da22758f6996a197d69bb52f8204e7e", size = 39592 },
    { url = "https://files.pythonhosted.org/packages/18/28/a554678898a19583548e742080cf55d169733baf57efc48c2f0273a08583/multidict-6.4.4-cp313-cp313t-manylinux_2_17_aarch64.manylinux2014_aarch64.whl", hash = "sha256:50855d03e9e4d66eab6947ba688ffb714616f985838077bc4b490e769e48da51", size = 226071 },
    { url = "https://files.pythonhosted.org/packages/ee/dc/7ba6c789d05c310e294f85329efac1bf5b450338d2542498db1491a264df/multidict-6.4.4-cp313-cp313t-manylinux_2_17_armv7l.manylinux2014_armv7l.manylinux_2_31_armv7l.whl", hash = "sha256:5bce06b83be23225be1905dcdb6b789064fae92499fbc458f59a8c0e68718601", size = 222597 },
    { url = "https://files.pythonhosted.org/packages/24/4f/34eadbbf401b03768dba439be0fb94b0d187facae9142821a3d5599ccb3b/multidict-6.4.4-cp313-cp313t-manylinux_2_17_ppc64le.manylinux2014_ppc64le.whl", hash = "sha256:66ed0731f8e5dfd8369a883b6e564aca085fb9289aacabd9decd70568b9a30de", size = 228253 },
    { url = "https://files.pythonhosted.org/packages/c0/e6/493225a3cdb0d8d80d43a94503fc313536a07dae54a3f030d279e629a2bc/multidict-6.4.4-cp313-cp313t-manylinux_2_17_s390x.manylinux2014_s390x.whl", hash = "sha256:329ae97fc2f56f44d91bc47fe0972b1f52d21c4b7a2ac97040da02577e2daca2", size = 226146 },
    { url = "https://files.pythonhosted.org/packages/2f/70/e411a7254dc3bff6f7e6e004303b1b0591358e9f0b7c08639941e0de8bd6/multidict-6.4.4-cp313-cp313t-manylinux_2_17_x86_64.manylinux2014_x86_64.whl", hash = "sha256:c27e5dcf520923d6474d98b96749e6805f7677e93aaaf62656005b8643f907ab", size = 220585 },
    { url = "https://files.pythonhosted.org/packages/08/8f/beb3ae7406a619100d2b1fb0022c3bb55a8225ab53c5663648ba50dfcd56/multidict-6.4.4-cp313-cp313t-manylinux_2_5_i686.manylinux1_i686.manylinux_2_17_i686.manylinux2014_i686.whl", hash = "sha256:058cc59b9e9b143cc56715e59e22941a5d868c322242278d28123a5d09cdf6b0", size = 212080 },
    { url = "https://files.pythonhosted.org/packages/9c/ec/355124e9d3d01cf8edb072fd14947220f357e1c5bc79c88dff89297e9342/multidict-6.4.4-cp313-cp313t-musllinux_1_2_aarch64.whl", hash = "sha256:69133376bc9a03f8c47343d33f91f74a99c339e8b58cea90433d8e24bb298031", size = 226558 },
    { url = "https://files.pythonhosted.org/packages/fd/22/d2b95cbebbc2ada3be3812ea9287dcc9712d7f1a012fad041770afddb2ad/multidict-6.4.4-cp313-cp313t-musllinux_1_2_armv7l.whl", hash = "sha256:d6b15c55721b1b115c5ba178c77104123745b1417527ad9641a4c5e2047450f0", size = 212168 },
    { url = "https://files.pythonhosted.org/packages/4d/c5/62bfc0b2f9ce88326dbe7179f9824a939c6c7775b23b95de777267b9725c/multidict-6.4.4-cp313-cp313t-musllinux_1_2_i686.whl", hash = "sha256:a887b77f51d3d41e6e1a63cf3bc7ddf24de5939d9ff69441387dfefa58ac2e26", size = 217970 },
    { url = "https://files.pythonhosted.org/packages/79/74/977cea1aadc43ff1c75d23bd5bc4768a8fac98c14e5878d6ee8d6bab743c/multidict-6.4.4-cp313-cp313t-musllinux_1_2_ppc64le.whl", hash = "sha256:632a3bf8f1787f7ef7d3c2f68a7bde5be2f702906f8b5842ad6da9d974d0aab3", size = 226980 },
    { url = "https://files.pythonhosted.org/packages/48/fc/cc4a1a2049df2eb84006607dc428ff237af38e0fcecfdb8a29ca47b1566c/multidict-6.4.4-cp313-cp313t-musllinux_1_2_s390x.whl", hash = "sha256:a145c550900deb7540973c5cdb183b0d24bed6b80bf7bddf33ed8f569082535e", size = 220641 },
    { url = "https://files.pythonhosted.org/packages/3b/6a/a7444d113ab918701988d4abdde373dbdfd2def7bd647207e2bf645c7eac/multidict-6.4.4-cp313-cp313t-musllinux_1_2_x86_64.whl", hash = "sha256:cc5d83c6619ca5c9672cb78b39ed8542f1975a803dee2cda114ff73cbb076edd", size = 221728 },
    { url = "https://files.pythonhosted.org/packages/2b/b0/fdf4c73ad1c55e0f4dbbf2aa59dd37037334091f9a4961646d2b7ac91a86/multidict-6.4.4-cp313-cp313t-win32.whl", hash = "sha256:3312f63261b9df49be9d57aaa6abf53a6ad96d93b24f9cc16cf979956355ce6e", size = 41913 },
    { url = "https://files.pythonhosted.org/packages/8e/92/27989ecca97e542c0d01d05a98a5ae12198a243a9ee12563a0313291511f/multidict-6.4.4-cp313-cp313t-win_amd64.whl", hash = "sha256:ba852168d814b2c73333073e1c7116d9395bea69575a01b0b3c89d2d5a87c8fb", size = 46112 },
    { url = "https://files.pythonhosted.org/packages/84/5d/e17845bb0fa76334477d5de38654d27946d5b5d3695443987a094a71b440/multidict-6.4.4-py3-none-any.whl", hash = "sha256:bd4557071b561a8b3b6075c3ce93cf9bfb6182cb241805c3d66ced3b75eff4ac", size = 10481 },
]

[[package]]
name = "multiprocess"
version = "0.70.16"
source = { registry = "https://pypi.org/simple" }
dependencies = [
    { name = "dill" },
]
sdist = { url = "https://files.pythonhosted.org/packages/b5/ae/04f39c5d0d0def03247c2893d6f2b83c136bf3320a2154d7b8858f2ba72d/multiprocess-0.70.16.tar.gz", hash = "sha256:161af703d4652a0e1410be6abccecde4a7ddffd19341be0a7011b94aeb171ac1", size = 1772603 }
wheels = [
    { url = "https://files.pythonhosted.org/packages/bc/f7/7ec7fddc92e50714ea3745631f79bd9c96424cb2702632521028e57d3a36/multiprocess-0.70.16-py310-none-any.whl", hash = "sha256:c4a9944c67bd49f823687463660a2d6daae94c289adff97e0f9d696ba6371d02", size = 134824 },
    { url = "https://files.pythonhosted.org/packages/50/15/b56e50e8debaf439f44befec5b2af11db85f6e0f344c3113ae0be0593a91/multiprocess-0.70.16-py311-none-any.whl", hash = "sha256:af4cabb0dac72abfb1e794fa7855c325fd2b55a10a44628a3c1ad3311c04127a", size = 143519 },
    { url = "https://files.pythonhosted.org/packages/0a/7d/a988f258104dcd2ccf1ed40fdc97e26c4ac351eeaf81d76e266c52d84e2f/multiprocess-0.70.16-py312-none-any.whl", hash = "sha256:fc0544c531920dde3b00c29863377f87e1632601092ea2daca74e4beb40faa2e", size = 146741 },
    { url = "https://files.pythonhosted.org/packages/ea/89/38df130f2c799090c978b366cfdf5b96d08de5b29a4a293df7f7429fa50b/multiprocess-0.70.16-py38-none-any.whl", hash = "sha256:a71d82033454891091a226dfc319d0cfa8019a4e888ef9ca910372a446de4435", size = 132628 },
    { url = "https://files.pythonhosted.org/packages/da/d9/f7f9379981e39b8c2511c9e0326d212accacb82f12fbfdc1aa2ce2a7b2b6/multiprocess-0.70.16-py39-none-any.whl", hash = "sha256:a0bafd3ae1b732eac64be2e72038231c1ba97724b60b09400d68f229fcc2fbf3", size = 133351 },
]

[[package]]
name = "narwhals"
version = "1.42.0"
source = { registry = "https://pypi.org/simple" }
sdist = { url = "https://files.pythonhosted.org/packages/a2/7e/9484c2427453bd0024fd36cf7923de4367d749f0b216b9ca56b9dfc3c516/narwhals-1.42.0.tar.gz", hash = "sha256:a5e554782446d1197593312651352cd39b2025e995053d8e6bdfaa01a70a91d3", size = 490671 }
wheels = [
    { url = "https://files.pythonhosted.org/packages/8d/0f/f9ae7c8c55f9078c852b13ea4a6e92e5f4d6d4c8fc0781ec2882957006bb/narwhals-1.42.0-py3-none-any.whl", hash = "sha256:ef6cedf7700dc22c09d17973b9ede11b53e25331e238b24ac73884a8c5e27c19", size = 359033 },
]

[[package]]
name = "networkx"
version = "3.5"
source = { registry = "https://pypi.org/simple" }
sdist = { url = "https://files.pythonhosted.org/packages/6c/4f/ccdb8ad3a38e583f214547fd2f7ff1fc160c43a75af88e6aec213404b96a/networkx-3.5.tar.gz", hash = "sha256:d4c6f9cf81f52d69230866796b82afbccdec3db7ae4fbd1b65ea750feed50037", size = 2471065 }
wheels = [
    { url = "https://files.pythonhosted.org/packages/eb/8d/776adee7bbf76365fdd7f2552710282c79a4ead5d2a46408c9043a2b70ba/networkx-3.5-py3-none-any.whl", hash = "sha256:0030d386a9a06dee3565298b4a734b68589749a544acbb6c412dc9e2489ec6ec", size = 2034406 },
]

[[package]]
name = "nodeenv"
version = "1.9.1"
source = { registry = "https://pypi.org/simple" }
sdist = { url = "https://files.pythonhosted.org/packages/43/16/fc88b08840de0e0a72a2f9d8c6bae36be573e475a6326ae854bcc549fc45/nodeenv-1.9.1.tar.gz", hash = "sha256:6ec12890a2dab7946721edbfbcd91f3319c6ccc9aec47be7c7e6b7011ee6645f", size = 47437 }
wheels = [
    { url = "https://files.pythonhosted.org/packages/d2/1d/1b658dbd2b9fa9c4c9f32accbfc0205d532c8c6194dc0f2a4c0428e7128a/nodeenv-1.9.1-py2.py3-none-any.whl", hash = "sha256:ba11c9782d29c27c70ffbdda2d7415098754709be8a7056d79a737cd901155c9", size = 22314 },
]

[[package]]
name = "numba"
version = "0.61.2"
source = { registry = "https://pypi.org/simple" }
dependencies = [
    { name = "llvmlite" },
    { name = "numpy" },
]
sdist = { url = "https://files.pythonhosted.org/packages/1c/a0/e21f57604304aa03ebb8e098429222722ad99176a4f979d34af1d1ee80da/numba-0.61.2.tar.gz", hash = "sha256:8750ee147940a6637b80ecf7f95062185ad8726c8c28a2295b8ec1160a196f7d", size = 2820615 }
wheels = [
    { url = "https://files.pythonhosted.org/packages/3f/97/c99d1056aed767503c228f7099dc11c402906b42a4757fec2819329abb98/numba-0.61.2-cp311-cp311-macosx_10_14_x86_64.whl", hash = "sha256:efd3db391df53aaa5cfbee189b6c910a5b471488749fd6606c3f33fc984c2ae2", size = 2775825 },
    { url = "https://files.pythonhosted.org/packages/95/9e/63c549f37136e892f006260c3e2613d09d5120672378191f2dc387ba65a2/numba-0.61.2-cp311-cp311-macosx_11_0_arm64.whl", hash = "sha256:49c980e4171948ffebf6b9a2520ea81feed113c1f4890747ba7f59e74be84b1b", size = 2778695 },
    { url = "https://files.pythonhosted.org/packages/97/c8/8740616c8436c86c1b9a62e72cb891177d2c34c2d24ddcde4c390371bf4c/numba-0.61.2-cp311-cp311-manylinux2014_x86_64.manylinux_2_17_x86_64.whl", hash = "sha256:3945615cd73c2c7eba2a85ccc9c1730c21cd3958bfcf5a44302abae0fb07bb60", size = 3829227 },
    { url = "https://files.pythonhosted.org/packages/fc/06/66e99ae06507c31d15ff3ecd1f108f2f59e18b6e08662cd5f8a5853fbd18/numba-0.61.2-cp311-cp311-manylinux_2_28_aarch64.whl", hash = "sha256:bbfdf4eca202cebade0b7d43896978e146f39398909a42941c9303f82f403a18", size = 3523422 },
    { url = "https://files.pythonhosted.org/packages/0f/a4/2b309a6a9f6d4d8cfba583401c7c2f9ff887adb5d54d8e2e130274c0973f/numba-0.61.2-cp311-cp311-win_amd64.whl", hash = "sha256:76bcec9f46259cedf888041b9886e257ae101c6268261b19fda8cfbc52bec9d1", size = 2831505 },
    { url = "https://files.pythonhosted.org/packages/b4/a0/c6b7b9c615cfa3b98c4c63f4316e3f6b3bbe2387740277006551784218cd/numba-0.61.2-cp312-cp312-macosx_10_14_x86_64.whl", hash = "sha256:34fba9406078bac7ab052efbf0d13939426c753ad72946baaa5bf9ae0ebb8dd2", size = 2776626 },
    { url = "https://files.pythonhosted.org/packages/92/4a/fe4e3c2ecad72d88f5f8cd04e7f7cff49e718398a2fac02d2947480a00ca/numba-0.61.2-cp312-cp312-macosx_11_0_arm64.whl", hash = "sha256:4ddce10009bc097b080fc96876d14c051cc0c7679e99de3e0af59014dab7dfe8", size = 2779287 },
    { url = "https://files.pythonhosted.org/packages/9a/2d/e518df036feab381c23a624dac47f8445ac55686ec7f11083655eb707da3/numba-0.61.2-cp312-cp312-manylinux2014_x86_64.manylinux_2_17_x86_64.whl", hash = "sha256:5b1bb509d01f23d70325d3a5a0e237cbc9544dd50e50588bc581ba860c213546", size = 3885928 },
    { url = "https://files.pythonhosted.org/packages/10/0f/23cced68ead67b75d77cfcca3df4991d1855c897ee0ff3fe25a56ed82108/numba-0.61.2-cp312-cp312-manylinux_2_28_aarch64.whl", hash = "sha256:48a53a3de8f8793526cbe330f2a39fe9a6638efcbf11bd63f3d2f9757ae345cd", size = 3577115 },
    { url = "https://files.pythonhosted.org/packages/68/1d/ddb3e704c5a8fb90142bf9dc195c27db02a08a99f037395503bfbc1d14b3/numba-0.61.2-cp312-cp312-win_amd64.whl", hash = "sha256:97cf4f12c728cf77c9c1d7c23707e4d8fb4632b46275f8f3397de33e5877af18", size = 2831929 },
    { url = "https://files.pythonhosted.org/packages/0b/f3/0fe4c1b1f2569e8a18ad90c159298d862f96c3964392a20d74fc628aee44/numba-0.61.2-cp313-cp313-macosx_10_14_x86_64.whl", hash = "sha256:3a10a8fc9afac40b1eac55717cece1b8b1ac0b946f5065c89e00bde646b5b154", size = 2771785 },
    { url = "https://files.pythonhosted.org/packages/e9/71/91b277d712e46bd5059f8a5866862ed1116091a7cb03bd2704ba8ebe015f/numba-0.61.2-cp313-cp313-macosx_11_0_arm64.whl", hash = "sha256:7d3bcada3c9afba3bed413fba45845f2fb9cd0d2b27dd58a1be90257e293d140", size = 2773289 },
    { url = "https://files.pythonhosted.org/packages/0d/e0/5ea04e7ad2c39288c0f0f9e8d47638ad70f28e275d092733b5817cf243c9/numba-0.61.2-cp313-cp313-manylinux2014_x86_64.manylinux_2_17_x86_64.whl", hash = "sha256:bdbca73ad81fa196bd53dc12e3aaf1564ae036e0c125f237c7644fe64a4928ab", size = 3893918 },
    { url = "https://files.pythonhosted.org/packages/17/58/064f4dcb7d7e9412f16ecf80ed753f92297e39f399c905389688cf950b81/numba-0.61.2-cp313-cp313-manylinux_2_28_aarch64.whl", hash = "sha256:5f154aaea625fb32cfbe3b80c5456d514d416fcdf79733dd69c0df3a11348e9e", size = 3584056 },
    { url = "https://files.pythonhosted.org/packages/af/a4/6d3a0f2d3989e62a18749e1e9913d5fa4910bbb3e3311a035baea6caf26d/numba-0.61.2-cp313-cp313-win_amd64.whl", hash = "sha256:59321215e2e0ac5fa928a8020ab00b8e57cda8a97384963ac0dfa4d4e6aa54e7", size = 2831846 },
]

[[package]]
name = "numpy"
version = "2.2.6"
source = { registry = "https://pypi.org/simple" }
sdist = { url = "https://files.pythonhosted.org/packages/76/21/7d2a95e4bba9dc13d043ee156a356c0a8f0c6309dff6b21b4d71a073b8a8/numpy-2.2.6.tar.gz", hash = "sha256:e29554e2bef54a90aa5cc07da6ce955accb83f21ab5de01a62c8478897b264fd", size = 20276440 }
wheels = [
    { url = "https://files.pythonhosted.org/packages/da/a8/4f83e2aa666a9fbf56d6118faaaf5f1974d456b1823fda0a176eff722839/numpy-2.2.6-cp311-cp311-macosx_10_9_x86_64.whl", hash = "sha256:f9f1adb22318e121c5c69a09142811a201ef17ab257a1e66ca3025065b7f53ae", size = 21176963 },
    { url = "https://files.pythonhosted.org/packages/b3/2b/64e1affc7972decb74c9e29e5649fac940514910960ba25cd9af4488b66c/numpy-2.2.6-cp311-cp311-macosx_11_0_arm64.whl", hash = "sha256:c820a93b0255bc360f53eca31a0e676fd1101f673dda8da93454a12e23fc5f7a", size = 14406743 },
    { url = "https://files.pythonhosted.org/packages/4a/9f/0121e375000b5e50ffdd8b25bf78d8e1a5aa4cca3f185d41265198c7b834/numpy-2.2.6-cp311-cp311-macosx_14_0_arm64.whl", hash = "sha256:3d70692235e759f260c3d837193090014aebdf026dfd167834bcba43e30c2a42", size = 5352616 },
    { url = "https://files.pythonhosted.org/packages/31/0d/b48c405c91693635fbe2dcd7bc84a33a602add5f63286e024d3b6741411c/numpy-2.2.6-cp311-cp311-macosx_14_0_x86_64.whl", hash = "sha256:481b49095335f8eed42e39e8041327c05b0f6f4780488f61286ed3c01368d491", size = 6889579 },
    { url = "https://files.pythonhosted.org/packages/52/b8/7f0554d49b565d0171eab6e99001846882000883998e7b7d9f0d98b1f934/numpy-2.2.6-cp311-cp311-manylinux_2_17_aarch64.manylinux2014_aarch64.whl", hash = "sha256:b64d8d4d17135e00c8e346e0a738deb17e754230d7e0810ac5012750bbd85a5a", size = 14312005 },
    { url = "https://files.pythonhosted.org/packages/b3/dd/2238b898e51bd6d389b7389ffb20d7f4c10066d80351187ec8e303a5a475/numpy-2.2.6-cp311-cp311-manylinux_2_17_x86_64.manylinux2014_x86_64.whl", hash = "sha256:ba10f8411898fc418a521833e014a77d3ca01c15b0c6cdcce6a0d2897e6dbbdf", size = 16821570 },
    { url = "https://files.pythonhosted.org/packages/83/6c/44d0325722cf644f191042bf47eedad61c1e6df2432ed65cbe28509d404e/numpy-2.2.6-cp311-cp311-musllinux_1_2_aarch64.whl", hash = "sha256:bd48227a919f1bafbdda0583705e547892342c26fb127219d60a5c36882609d1", size = 15818548 },
    { url = "https://files.pythonhosted.org/packages/ae/9d/81e8216030ce66be25279098789b665d49ff19eef08bfa8cb96d4957f422/numpy-2.2.6-cp311-cp311-musllinux_1_2_x86_64.whl", hash = "sha256:9551a499bf125c1d4f9e250377c1ee2eddd02e01eac6644c080162c0c51778ab", size = 18620521 },
    { url = "https://files.pythonhosted.org/packages/6a/fd/e19617b9530b031db51b0926eed5345ce8ddc669bb3bc0044b23e275ebe8/numpy-2.2.6-cp311-cp311-win32.whl", hash = "sha256:0678000bb9ac1475cd454c6b8c799206af8107e310843532b04d49649c717a47", size = 6525866 },
    { url = "https://files.pythonhosted.org/packages/31/0a/f354fb7176b81747d870f7991dc763e157a934c717b67b58456bc63da3df/numpy-2.2.6-cp311-cp311-win_amd64.whl", hash = "sha256:e8213002e427c69c45a52bbd94163084025f533a55a59d6f9c5b820774ef3303", size = 12907455 },
    { url = "https://files.pythonhosted.org/packages/82/5d/c00588b6cf18e1da539b45d3598d3557084990dcc4331960c15ee776ee41/numpy-2.2.6-cp312-cp312-macosx_10_13_x86_64.whl", hash = "sha256:41c5a21f4a04fa86436124d388f6ed60a9343a6f767fced1a8a71c3fbca038ff", size = 20875348 },
    { url = "https://files.pythonhosted.org/packages/66/ee/560deadcdde6c2f90200450d5938f63a34b37e27ebff162810f716f6a230/numpy-2.2.6-cp312-cp312-macosx_11_0_arm64.whl", hash = "sha256:de749064336d37e340f640b05f24e9e3dd678c57318c7289d222a8a2f543e90c", size = 14119362 },
    { url = "https://files.pythonhosted.org/packages/3c/65/4baa99f1c53b30adf0acd9a5519078871ddde8d2339dc5a7fde80d9d87da/numpy-2.2.6-cp312-cp312-macosx_14_0_arm64.whl", hash = "sha256:894b3a42502226a1cac872f840030665f33326fc3dac8e57c607905773cdcde3", size = 5084103 },
    { url = "https://files.pythonhosted.org/packages/cc/89/e5a34c071a0570cc40c9a54eb472d113eea6d002e9ae12bb3a8407fb912e/numpy-2.2.6-cp312-cp312-macosx_14_0_x86_64.whl", hash = "sha256:71594f7c51a18e728451bb50cc60a3ce4e6538822731b2933209a1f3614e9282", size = 6625382 },
    { url = "https://files.pythonhosted.org/packages/f8/35/8c80729f1ff76b3921d5c9487c7ac3de9b2a103b1cd05e905b3090513510/numpy-2.2.6-cp312-cp312-manylinux_2_17_aarch64.manylinux2014_aarch64.whl", hash = "sha256:f2618db89be1b4e05f7a1a847a9c1c0abd63e63a1607d892dd54668dd92faf87", size = 14018462 },
    { url = "https://files.pythonhosted.org/packages/8c/3d/1e1db36cfd41f895d266b103df00ca5b3cbe965184df824dec5c08c6b803/numpy-2.2.6-cp312-cp312-manylinux_2_17_x86_64.manylinux2014_x86_64.whl", hash = "sha256:fd83c01228a688733f1ded5201c678f0c53ecc1006ffbc404db9f7a899ac6249", size = 16527618 },
    { url = "https://files.pythonhosted.org/packages/61/c6/03ed30992602c85aa3cd95b9070a514f8b3c33e31124694438d88809ae36/numpy-2.2.6-cp312-cp312-musllinux_1_2_aarch64.whl", hash = "sha256:37c0ca431f82cd5fa716eca9506aefcabc247fb27ba69c5062a6d3ade8cf8f49", size = 15505511 },
    { url = "https://files.pythonhosted.org/packages/b7/25/5761d832a81df431e260719ec45de696414266613c9ee268394dd5ad8236/numpy-2.2.6-cp312-cp312-musllinux_1_2_x86_64.whl", hash = "sha256:fe27749d33bb772c80dcd84ae7e8df2adc920ae8297400dabec45f0dedb3f6de", size = 18313783 },
    { url = "https://files.pythonhosted.org/packages/57/0a/72d5a3527c5ebffcd47bde9162c39fae1f90138c961e5296491ce778e682/numpy-2.2.6-cp312-cp312-win32.whl", hash = "sha256:4eeaae00d789f66c7a25ac5f34b71a7035bb474e679f410e5e1a94deb24cf2d4", size = 6246506 },
    { url = "https://files.pythonhosted.org/packages/36/fa/8c9210162ca1b88529ab76b41ba02d433fd54fecaf6feb70ef9f124683f1/numpy-2.2.6-cp312-cp312-win_amd64.whl", hash = "sha256:c1f9540be57940698ed329904db803cf7a402f3fc200bfe599334c9bd84a40b2", size = 12614190 },
    { url = "https://files.pythonhosted.org/packages/f9/5c/6657823f4f594f72b5471f1db1ab12e26e890bb2e41897522d134d2a3e81/numpy-2.2.6-cp313-cp313-macosx_10_13_x86_64.whl", hash = "sha256:0811bb762109d9708cca4d0b13c4f67146e3c3b7cf8d34018c722adb2d957c84", size = 20867828 },
    { url = "https://files.pythonhosted.org/packages/dc/9e/14520dc3dadf3c803473bd07e9b2bd1b69bc583cb2497b47000fed2fa92f/numpy-2.2.6-cp313-cp313-macosx_11_0_arm64.whl", hash = "sha256:287cc3162b6f01463ccd86be154f284d0893d2b3ed7292439ea97eafa8170e0b", size = 14143006 },
    { url = "https://files.pythonhosted.org/packages/4f/06/7e96c57d90bebdce9918412087fc22ca9851cceaf5567a45c1f404480e9e/numpy-2.2.6-cp313-cp313-macosx_14_0_arm64.whl", hash = "sha256:f1372f041402e37e5e633e586f62aa53de2eac8d98cbfb822806ce4bbefcb74d", size = 5076765 },
    { url = "https://files.pythonhosted.org/packages/73/ed/63d920c23b4289fdac96ddbdd6132e9427790977d5457cd132f18e76eae0/numpy-2.2.6-cp313-cp313-macosx_14_0_x86_64.whl", hash = "sha256:55a4d33fa519660d69614a9fad433be87e5252f4b03850642f88993f7b2ca566", size = 6617736 },
    { url = "https://files.pythonhosted.org/packages/85/c5/e19c8f99d83fd377ec8c7e0cf627a8049746da54afc24ef0a0cb73d5dfb5/numpy-2.2.6-cp313-cp313-manylinux_2_17_aarch64.manylinux2014_aarch64.whl", hash = "sha256:f92729c95468a2f4f15e9bb94c432a9229d0d50de67304399627a943201baa2f", size = 14010719 },
    { url = "https://files.pythonhosted.org/packages/19/49/4df9123aafa7b539317bf6d342cb6d227e49f7a35b99c287a6109b13dd93/numpy-2.2.6-cp313-cp313-manylinux_2_17_x86_64.manylinux2014_x86_64.whl", hash = "sha256:1bc23a79bfabc5d056d106f9befb8d50c31ced2fbc70eedb8155aec74a45798f", size = 16526072 },
    { url = "https://files.pythonhosted.org/packages/b2/6c/04b5f47f4f32f7c2b0e7260442a8cbcf8168b0e1a41ff1495da42f42a14f/numpy-2.2.6-cp313-cp313-musllinux_1_2_aarch64.whl", hash = "sha256:e3143e4451880bed956e706a3220b4e5cf6172ef05fcc397f6f36a550b1dd868", size = 15503213 },
    { url = "https://files.pythonhosted.org/packages/17/0a/5cd92e352c1307640d5b6fec1b2ffb06cd0dabe7d7b8227f97933d378422/numpy-2.2.6-cp313-cp313-musllinux_1_2_x86_64.whl", hash = "sha256:b4f13750ce79751586ae2eb824ba7e1e8dba64784086c98cdbbcc6a42112ce0d", size = 18316632 },
    { url = "https://files.pythonhosted.org/packages/f0/3b/5cba2b1d88760ef86596ad0f3d484b1cbff7c115ae2429678465057c5155/numpy-2.2.6-cp313-cp313-win32.whl", hash = "sha256:5beb72339d9d4fa36522fc63802f469b13cdbe4fdab4a288f0c441b74272ebfd", size = 6244532 },
    { url = "https://files.pythonhosted.org/packages/cb/3b/d58c12eafcb298d4e6d0d40216866ab15f59e55d148a5658bb3132311fcf/numpy-2.2.6-cp313-cp313-win_amd64.whl", hash = "sha256:b0544343a702fa80c95ad5d3d608ea3599dd54d4632df855e4c8d24eb6ecfa1c", size = 12610885 },
    { url = "https://files.pythonhosted.org/packages/6b/9e/4bf918b818e516322db999ac25d00c75788ddfd2d2ade4fa66f1f38097e1/numpy-2.2.6-cp313-cp313t-macosx_10_13_x86_64.whl", hash = "sha256:0bca768cd85ae743b2affdc762d617eddf3bcf8724435498a1e80132d04879e6", size = 20963467 },
    { url = "https://files.pythonhosted.org/packages/61/66/d2de6b291507517ff2e438e13ff7b1e2cdbdb7cb40b3ed475377aece69f9/numpy-2.2.6-cp313-cp313t-macosx_11_0_arm64.whl", hash = "sha256:fc0c5673685c508a142ca65209b4e79ed6740a4ed6b2267dbba90f34b0b3cfda", size = 14225144 },
    { url = "https://files.pythonhosted.org/packages/e4/25/480387655407ead912e28ba3a820bc69af9adf13bcbe40b299d454ec011f/numpy-2.2.6-cp313-cp313t-macosx_14_0_arm64.whl", hash = "sha256:5bd4fc3ac8926b3819797a7c0e2631eb889b4118a9898c84f585a54d475b7e40", size = 5200217 },
    { url = "https://files.pythonhosted.org/packages/aa/4a/6e313b5108f53dcbf3aca0c0f3e9c92f4c10ce57a0a721851f9785872895/numpy-2.2.6-cp313-cp313t-macosx_14_0_x86_64.whl", hash = "sha256:fee4236c876c4e8369388054d02d0e9bb84821feb1a64dd59e137e6511a551f8", size = 6712014 },
    { url = "https://files.pythonhosted.org/packages/b7/30/172c2d5c4be71fdf476e9de553443cf8e25feddbe185e0bd88b096915bcc/numpy-2.2.6-cp313-cp313t-manylinux_2_17_aarch64.manylinux2014_aarch64.whl", hash = "sha256:e1dda9c7e08dc141e0247a5b8f49cf05984955246a327d4c48bda16821947b2f", size = 14077935 },
    { url = "https://files.pythonhosted.org/packages/12/fb/9e743f8d4e4d3c710902cf87af3512082ae3d43b945d5d16563f26ec251d/numpy-2.2.6-cp313-cp313t-manylinux_2_17_x86_64.manylinux2014_x86_64.whl", hash = "sha256:f447e6acb680fd307f40d3da4852208af94afdfab89cf850986c3ca00562f4fa", size = 16600122 },
    { url = "https://files.pythonhosted.org/packages/12/75/ee20da0e58d3a66f204f38916757e01e33a9737d0b22373b3eb5a27358f9/numpy-2.2.6-cp313-cp313t-musllinux_1_2_aarch64.whl", hash = "sha256:389d771b1623ec92636b0786bc4ae56abafad4a4c513d36a55dce14bd9ce8571", size = 15586143 },
    { url = "https://files.pythonhosted.org/packages/76/95/bef5b37f29fc5e739947e9ce5179ad402875633308504a52d188302319c8/numpy-2.2.6-cp313-cp313t-musllinux_1_2_x86_64.whl", hash = "sha256:8e9ace4a37db23421249ed236fdcdd457d671e25146786dfc96835cd951aa7c1", size = 18385260 },
    { url = "https://files.pythonhosted.org/packages/09/04/f2f83279d287407cf36a7a8053a5abe7be3622a4363337338f2585e4afda/numpy-2.2.6-cp313-cp313t-win32.whl", hash = "sha256:038613e9fb8c72b0a41f025a7e4c3f0b7a1b5d768ece4796b674c8f3fe13efff", size = 6377225 },
    { url = "https://files.pythonhosted.org/packages/67/0e/35082d13c09c02c011cf21570543d202ad929d961c02a147493cb0c2bdf5/numpy-2.2.6-cp313-cp313t-win_amd64.whl", hash = "sha256:6031dd6dfecc0cf9f668681a37648373bddd6421fff6c66ec1624eed0180ee06", size = 12771374 },
]

[[package]]
name = "nvidia-cublas-cu12"
version = "12.6.4.1"
source = { registry = "https://pypi.org/simple" }
wheels = [
    { url = "https://files.pythonhosted.org/packages/af/eb/ff4b8c503fa1f1796679dce648854d58751982426e4e4b37d6fce49d259c/nvidia_cublas_cu12-12.6.4.1-py3-none-manylinux2014_x86_64.manylinux_2_17_x86_64.whl", hash = "sha256:08ed2686e9875d01b58e3cb379c6896df8e76c75e0d4a7f7dace3d7b6d9ef8eb", size = 393138322 },
]

[[package]]
name = "nvidia-cuda-cupti-cu12"
version = "12.6.80"
source = { registry = "https://pypi.org/simple" }
wheels = [
    { url = "https://files.pythonhosted.org/packages/49/60/7b6497946d74bcf1de852a21824d63baad12cd417db4195fc1bfe59db953/nvidia_cuda_cupti_cu12-12.6.80-py3-none-manylinux2014_x86_64.manylinux_2_17_x86_64.whl", hash = "sha256:6768bad6cab4f19e8292125e5f1ac8aa7d1718704012a0e3272a6f61c4bce132", size = 8917980 },
    { url = "https://files.pythonhosted.org/packages/a5/24/120ee57b218d9952c379d1e026c4479c9ece9997a4fb46303611ee48f038/nvidia_cuda_cupti_cu12-12.6.80-py3-none-manylinux2014_x86_64.whl", hash = "sha256:a3eff6cdfcc6a4c35db968a06fcadb061cbc7d6dde548609a941ff8701b98b73", size = 8917972 },
]

[[package]]
name = "nvidia-cuda-nvrtc-cu12"
version = "12.6.77"
source = { registry = "https://pypi.org/simple" }
wheels = [
    { url = "https://files.pythonhosted.org/packages/75/2e/46030320b5a80661e88039f59060d1790298b4718944a65a7f2aeda3d9e9/nvidia_cuda_nvrtc_cu12-12.6.77-py3-none-manylinux2014_x86_64.whl", hash = "sha256:35b0cc6ee3a9636d5409133e79273ce1f3fd087abb0532d2d2e8fff1fe9efc53", size = 23650380 },
]

[[package]]
name = "nvidia-cuda-runtime-cu12"
version = "12.6.77"
source = { registry = "https://pypi.org/simple" }
wheels = [
    { url = "https://files.pythonhosted.org/packages/e1/23/e717c5ac26d26cf39a27fbc076240fad2e3b817e5889d671b67f4f9f49c5/nvidia_cuda_runtime_cu12-12.6.77-py3-none-manylinux2014_x86_64.manylinux_2_17_x86_64.whl", hash = "sha256:ba3b56a4f896141e25e19ab287cd71e52a6a0f4b29d0d31609f60e3b4d5219b7", size = 897690 },
    { url = "https://files.pythonhosted.org/packages/f0/62/65c05e161eeddbafeca24dc461f47de550d9fa8a7e04eb213e32b55cfd99/nvidia_cuda_runtime_cu12-12.6.77-py3-none-manylinux2014_x86_64.whl", hash = "sha256:a84d15d5e1da416dd4774cb42edf5e954a3e60cc945698dc1d5be02321c44dc8", size = 897678 },
]

[[package]]
name = "nvidia-cudnn-cu12"
version = "9.5.1.17"
source = { registry = "https://pypi.org/simple" }
dependencies = [
    { name = "nvidia-cublas-cu12", marker = "sys_platform != 'win32'" },
]
wheels = [
    { url = "https://files.pythonhosted.org/packages/2a/78/4535c9c7f859a64781e43c969a3a7e84c54634e319a996d43ef32ce46f83/nvidia_cudnn_cu12-9.5.1.17-py3-none-manylinux_2_28_x86_64.whl", hash = "sha256:30ac3869f6db17d170e0e556dd6cc5eee02647abc31ca856634d5a40f82c15b2", size = 570988386 },
]

[[package]]
name = "nvidia-cufft-cu12"
version = "11.3.0.4"
source = { registry = "https://pypi.org/simple" }
dependencies = [
    { name = "nvidia-nvjitlink-cu12", marker = "sys_platform != 'win32'" },
]
wheels = [
    { url = "https://files.pythonhosted.org/packages/8f/16/73727675941ab8e6ffd86ca3a4b7b47065edcca7a997920b831f8147c99d/nvidia_cufft_cu12-11.3.0.4-py3-none-manylinux2014_x86_64.manylinux_2_17_x86_64.whl", hash = "sha256:ccba62eb9cef5559abd5e0d54ceed2d9934030f51163df018532142a8ec533e5", size = 200221632 },
    { url = "https://files.pythonhosted.org/packages/60/de/99ec247a07ea40c969d904fc14f3a356b3e2a704121675b75c366b694ee1/nvidia_cufft_cu12-11.3.0.4-py3-none-manylinux2014_x86_64.whl", hash = "sha256:768160ac89f6f7b459bee747e8d175dbf53619cfe74b2a5636264163138013ca", size = 200221622 },
]

[[package]]
name = "nvidia-cufile-cu12"
version = "1.11.1.6"
source = { registry = "https://pypi.org/simple" }
wheels = [
    { url = "https://files.pythonhosted.org/packages/b2/66/cc9876340ac68ae71b15c743ddb13f8b30d5244af344ec8322b449e35426/nvidia_cufile_cu12-1.11.1.6-py3-none-manylinux2014_x86_64.manylinux_2_17_x86_64.whl", hash = "sha256:cc23469d1c7e52ce6c1d55253273d32c565dd22068647f3aa59b3c6b005bf159", size = 1142103 },
]

[[package]]
name = "nvidia-curand-cu12"
version = "10.3.7.77"
source = { registry = "https://pypi.org/simple" }
wheels = [
    { url = "https://files.pythonhosted.org/packages/73/1b/44a01c4e70933637c93e6e1a8063d1e998b50213a6b65ac5a9169c47e98e/nvidia_curand_cu12-10.3.7.77-py3-none-manylinux2014_x86_64.manylinux_2_17_x86_64.whl", hash = "sha256:a42cd1344297f70b9e39a1e4f467a4e1c10f1da54ff7a85c12197f6c652c8bdf", size = 56279010 },
    { url = "https://files.pythonhosted.org/packages/4a/aa/2c7ff0b5ee02eaef890c0ce7d4f74bc30901871c5e45dee1ae6d0083cd80/nvidia_curand_cu12-10.3.7.77-py3-none-manylinux2014_x86_64.whl", hash = "sha256:99f1a32f1ac2bd134897fc7a203f779303261268a65762a623bf30cc9fe79117", size = 56279000 },
]

[[package]]
name = "nvidia-cusolver-cu12"
version = "11.7.1.2"
source = { registry = "https://pypi.org/simple" }
dependencies = [
    { name = "nvidia-cublas-cu12", marker = "sys_platform != 'win32'" },
    { name = "nvidia-cusparse-cu12", marker = "sys_platform != 'win32'" },
    { name = "nvidia-nvjitlink-cu12", marker = "sys_platform != 'win32'" },
]
wheels = [
    { url = "https://files.pythonhosted.org/packages/f0/6e/c2cf12c9ff8b872e92b4a5740701e51ff17689c4d726fca91875b07f655d/nvidia_cusolver_cu12-11.7.1.2-py3-none-manylinux2014_x86_64.manylinux_2_17_x86_64.whl", hash = "sha256:e9e49843a7707e42022babb9bcfa33c29857a93b88020c4e4434656a655b698c", size = 158229790 },
    { url = "https://files.pythonhosted.org/packages/9f/81/baba53585da791d043c10084cf9553e074548408e04ae884cfe9193bd484/nvidia_cusolver_cu12-11.7.1.2-py3-none-manylinux2014_x86_64.whl", hash = "sha256:6cf28f17f64107a0c4d7802be5ff5537b2130bfc112f25d5a30df227058ca0e6", size = 158229780 },
]

[[package]]
name = "nvidia-cusparse-cu12"
version = "12.5.4.2"
source = { registry = "https://pypi.org/simple" }
dependencies = [
    { name = "nvidia-nvjitlink-cu12", marker = "sys_platform != 'win32'" },
]
wheels = [
    { url = "https://files.pythonhosted.org/packages/06/1e/b8b7c2f4099a37b96af5c9bb158632ea9e5d9d27d7391d7eb8fc45236674/nvidia_cusparse_cu12-12.5.4.2-py3-none-manylinux2014_x86_64.manylinux_2_17_x86_64.whl", hash = "sha256:7556d9eca156e18184b94947ade0fba5bb47d69cec46bf8660fd2c71a4b48b73", size = 216561367 },
    { url = "https://files.pythonhosted.org/packages/43/ac/64c4316ba163e8217a99680c7605f779accffc6a4bcd0c778c12948d3707/nvidia_cusparse_cu12-12.5.4.2-py3-none-manylinux2014_x86_64.whl", hash = "sha256:23749a6571191a215cb74d1cdbff4a86e7b19f1200c071b3fcf844a5bea23a2f", size = 216561357 },
]

[[package]]
name = "nvidia-cusparselt-cu12"
version = "0.6.3"
source = { registry = "https://pypi.org/simple" }
wheels = [
    { url = "https://files.pythonhosted.org/packages/3b/9a/72ef35b399b0e183bc2e8f6f558036922d453c4d8237dab26c666a04244b/nvidia_cusparselt_cu12-0.6.3-py3-none-manylinux2014_x86_64.whl", hash = "sha256:e5c8a26c36445dd2e6812f1177978a24e2d37cacce7e090f297a688d1ec44f46", size = 156785796 },
]

[[package]]
name = "nvidia-nccl-cu12"
version = "2.26.2"
source = { registry = "https://pypi.org/simple" }
wheels = [
    { url = "https://files.pythonhosted.org/packages/67/ca/f42388aed0fddd64ade7493dbba36e1f534d4e6fdbdd355c6a90030ae028/nvidia_nccl_cu12-2.26.2-py3-none-manylinux2014_x86_64.manylinux_2_17_x86_64.whl", hash = "sha256:694cf3879a206553cc9d7dbda76b13efaf610fdb70a50cba303de1b0d1530ac6", size = 201319755 },
]

[[package]]
name = "nvidia-nvjitlink-cu12"
version = "12.6.85"
source = { registry = "https://pypi.org/simple" }
wheels = [
    { url = "https://files.pythonhosted.org/packages/9d/d7/c5383e47c7e9bf1c99d5bd2a8c935af2b6d705ad831a7ec5c97db4d82f4f/nvidia_nvjitlink_cu12-12.6.85-py3-none-manylinux2010_x86_64.manylinux_2_12_x86_64.whl", hash = "sha256:eedc36df9e88b682efe4309aa16b5b4e78c2407eac59e8c10a6a47535164369a", size = 19744971 },
]

[[package]]
name = "nvidia-nvtx-cu12"
version = "12.6.77"
source = { registry = "https://pypi.org/simple" }
wheels = [
    { url = "https://files.pythonhosted.org/packages/56/9a/fff8376f8e3d084cd1530e1ef7b879bb7d6d265620c95c1b322725c694f4/nvidia_nvtx_cu12-12.6.77-py3-none-manylinux2014_x86_64.manylinux_2_17_x86_64.whl", hash = "sha256:b90bed3df379fa79afbd21be8e04a0314336b8ae16768b58f2d34cb1d04cd7d2", size = 89276 },
    { url = "https://files.pythonhosted.org/packages/9e/4e/0d0c945463719429b7bd21dece907ad0bde437a2ff12b9b12fee94722ab0/nvidia_nvtx_cu12-12.6.77-py3-none-manylinux2014_x86_64.whl", hash = "sha256:6574241a3ec5fdc9334353ab8c479fe75841dbe8f4532a8fc97ce63503330ba1", size = 89265 },
]

[[package]]
name = "opt-einsum"
version = "3.4.0"
source = { registry = "https://pypi.org/simple" }
sdist = { url = "https://files.pythonhosted.org/packages/8c/b9/2ac072041e899a52f20cf9510850ff58295003aa75525e58343591b0cbfb/opt_einsum-3.4.0.tar.gz", hash = "sha256:96ca72f1b886d148241348783498194c577fa30a8faac108586b14f1ba4473ac", size = 63004 }
wheels = [
    { url = "https://files.pythonhosted.org/packages/23/cd/066e86230ae37ed0be70aae89aabf03ca8d9f39c8aea0dec8029455b5540/opt_einsum-3.4.0-py3-none-any.whl", hash = "sha256:69bb92469f86a1565195ece4ac0323943e83477171b91d24c35afe028a90d7cd", size = 71932 },
]

[[package]]
name = "opt-einsum-fx"
version = "0.1.4"
source = { registry = "https://pypi.org/simple" }
dependencies = [
    { name = "opt-einsum" },
    { name = "packaging" },
    { name = "torch" },
]
sdist = { url = "https://files.pythonhosted.org/packages/93/de/856dab99be0360c7275fee075eb0450a2ec82a54c4c33689606f62e9615b/opt_einsum_fx-0.1.4.tar.gz", hash = "sha256:7eeb7f91ecb70be65e6179c106ea7f64fc1db6319e3d1289a4518b384f81e74f", size = 12969 }
wheels = [
    { url = "https://files.pythonhosted.org/packages/8d/4c/e0370709aaf9d7ceb68f975cac559751e75954429a77e83202e680606560/opt_einsum_fx-0.1.4-py3-none-any.whl", hash = "sha256:85f489f4c7c31fd88d5faf9669c09e61ec37a30098809fdcfe2a08a9e42f23c9", size = 13213 },
]

[[package]]
name = "orb-models"
version = "0.5.4"
source = { registry = "https://pypi.org/simple" }
dependencies = [
    { name = "ase" },
    { name = "cached-path" },
    { name = "dm-tree" },
    { name = "numpy" },
    { name = "scipy" },
    { name = "torch" },
    { name = "tqdm" },
]
sdist = { url = "https://files.pythonhosted.org/packages/ec/63/385c78f164a8062fac89ef631a414463a6029d310d78cff9ee949ef2a9cd/orb_models-0.5.4.tar.gz", hash = "sha256:bc4e7b11eac16e9b1681cb667ccbdd263edf9702433a1eb106969dcc29ce7916", size = 87763 }
wheels = [
    { url = "https://files.pythonhosted.org/packages/c3/f8/6c6d12caf9a6fd25e7cb4aaeedf01ebda88cbc5fdc4a9d1db48e2683d15d/orb_models-0.5.4-py3-none-any.whl", hash = "sha256:af096f30c39cb11965aee792092b00b8cc350fd7dfbc13d53528f223f1953fe7", size = 92237 },
]

[[package]]
name = "orjson"
version = "3.10.18"
source = { registry = "https://pypi.org/simple" }
sdist = { url = "https://files.pythonhosted.org/packages/81/0b/fea456a3ffe74e70ba30e01ec183a9b26bec4d497f61dcfce1b601059c60/orjson-3.10.18.tar.gz", hash = "sha256:e8da3947d92123eda795b68228cafe2724815621fe35e8e320a9e9593a4bcd53", size = 5422810 }
wheels = [
    { url = "https://files.pythonhosted.org/packages/97/c7/c54a948ce9a4278794f669a353551ce7db4ffb656c69a6e1f2264d563e50/orjson-3.10.18-cp311-cp311-macosx_10_15_x86_64.macosx_11_0_arm64.macosx_10_15_universal2.whl", hash = "sha256:e0a183ac3b8e40471e8d843105da6fbe7c070faab023be3b08188ee3f85719b8", size = 248929 },
    { url = "https://files.pythonhosted.org/packages/9e/60/a9c674ef1dd8ab22b5b10f9300e7e70444d4e3cda4b8258d6c2488c32143/orjson-3.10.18-cp311-cp311-macosx_15_0_arm64.whl", hash = "sha256:5ef7c164d9174362f85238d0cd4afdeeb89d9e523e4651add6a5d458d6f7d42d", size = 133364 },
    { url = "https://files.pythonhosted.org/packages/c1/4e/f7d1bdd983082216e414e6d7ef897b0c2957f99c545826c06f371d52337e/orjson-3.10.18-cp311-cp311-manylinux_2_17_aarch64.manylinux2014_aarch64.whl", hash = "sha256:afd14c5d99cdc7bf93f22b12ec3b294931518aa019e2a147e8aa2f31fd3240f7", size = 136995 },
    { url = "https://files.pythonhosted.org/packages/17/89/46b9181ba0ea251c9243b0c8ce29ff7c9796fa943806a9c8b02592fce8ea/orjson-3.10.18-cp311-cp311-manylinux_2_17_armv7l.manylinux2014_armv7l.whl", hash = "sha256:7b672502323b6cd133c4af6b79e3bea36bad2d16bca6c1f645903fce83909a7a", size = 132894 },
    { url = "https://files.pythonhosted.org/packages/ca/dd/7bce6fcc5b8c21aef59ba3c67f2166f0a1a9b0317dcca4a9d5bd7934ecfd/orjson-3.10.18-cp311-cp311-manylinux_2_17_i686.manylinux2014_i686.whl", hash = "sha256:51f8c63be6e070ec894c629186b1c0fe798662b8687f3d9fdfa5e401c6bd7679", size = 137016 },
    { url = "https://files.pythonhosted.org/packages/1c/4a/b8aea1c83af805dcd31c1f03c95aabb3e19a016b2a4645dd822c5686e94d/orjson-3.10.18-cp311-cp311-manylinux_2_17_ppc64le.manylinux2014_ppc64le.whl", hash = "sha256:3f9478ade5313d724e0495d167083c6f3be0dd2f1c9c8a38db9a9e912cdaf947", size = 138290 },
    { url = "https://files.pythonhosted.org/packages/36/d6/7eb05c85d987b688707f45dcf83c91abc2251e0dd9fb4f7be96514f838b1/orjson-3.10.18-cp311-cp311-manylinux_2_17_s390x.manylinux2014_s390x.whl", hash = "sha256:187aefa562300a9d382b4b4eb9694806e5848b0cedf52037bb5c228c61bb66d4", size = 142829 },
    { url = "https://files.pythonhosted.org/packages/d2/78/ddd3ee7873f2b5f90f016bc04062713d567435c53ecc8783aab3a4d34915/orjson-3.10.18-cp311-cp311-manylinux_2_17_x86_64.manylinux2014_x86_64.whl", hash = "sha256:9da552683bc9da222379c7a01779bddd0ad39dd699dd6300abaf43eadee38334", size = 132805 },
    { url = "https://files.pythonhosted.org/packages/8c/09/c8e047f73d2c5d21ead9c180203e111cddeffc0848d5f0f974e346e21c8e/orjson-3.10.18-cp311-cp311-musllinux_1_2_aarch64.whl", hash = "sha256:e450885f7b47a0231979d9c49b567ed1c4e9f69240804621be87c40bc9d3cf17", size = 135008 },
    { url = "https://files.pythonhosted.org/packages/0c/4b/dccbf5055ef8fb6eda542ab271955fc1f9bf0b941a058490293f8811122b/orjson-3.10.18-cp311-cp311-musllinux_1_2_armv7l.whl", hash = "sha256:5e3c9cc2ba324187cd06287ca24f65528f16dfc80add48dc99fa6c836bb3137e", size = 413419 },
    { url = "https://files.pythonhosted.org/packages/8a/f3/1eac0c5e2d6d6790bd2025ebfbefcbd37f0d097103d76f9b3f9302af5a17/orjson-3.10.18-cp311-cp311-musllinux_1_2_i686.whl", hash = "sha256:50ce016233ac4bfd843ac5471e232b865271d7d9d44cf9d33773bcd883ce442b", size = 153292 },
    { url = "https://files.pythonhosted.org/packages/1f/b4/ef0abf64c8f1fabf98791819ab502c2c8c1dc48b786646533a93637d8999/orjson-3.10.18-cp311-cp311-musllinux_1_2_x86_64.whl", hash = "sha256:b3ceff74a8f7ffde0b2785ca749fc4e80e4315c0fd887561144059fb1c138aa7", size = 137182 },
    { url = "https://files.pythonhosted.org/packages/a9/a3/6ea878e7b4a0dc5c888d0370d7752dcb23f402747d10e2257478d69b5e63/orjson-3.10.18-cp311-cp311-win32.whl", hash = "sha256:fdba703c722bd868c04702cac4cb8c6b8ff137af2623bc0ddb3b3e6a2c8996c1", size = 142695 },
    { url = "https://files.pythonhosted.org/packages/79/2a/4048700a3233d562f0e90d5572a849baa18ae4e5ce4c3ba6247e4ece57b0/orjson-3.10.18-cp311-cp311-win_amd64.whl", hash = "sha256:c28082933c71ff4bc6ccc82a454a2bffcef6e1d7379756ca567c772e4fb3278a", size = 134603 },
    { url = "https://files.pythonhosted.org/packages/03/45/10d934535a4993d27e1c84f1810e79ccf8b1b7418cef12151a22fe9bb1e1/orjson-3.10.18-cp311-cp311-win_arm64.whl", hash = "sha256:a6c7c391beaedd3fa63206e5c2b7b554196f14debf1ec9deb54b5d279b1b46f5", size = 131400 },
    { url = "https://files.pythonhosted.org/packages/21/1a/67236da0916c1a192d5f4ccbe10ec495367a726996ceb7614eaa687112f2/orjson-3.10.18-cp312-cp312-macosx_10_15_x86_64.macosx_11_0_arm64.macosx_10_15_universal2.whl", hash = "sha256:50c15557afb7f6d63bc6d6348e0337a880a04eaa9cd7c9d569bcb4e760a24753", size = 249184 },
    { url = "https://files.pythonhosted.org/packages/b3/bc/c7f1db3b1d094dc0c6c83ed16b161a16c214aaa77f311118a93f647b32dc/orjson-3.10.18-cp312-cp312-macosx_15_0_arm64.whl", hash = "sha256:356b076f1662c9813d5fa56db7d63ccceef4c271b1fb3dd522aca291375fcf17", size = 133279 },
    { url = "https://files.pythonhosted.org/packages/af/84/664657cd14cc11f0d81e80e64766c7ba5c9b7fc1ec304117878cc1b4659c/orjson-3.10.18-cp312-cp312-manylinux_2_17_aarch64.manylinux2014_aarch64.whl", hash = "sha256:559eb40a70a7494cd5beab2d73657262a74a2c59aff2068fdba8f0424ec5b39d", size = 136799 },
    { url = "https://files.pythonhosted.org/packages/9a/bb/f50039c5bb05a7ab024ed43ba25d0319e8722a0ac3babb0807e543349978/orjson-3.10.18-cp312-cp312-manylinux_2_17_armv7l.manylinux2014_armv7l.whl", hash = "sha256:f3c29eb9a81e2fbc6fd7ddcfba3e101ba92eaff455b8d602bf7511088bbc0eae", size = 132791 },
    { url = "https://files.pythonhosted.org/packages/93/8c/ee74709fc072c3ee219784173ddfe46f699598a1723d9d49cbc78d66df65/orjson-3.10.18-cp312-cp312-manylinux_2_17_i686.manylinux2014_i686.whl", hash = "sha256:6612787e5b0756a171c7d81ba245ef63a3533a637c335aa7fcb8e665f4a0966f", size = 137059 },
    { url = "https://files.pythonhosted.org/packages/6a/37/e6d3109ee004296c80426b5a62b47bcadd96a3deab7443e56507823588c5/orjson-3.10.18-cp312-cp312-manylinux_2_17_ppc64le.manylinux2014_ppc64le.whl", hash = "sha256:7ac6bd7be0dcab5b702c9d43d25e70eb456dfd2e119d512447468f6405b4a69c", size = 138359 },
    { url = "https://files.pythonhosted.org/packages/4f/5d/387dafae0e4691857c62bd02839a3bf3fa648eebd26185adfac58d09f207/orjson-3.10.18-cp312-cp312-manylinux_2_17_s390x.manylinux2014_s390x.whl", hash = "sha256:9f72f100cee8dde70100406d5c1abba515a7df926d4ed81e20a9730c062fe9ad", size = 142853 },
    { url = "https://files.pythonhosted.org/packages/27/6f/875e8e282105350b9a5341c0222a13419758545ae32ad6e0fcf5f64d76aa/orjson-3.10.18-cp312-cp312-manylinux_2_17_x86_64.manylinux2014_x86_64.whl", hash = "sha256:9dca85398d6d093dd41dc0983cbf54ab8e6afd1c547b6b8a311643917fbf4e0c", size = 133131 },
    { url = "https://files.pythonhosted.org/packages/48/b2/73a1f0b4790dcb1e5a45f058f4f5dcadc8a85d90137b50d6bbc6afd0ae50/orjson-3.10.18-cp312-cp312-musllinux_1_2_aarch64.whl", hash = "sha256:22748de2a07fcc8781a70edb887abf801bb6142e6236123ff93d12d92db3d406", size = 134834 },
    { url = "https://files.pythonhosted.org/packages/56/f5/7ed133a5525add9c14dbdf17d011dd82206ca6840811d32ac52a35935d19/orjson-3.10.18-cp312-cp312-musllinux_1_2_armv7l.whl", hash = "sha256:3a83c9954a4107b9acd10291b7f12a6b29e35e8d43a414799906ea10e75438e6", size = 413368 },
    { url = "https://files.pythonhosted.org/packages/11/7c/439654221ed9c3324bbac7bdf94cf06a971206b7b62327f11a52544e4982/orjson-3.10.18-cp312-cp312-musllinux_1_2_i686.whl", hash = "sha256:303565c67a6c7b1f194c94632a4a39918e067bd6176a48bec697393865ce4f06", size = 153359 },
    { url = "https://files.pythonhosted.org/packages/48/e7/d58074fa0cc9dd29a8fa2a6c8d5deebdfd82c6cfef72b0e4277c4017563a/orjson-3.10.18-cp312-cp312-musllinux_1_2_x86_64.whl", hash = "sha256:86314fdb5053a2f5a5d881f03fca0219bfdf832912aa88d18676a5175c6916b5", size = 137466 },
    { url = "https://files.pythonhosted.org/packages/57/4d/fe17581cf81fb70dfcef44e966aa4003360e4194d15a3f38cbffe873333a/orjson-3.10.18-cp312-cp312-win32.whl", hash = "sha256:187ec33bbec58c76dbd4066340067d9ece6e10067bb0cc074a21ae3300caa84e", size = 142683 },
    { url = "https://files.pythonhosted.org/packages/e6/22/469f62d25ab5f0f3aee256ea732e72dc3aab6d73bac777bd6277955bceef/orjson-3.10.18-cp312-cp312-win_amd64.whl", hash = "sha256:f9f94cf6d3f9cd720d641f8399e390e7411487e493962213390d1ae45c7814fc", size = 134754 },
    { url = "https://files.pythonhosted.org/packages/10/b0/1040c447fac5b91bc1e9c004b69ee50abb0c1ffd0d24406e1350c58a7fcb/orjson-3.10.18-cp312-cp312-win_arm64.whl", hash = "sha256:3d600be83fe4514944500fa8c2a0a77099025ec6482e8087d7659e891f23058a", size = 131218 },
    { url = "https://files.pythonhosted.org/packages/04/f0/8aedb6574b68096f3be8f74c0b56d36fd94bcf47e6c7ed47a7bd1474aaa8/orjson-3.10.18-cp313-cp313-macosx_10_15_x86_64.macosx_11_0_arm64.macosx_10_15_universal2.whl", hash = "sha256:69c34b9441b863175cc6a01f2935de994025e773f814412030f269da4f7be147", size = 249087 },
    { url = "https://files.pythonhosted.org/packages/bc/f7/7118f965541aeac6844fcb18d6988e111ac0d349c9b80cda53583e758908/orjson-3.10.18-cp313-cp313-macosx_15_0_arm64.whl", hash = "sha256:1ebeda919725f9dbdb269f59bc94f861afbe2a27dce5608cdba2d92772364d1c", size = 133273 },
    { url = "https://files.pythonhosted.org/packages/fb/d9/839637cc06eaf528dd8127b36004247bf56e064501f68df9ee6fd56a88ee/orjson-3.10.18-cp313-cp313-manylinux_2_17_aarch64.manylinux2014_aarch64.whl", hash = "sha256:5adf5f4eed520a4959d29ea80192fa626ab9a20b2ea13f8f6dc58644f6927103", size = 136779 },
    { url = "https://files.pythonhosted.org/packages/2b/6d/f226ecfef31a1f0e7d6bf9a31a0bbaf384c7cbe3fce49cc9c2acc51f902a/orjson-3.10.18-cp313-cp313-manylinux_2_17_armv7l.manylinux2014_armv7l.whl", hash = "sha256:7592bb48a214e18cd670974f289520f12b7aed1fa0b2e2616b8ed9e069e08595", size = 132811 },
    { url = "https://files.pythonhosted.org/packages/73/2d/371513d04143c85b681cf8f3bce743656eb5b640cb1f461dad750ac4b4d4/orjson-3.10.18-cp313-cp313-manylinux_2_17_i686.manylinux2014_i686.whl", hash = "sha256:f872bef9f042734110642b7a11937440797ace8c87527de25e0c53558b579ccc", size = 137018 },
    { url = "https://files.pythonhosted.org/packages/69/cb/a4d37a30507b7a59bdc484e4a3253c8141bf756d4e13fcc1da760a0b00cb/orjson-3.10.18-cp313-cp313-manylinux_2_17_ppc64le.manylinux2014_ppc64le.whl", hash = "sha256:0315317601149c244cb3ecef246ef5861a64824ccbcb8018d32c66a60a84ffbc", size = 138368 },
    { url = "https://files.pythonhosted.org/packages/1e/ae/cd10883c48d912d216d541eb3db8b2433415fde67f620afe6f311f5cd2ca/orjson-3.10.18-cp313-cp313-manylinux_2_17_s390x.manylinux2014_s390x.whl", hash = "sha256:e0da26957e77e9e55a6c2ce2e7182a36a6f6b180ab7189315cb0995ec362e049", size = 142840 },
    { url = "https://files.pythonhosted.org/packages/6d/4c/2bda09855c6b5f2c055034c9eda1529967b042ff8d81a05005115c4e6772/orjson-3.10.18-cp313-cp313-manylinux_2_17_x86_64.manylinux2014_x86_64.whl", hash = "sha256:bb70d489bc79b7519e5803e2cc4c72343c9dc1154258adf2f8925d0b60da7c58", size = 133135 },
    { url = "https://files.pythonhosted.org/packages/13/4a/35971fd809a8896731930a80dfff0b8ff48eeb5d8b57bb4d0d525160017f/orjson-3.10.18-cp313-cp313-musllinux_1_2_aarch64.whl", hash = "sha256:e9e86a6af31b92299b00736c89caf63816f70a4001e750bda179e15564d7a034", size = 134810 },
    { url = "https://files.pythonhosted.org/packages/99/70/0fa9e6310cda98365629182486ff37a1c6578e34c33992df271a476ea1cd/orjson-3.10.18-cp313-cp313-musllinux_1_2_armv7l.whl", hash = "sha256:c382a5c0b5931a5fc5405053d36c1ce3fd561694738626c77ae0b1dfc0242ca1", size = 413491 },
    { url = "https://files.pythonhosted.org/packages/32/cb/990a0e88498babddb74fb97855ae4fbd22a82960e9b06eab5775cac435da/orjson-3.10.18-cp313-cp313-musllinux_1_2_i686.whl", hash = "sha256:8e4b2ae732431127171b875cb2668f883e1234711d3c147ffd69fe5be51a8012", size = 153277 },
    { url = "https://files.pythonhosted.org/packages/92/44/473248c3305bf782a384ed50dd8bc2d3cde1543d107138fd99b707480ca1/orjson-3.10.18-cp313-cp313-musllinux_1_2_x86_64.whl", hash = "sha256:2d808e34ddb24fc29a4d4041dcfafbae13e129c93509b847b14432717d94b44f", size = 137367 },
    { url = "https://files.pythonhosted.org/packages/ad/fd/7f1d3edd4ffcd944a6a40e9f88af2197b619c931ac4d3cfba4798d4d3815/orjson-3.10.18-cp313-cp313-win32.whl", hash = "sha256:ad8eacbb5d904d5591f27dee4031e2c1db43d559edb8f91778efd642d70e6bea", size = 142687 },
    { url = "https://files.pythonhosted.org/packages/4b/03/c75c6ad46be41c16f4cfe0352a2d1450546f3c09ad2c9d341110cd87b025/orjson-3.10.18-cp313-cp313-win_amd64.whl", hash = "sha256:aed411bcb68bf62e85588f2a7e03a6082cc42e5a2796e06e72a962d7c6310b52", size = 134794 },
    { url = "https://files.pythonhosted.org/packages/c2/28/f53038a5a72cc4fd0b56c1eafb4ef64aec9685460d5ac34de98ca78b6e29/orjson-3.10.18-cp313-cp313-win_arm64.whl", hash = "sha256:f54c1385a0e6aba2f15a40d703b858bedad36ded0491e55d35d905b2c34a4cc3", size = 131186 },
]

[[package]]
name = "packaging"
version = "25.0"
source = { registry = "https://pypi.org/simple" }
sdist = { url = "https://files.pythonhosted.org/packages/a1/d4/1fc4078c65507b51b96ca8f8c3ba19e6a61c8253c72794544580a7b6c24d/packaging-25.0.tar.gz", hash = "sha256:d443872c98d677bf60f6a1f2f8c1cb748e8fe762d2bf9d3148b5599295b0fc4f", size = 165727 }
wheels = [
    { url = "https://files.pythonhosted.org/packages/20/12/38679034af332785aac8774540895e234f4d07f7545804097de4b666afd8/packaging-25.0-py3-none-any.whl", hash = "sha256:29572ef2b1f17581046b3a2227d5c611fb25ec70ca1ba8554b24b0e69331a484", size = 66469 },
]

[[package]]
name = "palettable"
version = "3.3.3"
source = { registry = "https://pypi.org/simple" }
sdist = { url = "https://files.pythonhosted.org/packages/dc/3d/a5854d60850485bff12f28abfe0e17f503e866763bed61aed4990b604530/palettable-3.3.3.tar.gz", hash = "sha256:094dd7d9a5fc1cca4854773e5c1fc6a315b33bd5b3a8f47064928facaf0490a8", size = 106639 }
wheels = [
    { url = "https://files.pythonhosted.org/packages/cf/f7/3367feadd4ab56783b0971c9b7edfbdd68e0c70ce877949a5dd2117ed4a0/palettable-3.3.3-py2.py3-none-any.whl", hash = "sha256:74e9e7d7fe5a9be065e02397558ed1777b2df0b793a6f4ce1a5ee74f74fb0caa", size = 332251 },
]

[[package]]
name = "pandas"
version = "2.3.0"
source = { registry = "https://pypi.org/simple" }
dependencies = [
    { name = "numpy" },
    { name = "python-dateutil" },
    { name = "pytz" },
    { name = "tzdata" },
]
sdist = { url = "https://files.pythonhosted.org/packages/72/51/48f713c4c728d7c55ef7444ba5ea027c26998d96d1a40953b346438602fc/pandas-2.3.0.tar.gz", hash = "sha256:34600ab34ebf1131a7613a260a61dbe8b62c188ec0ea4c296da7c9a06b004133", size = 4484490 }
wheels = [
    { url = "https://files.pythonhosted.org/packages/96/1e/ba313812a699fe37bf62e6194265a4621be11833f5fce46d9eae22acb5d7/pandas-2.3.0-cp311-cp311-macosx_10_9_x86_64.whl", hash = "sha256:8adff9f138fc614347ff33812046787f7d43b3cef7c0f0171b3340cae333f6ca", size = 11551836 },
    { url = "https://files.pythonhosted.org/packages/1b/cc/0af9c07f8d714ea563b12383a7e5bde9479cf32413ee2f346a9c5a801f22/pandas-2.3.0-cp311-cp311-macosx_11_0_arm64.whl", hash = "sha256:e5f08eb9a445d07720776df6e641975665c9ea12c9d8a331e0f6890f2dcd76ef", size = 10807977 },
    { url = "https://files.pythonhosted.org/packages/ee/3e/8c0fb7e2cf4a55198466ced1ca6a9054ae3b7e7630df7757031df10001fd/pandas-2.3.0-cp311-cp311-manylinux_2_17_aarch64.manylinux2014_aarch64.whl", hash = "sha256:fa35c266c8cd1a67d75971a1912b185b492d257092bdd2709bbdebe574ed228d", size = 11788230 },
    { url = "https://files.pythonhosted.org/packages/14/22/b493ec614582307faf3f94989be0f7f0a71932ed6f56c9a80c0bb4a3b51e/pandas-2.3.0-cp311-cp311-manylinux_2_17_x86_64.manylinux2014_x86_64.whl", hash = "sha256:14a0cc77b0f089d2d2ffe3007db58f170dae9b9f54e569b299db871a3ab5bf46", size = 12370423 },
    { url = "https://files.pythonhosted.org/packages/9f/74/b012addb34cda5ce855218a37b258c4e056a0b9b334d116e518d72638737/pandas-2.3.0-cp311-cp311-musllinux_1_2_aarch64.whl", hash = "sha256:c06f6f144ad0a1bf84699aeea7eff6068ca5c63ceb404798198af7eb86082e33", size = 12990594 },
    { url = "https://files.pythonhosted.org/packages/95/81/b310e60d033ab64b08e66c635b94076488f0b6ce6a674379dd5b224fc51c/pandas-2.3.0-cp311-cp311-musllinux_1_2_x86_64.whl", hash = "sha256:ed16339bc354a73e0a609df36d256672c7d296f3f767ac07257801aa064ff73c", size = 13745952 },
    { url = "https://files.pythonhosted.org/packages/25/ac/f6ee5250a8881b55bd3aecde9b8cfddea2f2b43e3588bca68a4e9aaf46c8/pandas-2.3.0-cp311-cp311-win_amd64.whl", hash = "sha256:fa07e138b3f6c04addfeaf56cc7fdb96c3b68a3fe5e5401251f231fce40a0d7a", size = 11094534 },
    { url = "https://files.pythonhosted.org/packages/94/46/24192607058dd607dbfacdd060a2370f6afb19c2ccb617406469b9aeb8e7/pandas-2.3.0-cp312-cp312-macosx_10_13_x86_64.whl", hash = "sha256:2eb4728a18dcd2908c7fccf74a982e241b467d178724545a48d0caf534b38ebf", size = 11573865 },
    { url = "https://files.pythonhosted.org/packages/9f/cc/ae8ea3b800757a70c9fdccc68b67dc0280a6e814efcf74e4211fd5dea1ca/pandas-2.3.0-cp312-cp312-macosx_11_0_arm64.whl", hash = "sha256:b9d8c3187be7479ea5c3d30c32a5d73d62a621166675063b2edd21bc47614027", size = 10702154 },
    { url = "https://files.pythonhosted.org/packages/d8/ba/a7883d7aab3d24c6540a2768f679e7414582cc389876d469b40ec749d78b/pandas-2.3.0-cp312-cp312-manylinux_2_17_aarch64.manylinux2014_aarch64.whl", hash = "sha256:9ff730713d4c4f2f1c860e36c005c7cefc1c7c80c21c0688fd605aa43c9fcf09", size = 11262180 },
    { url = "https://files.pythonhosted.org/packages/01/a5/931fc3ad333d9d87b10107d948d757d67ebcfc33b1988d5faccc39c6845c/pandas-2.3.0-cp312-cp312-manylinux_2_17_x86_64.manylinux2014_x86_64.whl", hash = "sha256:ba24af48643b12ffe49b27065d3babd52702d95ab70f50e1b34f71ca703e2c0d", size = 11991493 },
    { url = "https://files.pythonhosted.org/packages/d7/bf/0213986830a92d44d55153c1d69b509431a972eb73f204242988c4e66e86/pandas-2.3.0-cp312-cp312-musllinux_1_2_aarch64.whl", hash = "sha256:404d681c698e3c8a40a61d0cd9412cc7364ab9a9cc6e144ae2992e11a2e77a20", size = 12470733 },
    { url = "https://files.pythonhosted.org/packages/a4/0e/21eb48a3a34a7d4bac982afc2c4eb5ab09f2d988bdf29d92ba9ae8e90a79/pandas-2.3.0-cp312-cp312-musllinux_1_2_x86_64.whl", hash = "sha256:6021910b086b3ca756755e86ddc64e0ddafd5e58e076c72cb1585162e5ad259b", size = 13212406 },
    { url = "https://files.pythonhosted.org/packages/1f/d9/74017c4eec7a28892d8d6e31ae9de3baef71f5a5286e74e6b7aad7f8c837/pandas-2.3.0-cp312-cp312-win_amd64.whl", hash = "sha256:094e271a15b579650ebf4c5155c05dcd2a14fd4fdd72cf4854b2f7ad31ea30be", size = 10976199 },
    { url = "https://files.pythonhosted.org/packages/d3/57/5cb75a56a4842bbd0511c3d1c79186d8315b82dac802118322b2de1194fe/pandas-2.3.0-cp313-cp313-macosx_10_13_x86_64.whl", hash = "sha256:2c7e2fc25f89a49a11599ec1e76821322439d90820108309bf42130d2f36c983", size = 11518913 },
    { url = "https://files.pythonhosted.org/packages/05/01/0c8785610e465e4948a01a059562176e4c8088aa257e2e074db868f86d4e/pandas-2.3.0-cp313-cp313-macosx_11_0_arm64.whl", hash = "sha256:c6da97aeb6a6d233fb6b17986234cc723b396b50a3c6804776351994f2a658fd", size = 10655249 },
    { url = "https://files.pythonhosted.org/packages/e8/6a/47fd7517cd8abe72a58706aab2b99e9438360d36dcdb052cf917b7bf3bdc/pandas-2.3.0-cp313-cp313-manylinux_2_17_aarch64.manylinux2014_aarch64.whl", hash = "sha256:bb32dc743b52467d488e7a7c8039b821da2826a9ba4f85b89ea95274f863280f", size = 11328359 },
    { url = "https://files.pythonhosted.org/packages/2a/b3/463bfe819ed60fb7e7ddffb4ae2ee04b887b3444feee6c19437b8f834837/pandas-2.3.0-cp313-cp313-manylinux_2_17_x86_64.manylinux2014_x86_64.whl", hash = "sha256:213cd63c43263dbb522c1f8a7c9d072e25900f6975596f883f4bebd77295d4f3", size = 12024789 },
    { url = "https://files.pythonhosted.org/packages/04/0c/e0704ccdb0ac40aeb3434d1c641c43d05f75c92e67525df39575ace35468/pandas-2.3.0-cp313-cp313-musllinux_1_2_aarch64.whl", hash = "sha256:1d2b33e68d0ce64e26a4acc2e72d747292084f4e8db4c847c6f5f6cbe56ed6d8", size = 12480734 },
    { url = "https://files.pythonhosted.org/packages/e9/df/815d6583967001153bb27f5cf075653d69d51ad887ebbf4cfe1173a1ac58/pandas-2.3.0-cp313-cp313-musllinux_1_2_x86_64.whl", hash = "sha256:430a63bae10b5086995db1b02694996336e5a8ac9a96b4200572b413dfdfccb9", size = 13223381 },
    { url = "https://files.pythonhosted.org/packages/79/88/ca5973ed07b7f484c493e941dbff990861ca55291ff7ac67c815ce347395/pandas-2.3.0-cp313-cp313-win_amd64.whl", hash = "sha256:4930255e28ff5545e2ca404637bcc56f031893142773b3468dc021c6c32a1390", size = 10970135 },
    { url = "https://files.pythonhosted.org/packages/24/fb/0994c14d1f7909ce83f0b1fb27958135513c4f3f2528bde216180aa73bfc/pandas-2.3.0-cp313-cp313t-macosx_10_13_x86_64.whl", hash = "sha256:f925f1ef673b4bd0271b1809b72b3270384f2b7d9d14a189b12b7fc02574d575", size = 12141356 },
    { url = "https://files.pythonhosted.org/packages/9d/a2/9b903e5962134497ac4f8a96f862ee3081cb2506f69f8e4778ce3d9c9d82/pandas-2.3.0-cp313-cp313t-macosx_11_0_arm64.whl", hash = "sha256:e78ad363ddb873a631e92a3c063ade1ecfb34cae71e9a2be6ad100f875ac1042", size = 11474674 },
    { url = "https://files.pythonhosted.org/packages/81/3a/3806d041bce032f8de44380f866059437fb79e36d6b22c82c187e65f765b/pandas-2.3.0-cp313-cp313t-manylinux_2_17_aarch64.manylinux2014_aarch64.whl", hash = "sha256:951805d146922aed8357e4cc5671b8b0b9be1027f0619cea132a9f3f65f2f09c", size = 11439876 },
    { url = "https://files.pythonhosted.org/packages/15/aa/3fc3181d12b95da71f5c2537c3e3b3af6ab3a8c392ab41ebb766e0929bc6/pandas-2.3.0-cp313-cp313t-manylinux_2_17_x86_64.manylinux2014_x86_64.whl", hash = "sha256:1a881bc1309f3fce34696d07b00f13335c41f5f5a8770a33b09ebe23261cfc67", size = 11966182 },
    { url = "https://files.pythonhosted.org/packages/37/e7/e12f2d9b0a2c4a2cc86e2aabff7ccfd24f03e597d770abfa2acd313ee46b/pandas-2.3.0-cp313-cp313t-musllinux_1_2_aarch64.whl", hash = "sha256:e1991bbb96f4050b09b5f811253c4f3cf05ee89a589379aa36cd623f21a31d6f", size = 12547686 },
    { url = "https://files.pythonhosted.org/packages/39/c2/646d2e93e0af70f4e5359d870a63584dacbc324b54d73e6b3267920ff117/pandas-2.3.0-cp313-cp313t-musllinux_1_2_x86_64.whl", hash = "sha256:bb3be958022198531eb7ec2008cfc78c5b1eed51af8600c6c5d9160d89d8d249", size = 13231847 },
]

[[package]]
name = "parso"
version = "0.8.4"
source = { registry = "https://pypi.org/simple" }
sdist = { url = "https://files.pythonhosted.org/packages/66/94/68e2e17afaa9169cf6412ab0f28623903be73d1b32e208d9e8e541bb086d/parso-0.8.4.tar.gz", hash = "sha256:eb3a7b58240fb99099a345571deecc0f9540ea5f4dd2fe14c2a99d6b281ab92d", size = 400609 }
wheels = [
    { url = "https://files.pythonhosted.org/packages/c6/ac/dac4a63f978e4dcb3c6d3a78c4d8e0192a113d288502a1216950c41b1027/parso-0.8.4-py2.py3-none-any.whl", hash = "sha256:a418670a20291dacd2dddc80c377c5c3791378ee1e8d12bffc35420643d43f18", size = 103650 },
]

[[package]]
name = "pexpect"
version = "4.9.0"
source = { registry = "https://pypi.org/simple" }
dependencies = [
    { name = "ptyprocess", marker = "sys_platform != 'win32'" },
]
sdist = { url = "https://files.pythonhosted.org/packages/42/92/cc564bf6381ff43ce1f4d06852fc19a2f11d180f23dc32d9588bee2f149d/pexpect-4.9.0.tar.gz", hash = "sha256:ee7d41123f3c9911050ea2c2dac107568dc43b2d3b0c7557a33212c398ead30f", size = 166450 }
wheels = [
    { url = "https://files.pythonhosted.org/packages/9e/c3/059298687310d527a58bb01f3b1965787ee3b40dce76752eda8b44e9a2c5/pexpect-4.9.0-py2.py3-none-any.whl", hash = "sha256:7236d1e080e4936be2dc3e326cec0af72acf9212a7e1d060210e70a47e253523", size = 63772 },
]

[[package]]
name = "pillow"
version = "11.2.1"
source = { registry = "https://pypi.org/simple" }
sdist = { url = "https://files.pythonhosted.org/packages/af/cb/bb5c01fcd2a69335b86c22142b2bccfc3464087efb7fd382eee5ffc7fdf7/pillow-11.2.1.tar.gz", hash = "sha256:a64dd61998416367b7ef979b73d3a85853ba9bec4c2925f74e588879a58716b6", size = 47026707 }
wheels = [
    { url = "https://files.pythonhosted.org/packages/68/08/3fbf4b98924c73037a8e8b4c2c774784805e0fb4ebca6c5bb60795c40125/pillow-11.2.1-cp311-cp311-macosx_10_10_x86_64.whl", hash = "sha256:35ca289f712ccfc699508c4658a1d14652e8033e9b69839edf83cbdd0ba39e70", size = 3198450 },
    { url = "https://files.pythonhosted.org/packages/84/92/6505b1af3d2849d5e714fc75ba9e69b7255c05ee42383a35a4d58f576b16/pillow-11.2.1-cp311-cp311-macosx_11_0_arm64.whl", hash = "sha256:e0409af9f829f87a2dfb7e259f78f317a5351f2045158be321fd135973fff7bf", size = 3030550 },
    { url = "https://files.pythonhosted.org/packages/3c/8c/ac2f99d2a70ff966bc7eb13dacacfaab57c0549b2ffb351b6537c7840b12/pillow-11.2.1-cp311-cp311-manylinux_2_17_aarch64.manylinux2014_aarch64.whl", hash = "sha256:d4e5c5edee874dce4f653dbe59db7c73a600119fbea8d31f53423586ee2aafd7", size = 4415018 },
    { url = "https://files.pythonhosted.org/packages/1f/e3/0a58b5d838687f40891fff9cbaf8669f90c96b64dc8f91f87894413856c6/pillow-11.2.1-cp311-cp311-manylinux_2_17_x86_64.manylinux2014_x86_64.whl", hash = "sha256:b93a07e76d13bff9444f1a029e0af2964e654bfc2e2c2d46bfd080df5ad5f3d8", size = 4498006 },
    { url = "https://files.pythonhosted.org/packages/21/f5/6ba14718135f08fbfa33308efe027dd02b781d3f1d5c471444a395933aac/pillow-11.2.1-cp311-cp311-manylinux_2_28_aarch64.whl", hash = "sha256:e6def7eed9e7fa90fde255afaf08060dc4b343bbe524a8f69bdd2a2f0018f600", size = 4517773 },
    { url = "https://files.pythonhosted.org/packages/20/f2/805ad600fc59ebe4f1ba6129cd3a75fb0da126975c8579b8f57abeb61e80/pillow-11.2.1-cp311-cp311-manylinux_2_28_x86_64.whl", hash = "sha256:8f4f3724c068be008c08257207210c138d5f3731af6c155a81c2b09a9eb3a788", size = 4607069 },
    { url = "https://files.pythonhosted.org/packages/71/6b/4ef8a288b4bb2e0180cba13ca0a519fa27aa982875882392b65131401099/pillow-11.2.1-cp311-cp311-musllinux_1_2_aarch64.whl", hash = "sha256:a0a6709b47019dff32e678bc12c63008311b82b9327613f534e496dacaefb71e", size = 4583460 },
    { url = "https://files.pythonhosted.org/packages/62/ae/f29c705a09cbc9e2a456590816e5c234382ae5d32584f451c3eb41a62062/pillow-11.2.1-cp311-cp311-musllinux_1_2_x86_64.whl", hash = "sha256:f6b0c664ccb879109ee3ca702a9272d877f4fcd21e5eb63c26422fd6e415365e", size = 4661304 },
    { url = "https://files.pythonhosted.org/packages/6e/1a/c8217b6f2f73794a5e219fbad087701f412337ae6dbb956db37d69a9bc43/pillow-11.2.1-cp311-cp311-win32.whl", hash = "sha256:cc5d875d56e49f112b6def6813c4e3d3036d269c008bf8aef72cd08d20ca6df6", size = 2331809 },
    { url = "https://files.pythonhosted.org/packages/e2/72/25a8f40170dc262e86e90f37cb72cb3de5e307f75bf4b02535a61afcd519/pillow-11.2.1-cp311-cp311-win_amd64.whl", hash = "sha256:0f5c7eda47bf8e3c8a283762cab94e496ba977a420868cb819159980b6709193", size = 2676338 },
    { url = "https://files.pythonhosted.org/packages/06/9e/76825e39efee61efea258b479391ca77d64dbd9e5804e4ad0fa453b4ba55/pillow-11.2.1-cp311-cp311-win_arm64.whl", hash = "sha256:4d375eb838755f2528ac8cbc926c3e31cc49ca4ad0cf79cff48b20e30634a4a7", size = 2414918 },
    { url = "https://files.pythonhosted.org/packages/c7/40/052610b15a1b8961f52537cc8326ca6a881408bc2bdad0d852edeb6ed33b/pillow-11.2.1-cp312-cp312-macosx_10_13_x86_64.whl", hash = "sha256:78afba22027b4accef10dbd5eed84425930ba41b3ea0a86fa8d20baaf19d807f", size = 3190185 },
    { url = "https://files.pythonhosted.org/packages/e5/7e/b86dbd35a5f938632093dc40d1682874c33dcfe832558fc80ca56bfcb774/pillow-11.2.1-cp312-cp312-macosx_11_0_arm64.whl", hash = "sha256:78092232a4ab376a35d68c4e6d5e00dfd73454bd12b230420025fbe178ee3b0b", size = 3030306 },
    { url = "https://files.pythonhosted.org/packages/a4/5c/467a161f9ed53e5eab51a42923c33051bf8d1a2af4626ac04f5166e58e0c/pillow-11.2.1-cp312-cp312-manylinux_2_17_aarch64.manylinux2014_aarch64.whl", hash = "sha256:25a5f306095c6780c52e6bbb6109624b95c5b18e40aab1c3041da3e9e0cd3e2d", size = 4416121 },
    { url = "https://files.pythonhosted.org/packages/62/73/972b7742e38ae0e2ac76ab137ca6005dcf877480da0d9d61d93b613065b4/pillow-11.2.1-cp312-cp312-manylinux_2_17_x86_64.manylinux2014_x86_64.whl", hash = "sha256:0c7b29dbd4281923a2bfe562acb734cee96bbb129e96e6972d315ed9f232bef4", size = 4501707 },
    { url = "https://files.pythonhosted.org/packages/e4/3a/427e4cb0b9e177efbc1a84798ed20498c4f233abde003c06d2650a6d60cb/pillow-11.2.1-cp312-cp312-manylinux_2_28_aarch64.whl", hash = "sha256:3e645b020f3209a0181a418bffe7b4a93171eef6c4ef6cc20980b30bebf17b7d", size = 4522921 },
    { url = "https://files.pythonhosted.org/packages/fe/7c/d8b1330458e4d2f3f45d9508796d7caf0c0d3764c00c823d10f6f1a3b76d/pillow-11.2.1-cp312-cp312-manylinux_2_28_x86_64.whl", hash = "sha256:b2dbea1012ccb784a65349f57bbc93730b96e85b42e9bf7b01ef40443db720b4", size = 4612523 },
    { url = "https://files.pythonhosted.org/packages/b3/2f/65738384e0b1acf451de5a573d8153fe84103772d139e1e0bdf1596be2ea/pillow-11.2.1-cp312-cp312-musllinux_1_2_aarch64.whl", hash = "sha256:da3104c57bbd72948d75f6a9389e6727d2ab6333c3617f0a89d72d4940aa0443", size = 4587836 },
    { url = "https://files.pythonhosted.org/packages/6a/c5/e795c9f2ddf3debb2dedd0df889f2fe4b053308bb59a3cc02a0cd144d641/pillow-11.2.1-cp312-cp312-musllinux_1_2_x86_64.whl", hash = "sha256:598174aef4589af795f66f9caab87ba4ff860ce08cd5bb447c6fc553ffee603c", size = 4669390 },
    { url = "https://files.pythonhosted.org/packages/96/ae/ca0099a3995976a9fce2f423166f7bff9b12244afdc7520f6ed38911539a/pillow-11.2.1-cp312-cp312-win32.whl", hash = "sha256:1d535df14716e7f8776b9e7fee118576d65572b4aad3ed639be9e4fa88a1cad3", size = 2332309 },
    { url = "https://files.pythonhosted.org/packages/7c/18/24bff2ad716257fc03da964c5e8f05d9790a779a8895d6566e493ccf0189/pillow-11.2.1-cp312-cp312-win_amd64.whl", hash = "sha256:14e33b28bf17c7a38eede290f77db7c664e4eb01f7869e37fa98a5aa95978941", size = 2676768 },
    { url = "https://files.pythonhosted.org/packages/da/bb/e8d656c9543276517ee40184aaa39dcb41e683bca121022f9323ae11b39d/pillow-11.2.1-cp312-cp312-win_arm64.whl", hash = "sha256:21e1470ac9e5739ff880c211fc3af01e3ae505859392bf65458c224d0bf283eb", size = 2415087 },
    { url = "https://files.pythonhosted.org/packages/36/9c/447528ee3776e7ab8897fe33697a7ff3f0475bb490c5ac1456a03dc57956/pillow-11.2.1-cp313-cp313-macosx_10_13_x86_64.whl", hash = "sha256:fdec757fea0b793056419bca3e9932eb2b0ceec90ef4813ea4c1e072c389eb28", size = 3190098 },
    { url = "https://files.pythonhosted.org/packages/b5/09/29d5cd052f7566a63e5b506fac9c60526e9ecc553825551333e1e18a4858/pillow-11.2.1-cp313-cp313-macosx_11_0_arm64.whl", hash = "sha256:b0e130705d568e2f43a17bcbe74d90958e8a16263868a12c3e0d9c8162690830", size = 3030166 },
    { url = "https://files.pythonhosted.org/packages/71/5d/446ee132ad35e7600652133f9c2840b4799bbd8e4adba881284860da0a36/pillow-11.2.1-cp313-cp313-manylinux_2_17_aarch64.manylinux2014_aarch64.whl", hash = "sha256:7bdb5e09068332578214cadd9c05e3d64d99e0e87591be22a324bdbc18925be0", size = 4408674 },
    { url = "https://files.pythonhosted.org/packages/69/5f/cbe509c0ddf91cc3a03bbacf40e5c2339c4912d16458fcb797bb47bcb269/pillow-11.2.1-cp313-cp313-manylinux_2_17_x86_64.manylinux2014_x86_64.whl", hash = "sha256:d189ba1bebfbc0c0e529159631ec72bb9e9bc041f01ec6d3233d6d82eb823bc1", size = 4496005 },
    { url = "https://files.pythonhosted.org/packages/f9/b3/dd4338d8fb8a5f312021f2977fb8198a1184893f9b00b02b75d565c33b51/pillow-11.2.1-cp313-cp313-manylinux_2_28_aarch64.whl", hash = "sha256:191955c55d8a712fab8934a42bfefbf99dd0b5875078240943f913bb66d46d9f", size = 4518707 },
    { url = "https://files.pythonhosted.org/packages/13/eb/2552ecebc0b887f539111c2cd241f538b8ff5891b8903dfe672e997529be/pillow-11.2.1-cp313-cp313-manylinux_2_28_x86_64.whl", hash = "sha256:ad275964d52e2243430472fc5d2c2334b4fc3ff9c16cb0a19254e25efa03a155", size = 4610008 },
    { url = "https://files.pythonhosted.org/packages/72/d1/924ce51bea494cb6e7959522d69d7b1c7e74f6821d84c63c3dc430cbbf3b/pillow-11.2.1-cp313-cp313-musllinux_1_2_aarch64.whl", hash = "sha256:750f96efe0597382660d8b53e90dd1dd44568a8edb51cb7f9d5d918b80d4de14", size = 4585420 },
    { url = "https://files.pythonhosted.org/packages/43/ab/8f81312d255d713b99ca37479a4cb4b0f48195e530cdc1611990eb8fd04b/pillow-11.2.1-cp313-cp313-musllinux_1_2_x86_64.whl", hash = "sha256:fe15238d3798788d00716637b3d4e7bb6bde18b26e5d08335a96e88564a36b6b", size = 4667655 },
    { url = "https://files.pythonhosted.org/packages/94/86/8f2e9d2dc3d308dfd137a07fe1cc478df0a23d42a6c4093b087e738e4827/pillow-11.2.1-cp313-cp313-win32.whl", hash = "sha256:3fe735ced9a607fee4f481423a9c36701a39719252a9bb251679635f99d0f7d2", size = 2332329 },
    { url = "https://files.pythonhosted.org/packages/6d/ec/1179083b8d6067a613e4d595359b5fdea65d0a3b7ad623fee906e1b3c4d2/pillow-11.2.1-cp313-cp313-win_amd64.whl", hash = "sha256:74ee3d7ecb3f3c05459ba95eed5efa28d6092d751ce9bf20e3e253a4e497e691", size = 2676388 },
    { url = "https://files.pythonhosted.org/packages/23/f1/2fc1e1e294de897df39fa8622d829b8828ddad938b0eaea256d65b84dd72/pillow-11.2.1-cp313-cp313-win_arm64.whl", hash = "sha256:5119225c622403afb4b44bad4c1ca6c1f98eed79db8d3bc6e4e160fc6339d66c", size = 2414950 },
    { url = "https://files.pythonhosted.org/packages/c4/3e/c328c48b3f0ead7bab765a84b4977acb29f101d10e4ef57a5e3400447c03/pillow-11.2.1-cp313-cp313t-macosx_10_13_x86_64.whl", hash = "sha256:8ce2e8411c7aaef53e6bb29fe98f28cd4fbd9a1d9be2eeea434331aac0536b22", size = 3192759 },
    { url = "https://files.pythonhosted.org/packages/18/0e/1c68532d833fc8b9f404d3a642991441d9058eccd5606eab31617f29b6d4/pillow-11.2.1-cp313-cp313t-macosx_11_0_arm64.whl", hash = "sha256:9ee66787e095127116d91dea2143db65c7bb1e232f617aa5957c0d9d2a3f23a7", size = 3033284 },
    { url = "https://files.pythonhosted.org/packages/b7/cb/6faf3fb1e7705fd2db74e070f3bf6f88693601b0ed8e81049a8266de4754/pillow-11.2.1-cp313-cp313t-manylinux_2_17_aarch64.manylinux2014_aarch64.whl", hash = "sha256:9622e3b6c1d8b551b6e6f21873bdcc55762b4b2126633014cea1803368a9aa16", size = 4445826 },
    { url = "https://files.pythonhosted.org/packages/07/94/8be03d50b70ca47fb434a358919d6a8d6580f282bbb7af7e4aa40103461d/pillow-11.2.1-cp313-cp313t-manylinux_2_17_x86_64.manylinux2014_x86_64.whl", hash = "sha256:63b5dff3a68f371ea06025a1a6966c9a1e1ee452fc8020c2cd0ea41b83e9037b", size = 4527329 },
    { url = "https://files.pythonhosted.org/packages/fd/a4/bfe78777076dc405e3bd2080bc32da5ab3945b5a25dc5d8acaa9de64a162/pillow-11.2.1-cp313-cp313t-manylinux_2_28_aarch64.whl", hash = "sha256:31df6e2d3d8fc99f993fd253e97fae451a8db2e7207acf97859732273e108406", size = 4549049 },
    { url = "https://files.pythonhosted.org/packages/65/4d/eaf9068dc687c24979e977ce5677e253624bd8b616b286f543f0c1b91662/pillow-11.2.1-cp313-cp313t-manylinux_2_28_x86_64.whl", hash = "sha256:062b7a42d672c45a70fa1f8b43d1d38ff76b63421cbbe7f88146b39e8a558d91", size = 4635408 },
    { url = "https://files.pythonhosted.org/packages/1d/26/0fd443365d9c63bc79feb219f97d935cd4b93af28353cba78d8e77b61719/pillow-11.2.1-cp313-cp313t-musllinux_1_2_aarch64.whl", hash = "sha256:4eb92eca2711ef8be42fd3f67533765d9fd043b8c80db204f16c8ea62ee1a751", size = 4614863 },
    { url = "https://files.pythonhosted.org/packages/49/65/dca4d2506be482c2c6641cacdba5c602bc76d8ceb618fd37de855653a419/pillow-11.2.1-cp313-cp313t-musllinux_1_2_x86_64.whl", hash = "sha256:f91ebf30830a48c825590aede79376cb40f110b387c17ee9bd59932c961044f9", size = 4692938 },
    { url = "https://files.pythonhosted.org/packages/b3/92/1ca0c3f09233bd7decf8f7105a1c4e3162fb9142128c74adad0fb361b7eb/pillow-11.2.1-cp313-cp313t-win32.whl", hash = "sha256:e0b55f27f584ed623221cfe995c912c61606be8513bfa0e07d2c674b4516d9dd", size = 2335774 },
    { url = "https://files.pythonhosted.org/packages/a5/ac/77525347cb43b83ae905ffe257bbe2cc6fd23acb9796639a1f56aa59d191/pillow-11.2.1-cp313-cp313t-win_amd64.whl", hash = "sha256:36d6b82164c39ce5482f649b437382c0fb2395eabc1e2b1702a6deb8ad647d6e", size = 2681895 },
    { url = "https://files.pythonhosted.org/packages/67/32/32dc030cfa91ca0fc52baebbba2e009bb001122a1daa8b6a79ad830b38d3/pillow-11.2.1-cp313-cp313t-win_arm64.whl", hash = "sha256:225c832a13326e34f212d2072982bb1adb210e0cc0b153e688743018c94a2681", size = 2417234 },
    { url = "https://files.pythonhosted.org/packages/a4/ad/2613c04633c7257d9481ab21d6b5364b59fc5d75faafd7cb8693523945a3/pillow-11.2.1-pp311-pypy311_pp73-macosx_10_15_x86_64.whl", hash = "sha256:80f1df8dbe9572b4b7abdfa17eb5d78dd620b1d55d9e25f834efdbee872d3aed", size = 3181734 },
    { url = "https://files.pythonhosted.org/packages/a4/fd/dcdda4471ed667de57bb5405bb42d751e6cfdd4011a12c248b455c778e03/pillow-11.2.1-pp311-pypy311_pp73-macosx_11_0_arm64.whl", hash = "sha256:ea926cfbc3957090becbcbbb65ad177161a2ff2ad578b5a6ec9bb1e1cd78753c", size = 2999841 },
    { url = "https://files.pythonhosted.org/packages/ac/89/8a2536e95e77432833f0db6fd72a8d310c8e4272a04461fb833eb021bf94/pillow-11.2.1-pp311-pypy311_pp73-manylinux_2_17_aarch64.manylinux2014_aarch64.whl", hash = "sha256:738db0e0941ca0376804d4de6a782c005245264edaa253ffce24e5a15cbdc7bd", size = 3437470 },
    { url = "https://files.pythonhosted.org/packages/9d/8f/abd47b73c60712f88e9eda32baced7bfc3e9bd6a7619bb64b93acff28c3e/pillow-11.2.1-pp311-pypy311_pp73-manylinux_2_17_x86_64.manylinux2014_x86_64.whl", hash = "sha256:9db98ab6565c69082ec9b0d4e40dd9f6181dab0dd236d26f7a50b8b9bfbd5076", size = 3460013 },
    { url = "https://files.pythonhosted.org/packages/f6/20/5c0a0aa83b213b7a07ec01e71a3d6ea2cf4ad1d2c686cc0168173b6089e7/pillow-11.2.1-pp311-pypy311_pp73-manylinux_2_28_aarch64.whl", hash = "sha256:036e53f4170e270ddb8797d4c590e6dd14d28e15c7da375c18978045f7e6c37b", size = 3527165 },
    { url = "https://files.pythonhosted.org/packages/58/0e/2abab98a72202d91146abc839e10c14f7cf36166f12838ea0c4db3ca6ecb/pillow-11.2.1-pp311-pypy311_pp73-manylinux_2_28_x86_64.whl", hash = "sha256:14f73f7c291279bd65fda51ee87affd7c1e097709f7fdd0188957a16c264601f", size = 3571586 },
    { url = "https://files.pythonhosted.org/packages/21/2c/5e05f58658cf49b6667762cca03d6e7d85cededde2caf2ab37b81f80e574/pillow-11.2.1-pp311-pypy311_pp73-win_amd64.whl", hash = "sha256:208653868d5c9ecc2b327f9b9ef34e0e42a4cdd172c2988fd81d62d2bc9bc044", size = 2674751 },
]

[[package]]
name = "pip"
version = "25.1.1"
source = { registry = "https://pypi.org/simple" }
sdist = { url = "https://files.pythonhosted.org/packages/59/de/241caa0ca606f2ec5fe0c1f4261b0465df78d786a38da693864a116c37f4/pip-25.1.1.tar.gz", hash = "sha256:3de45d411d308d5054c2168185d8da7f9a2cd753dbac8acbfa88a8909ecd9077", size = 1940155 }
wheels = [
    { url = "https://files.pythonhosted.org/packages/29/a2/d40fb2460e883eca5199c62cfc2463fd261f760556ae6290f88488c362c0/pip-25.1.1-py3-none-any.whl", hash = "sha256:2913a38a2abf4ea6b64ab507bd9e967f3b53dc1ede74b01b0931e1ce548751af", size = 1825227 },
]

[[package]]
name = "platformdirs"
version = "4.3.8"
source = { registry = "https://pypi.org/simple" }
sdist = { url = "https://files.pythonhosted.org/packages/fe/8b/3c73abc9c759ecd3f1f7ceff6685840859e8070c4d947c93fae71f6a0bf2/platformdirs-4.3.8.tar.gz", hash = "sha256:3d512d96e16bcb959a814c9f348431070822a6496326a4be0911c40b5a74c2bc", size = 21362 }
wheels = [
    { url = "https://files.pythonhosted.org/packages/fe/39/979e8e21520d4e47a0bbe349e2713c0aac6f3d853d0e5b34d76206c439aa/platformdirs-4.3.8-py3-none-any.whl", hash = "sha256:ff7059bb7eb1179e2685604f4aaf157cfd9535242bd23742eadc3c13542139b4", size = 18567 },
]

[[package]]
name = "plotly"
version = "6.1.2"
source = { registry = "https://pypi.org/simple" }
dependencies = [
    { name = "narwhals" },
    { name = "packaging" },
]
sdist = { url = "https://files.pythonhosted.org/packages/ae/77/431447616eda6a432dc3ce541b3f808ecb8803ea3d4ab2573b67f8eb4208/plotly-6.1.2.tar.gz", hash = "sha256:4fdaa228926ba3e3a213f4d1713287e69dcad1a7e66cf2025bd7d7026d5014b4", size = 7662971 }
wheels = [
    { url = "https://files.pythonhosted.org/packages/bf/6f/759d5da0517547a5d38aabf05d04d9f8adf83391d2c7fc33f904417d3ba2/plotly-6.1.2-py3-none-any.whl", hash = "sha256:f1548a8ed9158d59e03d7fed548c7db5549f3130d9ae19293c8638c202648f6d", size = 16265530 },
]

[[package]]
name = "pluggy"
version = "1.6.0"
source = { registry = "https://pypi.org/simple" }
sdist = { url = "https://files.pythonhosted.org/packages/f9/e2/3e91f31a7d2b083fe6ef3fa267035b518369d9511ffab804f839851d2779/pluggy-1.6.0.tar.gz", hash = "sha256:7dcc130b76258d33b90f61b658791dede3486c3e6bfb003ee5c9bfb396dd22f3", size = 69412 }
wheels = [
    { url = "https://files.pythonhosted.org/packages/54/20/4d324d65cc6d9205fabedc306948156824eb9f0ee1633355a8f7ec5c66bf/pluggy-1.6.0-py3-none-any.whl", hash = "sha256:e920276dd6813095e9377c0bc5566d94c932c33b27a3e3945d8389c374dd4746", size = 20538 },
]

[[package]]
name = "pre-commit"
version = "4.2.0"
source = { registry = "https://pypi.org/simple" }
dependencies = [
    { name = "cfgv" },
    { name = "identify" },
    { name = "nodeenv" },
    { name = "pyyaml" },
    { name = "virtualenv" },
]
sdist = { url = "https://files.pythonhosted.org/packages/08/39/679ca9b26c7bb2999ff122d50faa301e49af82ca9c066ec061cfbc0c6784/pre_commit-4.2.0.tar.gz", hash = "sha256:601283b9757afd87d40c4c4a9b2b5de9637a8ea02eaff7adc2d0fb4e04841146", size = 193424 }
wheels = [
    { url = "https://files.pythonhosted.org/packages/88/74/a88bf1b1efeae488a0c0b7bdf71429c313722d1fc0f377537fbe554e6180/pre_commit-4.2.0-py2.py3-none-any.whl", hash = "sha256:a009ca7205f1eb497d10b845e52c838a98b6cdd2102a6c8e4540e94ee75c58bd", size = 220707 },
]

[[package]]
name = "prettytable"
version = "3.16.0"
source = { registry = "https://pypi.org/simple" }
dependencies = [
    { name = "wcwidth" },
]
sdist = { url = "https://files.pythonhosted.org/packages/99/b1/85e18ac92afd08c533603e3393977b6bc1443043115a47bb094f3b98f94f/prettytable-3.16.0.tar.gz", hash = "sha256:3c64b31719d961bf69c9a7e03d0c1e477320906a98da63952bc6698d6164ff57", size = 66276 }
wheels = [
    { url = "https://files.pythonhosted.org/packages/02/c7/5613524e606ea1688b3bdbf48aa64bafb6d0a4ac3750274c43b6158a390f/prettytable-3.16.0-py3-none-any.whl", hash = "sha256:b5eccfabb82222f5aa46b798ff02a8452cf530a352c31bddfa29be41242863aa", size = 33863 },
]

[[package]]
name = "prompt-toolkit"
version = "3.0.51"
source = { registry = "https://pypi.org/simple" }
dependencies = [
    { name = "wcwidth" },
]
sdist = { url = "https://files.pythonhosted.org/packages/bb/6e/9d084c929dfe9e3bfe0c6a47e31f78a25c54627d64a66e884a8bf5474f1c/prompt_toolkit-3.0.51.tar.gz", hash = "sha256:931a162e3b27fc90c86f1b48bb1fb2c528c2761475e57c9c06de13311c7b54ed", size = 428940 }
wheels = [
    { url = "https://files.pythonhosted.org/packages/ce/4f/5249960887b1fbe561d9ff265496d170b55a735b76724f10ef19f9e40716/prompt_toolkit-3.0.51-py3-none-any.whl", hash = "sha256:52742911fde84e2d423e2f9a4cf1de7d7ac4e51958f648d9540e0fb8db077b07", size = 387810 },
]

[[package]]
name = "propcache"
version = "0.3.2"
source = { registry = "https://pypi.org/simple" }
sdist = { url = "https://files.pythonhosted.org/packages/a6/16/43264e4a779dd8588c21a70f0709665ee8f611211bdd2c87d952cfa7c776/propcache-0.3.2.tar.gz", hash = "sha256:20d7d62e4e7ef05f221e0db2856b979540686342e7dd9973b815599c7057e168", size = 44139 }
wheels = [
    { url = "https://files.pythonhosted.org/packages/80/8d/e8b436717ab9c2cfc23b116d2c297305aa4cd8339172a456d61ebf5669b8/propcache-0.3.2-cp311-cp311-macosx_10_9_universal2.whl", hash = "sha256:0b8d2f607bd8f80ddc04088bc2a037fdd17884a6fcadc47a96e334d72f3717be", size = 74207 },
    { url = "https://files.pythonhosted.org/packages/d6/29/1e34000e9766d112171764b9fa3226fa0153ab565d0c242c70e9945318a7/propcache-0.3.2-cp311-cp311-macosx_10_9_x86_64.whl", hash = "sha256:06766d8f34733416e2e34f46fea488ad5d60726bb9481d3cddf89a6fa2d9603f", size = 43648 },
    { url = "https://files.pythonhosted.org/packages/46/92/1ad5af0df781e76988897da39b5f086c2bf0f028b7f9bd1f409bb05b6874/propcache-0.3.2-cp311-cp311-macosx_11_0_arm64.whl", hash = "sha256:a2dc1f4a1df4fecf4e6f68013575ff4af84ef6f478fe5344317a65d38a8e6dc9", size = 43496 },
    { url = "https://files.pythonhosted.org/packages/b3/ce/e96392460f9fb68461fabab3e095cb00c8ddf901205be4eae5ce246e5b7e/propcache-0.3.2-cp311-cp311-manylinux_2_17_aarch64.manylinux2014_aarch64.whl", hash = "sha256:be29c4f4810c5789cf10ddf6af80b041c724e629fa51e308a7a0fb19ed1ef7bf", size = 217288 },
    { url = "https://files.pythonhosted.org/packages/c5/2a/866726ea345299f7ceefc861a5e782b045545ae6940851930a6adaf1fca6/propcache-0.3.2-cp311-cp311-manylinux_2_17_ppc64le.manylinux2014_ppc64le.whl", hash = "sha256:59d61f6970ecbd8ff2e9360304d5c8876a6abd4530cb752c06586849ac8a9dc9", size = 227456 },
    { url = "https://files.pythonhosted.org/packages/de/03/07d992ccb6d930398689187e1b3c718339a1c06b8b145a8d9650e4726166/propcache-0.3.2-cp311-cp311-manylinux_2_17_s390x.manylinux2014_s390x.whl", hash = "sha256:62180e0b8dbb6b004baec00a7983e4cc52f5ada9cd11f48c3528d8cfa7b96a66", size = 225429 },
    { url = "https://files.pythonhosted.org/packages/5d/e6/116ba39448753b1330f48ab8ba927dcd6cf0baea8a0ccbc512dfb49ba670/propcache-0.3.2-cp311-cp311-manylinux_2_17_x86_64.manylinux2014_x86_64.whl", hash = "sha256:c144ca294a204c470f18cf4c9d78887810d04a3e2fbb30eea903575a779159df", size = 213472 },
    { url = "https://files.pythonhosted.org/packages/a6/85/f01f5d97e54e428885a5497ccf7f54404cbb4f906688a1690cd51bf597dc/propcache-0.3.2-cp311-cp311-manylinux_2_5_i686.manylinux1_i686.manylinux_2_17_i686.manylinux2014_i686.whl", hash = "sha256:c5c2a784234c28854878d68978265617aa6dc0780e53d44b4d67f3651a17a9a2", size = 204480 },
    { url = "https://files.pythonhosted.org/packages/e3/79/7bf5ab9033b8b8194cc3f7cf1aaa0e9c3256320726f64a3e1f113a812dce/propcache-0.3.2-cp311-cp311-musllinux_1_2_aarch64.whl", hash = "sha256:5745bc7acdafa978ca1642891b82c19238eadc78ba2aaa293c6863b304e552d7", size = 214530 },
    { url = "https://files.pythonhosted.org/packages/31/0b/bd3e0c00509b609317df4a18e6b05a450ef2d9a963e1d8bc9c9415d86f30/propcache-0.3.2-cp311-cp311-musllinux_1_2_armv7l.whl", hash = "sha256:c0075bf773d66fa8c9d41f66cc132ecc75e5bb9dd7cce3cfd14adc5ca184cb95", size = 205230 },
    { url = "https://files.pythonhosted.org/packages/7a/23/fae0ff9b54b0de4e819bbe559508da132d5683c32d84d0dc2ccce3563ed4/propcache-0.3.2-cp311-cp311-musllinux_1_2_i686.whl", hash = "sha256:5f57aa0847730daceff0497f417c9de353c575d8da3579162cc74ac294c5369e", size = 206754 },
    { url = "https://files.pythonhosted.org/packages/b7/7f/ad6a3c22630aaa5f618b4dc3c3598974a72abb4c18e45a50b3cdd091eb2f/propcache-0.3.2-cp311-cp311-musllinux_1_2_ppc64le.whl", hash = "sha256:eef914c014bf72d18efb55619447e0aecd5fb7c2e3fa7441e2e5d6099bddff7e", size = 218430 },
    { url = "https://files.pythonhosted.org/packages/5b/2c/ba4f1c0e8a4b4c75910742f0d333759d441f65a1c7f34683b4a74c0ee015/propcache-0.3.2-cp311-cp311-musllinux_1_2_s390x.whl", hash = "sha256:2a4092e8549031e82facf3decdbc0883755d5bbcc62d3aea9d9e185549936dcf", size = 223884 },
    { url = "https://files.pythonhosted.org/packages/88/e4/ebe30fc399e98572019eee82ad0caf512401661985cbd3da5e3140ffa1b0/propcache-0.3.2-cp311-cp311-musllinux_1_2_x86_64.whl", hash = "sha256:85871b050f174bc0bfb437efbdb68aaf860611953ed12418e4361bc9c392749e", size = 211480 },
    { url = "https://files.pythonhosted.org/packages/96/0a/7d5260b914e01d1d0906f7f38af101f8d8ed0dc47426219eeaf05e8ea7c2/propcache-0.3.2-cp311-cp311-win32.whl", hash = "sha256:36c8d9b673ec57900c3554264e630d45980fd302458e4ac801802a7fd2ef7897", size = 37757 },
    { url = "https://files.pythonhosted.org/packages/e1/2d/89fe4489a884bc0da0c3278c552bd4ffe06a1ace559db5ef02ef24ab446b/propcache-0.3.2-cp311-cp311-win_amd64.whl", hash = "sha256:e53af8cb6a781b02d2ea079b5b853ba9430fcbe18a8e3ce647d5982a3ff69f39", size = 41500 },
    { url = "https://files.pythonhosted.org/packages/a8/42/9ca01b0a6f48e81615dca4765a8f1dd2c057e0540f6116a27dc5ee01dfb6/propcache-0.3.2-cp312-cp312-macosx_10_13_universal2.whl", hash = "sha256:8de106b6c84506b31c27168582cd3cb3000a6412c16df14a8628e5871ff83c10", size = 73674 },
    { url = "https://files.pythonhosted.org/packages/af/6e/21293133beb550f9c901bbece755d582bfaf2176bee4774000bd4dd41884/propcache-0.3.2-cp312-cp312-macosx_10_13_x86_64.whl", hash = "sha256:28710b0d3975117239c76600ea351934ac7b5ff56e60953474342608dbbb6154", size = 43570 },
    { url = "https://files.pythonhosted.org/packages/0c/c8/0393a0a3a2b8760eb3bde3c147f62b20044f0ddac81e9d6ed7318ec0d852/propcache-0.3.2-cp312-cp312-macosx_11_0_arm64.whl", hash = "sha256:ce26862344bdf836650ed2487c3d724b00fbfec4233a1013f597b78c1cb73615", size = 43094 },
    { url = "https://files.pythonhosted.org/packages/37/2c/489afe311a690399d04a3e03b069225670c1d489eb7b044a566511c1c498/propcache-0.3.2-cp312-cp312-manylinux_2_17_aarch64.manylinux2014_aarch64.whl", hash = "sha256:bca54bd347a253af2cf4544bbec232ab982f4868de0dd684246b67a51bc6b1db", size = 226958 },
    { url = "https://files.pythonhosted.org/packages/9d/ca/63b520d2f3d418c968bf596839ae26cf7f87bead026b6192d4da6a08c467/propcache-0.3.2-cp312-cp312-manylinux_2_17_ppc64le.manylinux2014_ppc64le.whl", hash = "sha256:55780d5e9a2ddc59711d727226bb1ba83a22dd32f64ee15594b9392b1f544eb1", size = 234894 },
    { url = "https://files.pythonhosted.org/packages/11/60/1d0ed6fff455a028d678df30cc28dcee7af77fa2b0e6962ce1df95c9a2a9/propcache-0.3.2-cp312-cp312-manylinux_2_17_s390x.manylinux2014_s390x.whl", hash = "sha256:035e631be25d6975ed87ab23153db6a73426a48db688070d925aa27e996fe93c", size = 233672 },
    { url = "https://files.pythonhosted.org/packages/37/7c/54fd5301ef38505ab235d98827207176a5c9b2aa61939b10a460ca53e123/propcache-0.3.2-cp312-cp312-manylinux_2_17_x86_64.manylinux2014_x86_64.whl", hash = "sha256:ee6f22b6eaa39297c751d0e80c0d3a454f112f5c6481214fcf4c092074cecd67", size = 224395 },
    { url = "https://files.pythonhosted.org/packages/ee/1a/89a40e0846f5de05fdc6779883bf46ba980e6df4d2ff8fb02643de126592/propcache-0.3.2-cp312-cp312-manylinux_2_5_i686.manylinux1_i686.manylinux_2_17_i686.manylinux2014_i686.whl", hash = "sha256:7ca3aee1aa955438c4dba34fc20a9f390e4c79967257d830f137bd5a8a32ed3b", size = 212510 },
    { url = "https://files.pythonhosted.org/packages/5e/33/ca98368586c9566a6b8d5ef66e30484f8da84c0aac3f2d9aec6d31a11bd5/propcache-0.3.2-cp312-cp312-musllinux_1_2_aarch64.whl", hash = "sha256:7a4f30862869fa2b68380d677cc1c5fcf1e0f2b9ea0cf665812895c75d0ca3b8", size = 222949 },
    { url = "https://files.pythonhosted.org/packages/ba/11/ace870d0aafe443b33b2f0b7efdb872b7c3abd505bfb4890716ad7865e9d/propcache-0.3.2-cp312-cp312-musllinux_1_2_armv7l.whl", hash = "sha256:b77ec3c257d7816d9f3700013639db7491a434644c906a2578a11daf13176251", size = 217258 },
    { url = "https://files.pythonhosted.org/packages/5b/d2/86fd6f7adffcfc74b42c10a6b7db721d1d9ca1055c45d39a1a8f2a740a21/propcache-0.3.2-cp312-cp312-musllinux_1_2_i686.whl", hash = "sha256:cab90ac9d3f14b2d5050928483d3d3b8fb6b4018893fc75710e6aa361ecb2474", size = 213036 },
    { url = "https://files.pythonhosted.org/packages/07/94/2d7d1e328f45ff34a0a284cf5a2847013701e24c2a53117e7c280a4316b3/propcache-0.3.2-cp312-cp312-musllinux_1_2_ppc64le.whl", hash = "sha256:0b504d29f3c47cf6b9e936c1852246c83d450e8e063d50562115a6be6d3a2535", size = 227684 },
    { url = "https://files.pythonhosted.org/packages/b7/05/37ae63a0087677e90b1d14710e532ff104d44bc1efa3b3970fff99b891dc/propcache-0.3.2-cp312-cp312-musllinux_1_2_s390x.whl", hash = "sha256:ce2ac2675a6aa41ddb2a0c9cbff53780a617ac3d43e620f8fd77ba1c84dcfc06", size = 234562 },
    { url = "https://files.pythonhosted.org/packages/a4/7c/3f539fcae630408d0bd8bf3208b9a647ccad10976eda62402a80adf8fc34/propcache-0.3.2-cp312-cp312-musllinux_1_2_x86_64.whl", hash = "sha256:62b4239611205294cc433845b914131b2a1f03500ff3c1ed093ed216b82621e1", size = 222142 },
    { url = "https://files.pythonhosted.org/packages/7c/d2/34b9eac8c35f79f8a962546b3e97e9d4b990c420ee66ac8255d5d9611648/propcache-0.3.2-cp312-cp312-win32.whl", hash = "sha256:df4a81b9b53449ebc90cc4deefb052c1dd934ba85012aa912c7ea7b7e38b60c1", size = 37711 },
    { url = "https://files.pythonhosted.org/packages/19/61/d582be5d226cf79071681d1b46b848d6cb03d7b70af7063e33a2787eaa03/propcache-0.3.2-cp312-cp312-win_amd64.whl", hash = "sha256:7046e79b989d7fe457bb755844019e10f693752d169076138abf17f31380800c", size = 41479 },
    { url = "https://files.pythonhosted.org/packages/dc/d1/8c747fafa558c603c4ca19d8e20b288aa0c7cda74e9402f50f31eb65267e/propcache-0.3.2-cp313-cp313-macosx_10_13_universal2.whl", hash = "sha256:ca592ed634a73ca002967458187109265e980422116c0a107cf93d81f95af945", size = 71286 },
    { url = "https://files.pythonhosted.org/packages/61/99/d606cb7986b60d89c36de8a85d58764323b3a5ff07770a99d8e993b3fa73/propcache-0.3.2-cp313-cp313-macosx_10_13_x86_64.whl", hash = "sha256:9ecb0aad4020e275652ba3975740f241bd12a61f1a784df044cf7477a02bc252", size = 42425 },
    { url = "https://files.pythonhosted.org/packages/8c/96/ef98f91bbb42b79e9bb82bdd348b255eb9d65f14dbbe3b1594644c4073f7/propcache-0.3.2-cp313-cp313-macosx_11_0_arm64.whl", hash = "sha256:7f08f1cc28bd2eade7a8a3d2954ccc673bb02062e3e7da09bc75d843386b342f", size = 41846 },
    { url = "https://files.pythonhosted.org/packages/5b/ad/3f0f9a705fb630d175146cd7b1d2bf5555c9beaed54e94132b21aac098a6/propcache-0.3.2-cp313-cp313-manylinux_2_17_aarch64.manylinux2014_aarch64.whl", hash = "sha256:d1a342c834734edb4be5ecb1e9fb48cb64b1e2320fccbd8c54bf8da8f2a84c33", size = 208871 },
    { url = "https://files.pythonhosted.org/packages/3a/38/2085cda93d2c8b6ec3e92af2c89489a36a5886b712a34ab25de9fbca7992/propcache-0.3.2-cp313-cp313-manylinux_2_17_ppc64le.manylinux2014_ppc64le.whl", hash = "sha256:8a544caaae1ac73f1fecfae70ded3e93728831affebd017d53449e3ac052ac1e", size = 215720 },
    { url = "https://files.pythonhosted.org/packages/61/c1/d72ea2dc83ac7f2c8e182786ab0fc2c7bd123a1ff9b7975bee671866fe5f/propcache-0.3.2-cp313-cp313-manylinux_2_17_s390x.manylinux2014_s390x.whl", hash = "sha256:310d11aa44635298397db47a3ebce7db99a4cc4b9bbdfcf6c98a60c8d5261cf1", size = 215203 },
    { url = "https://files.pythonhosted.org/packages/af/81/b324c44ae60c56ef12007105f1460d5c304b0626ab0cc6b07c8f2a9aa0b8/propcache-0.3.2-cp313-cp313-manylinux_2_17_x86_64.manylinux2014_x86_64.whl", hash = "sha256:4c1396592321ac83157ac03a2023aa6cc4a3cc3cfdecb71090054c09e5a7cce3", size = 206365 },
    { url = "https://files.pythonhosted.org/packages/09/73/88549128bb89e66d2aff242488f62869014ae092db63ccea53c1cc75a81d/propcache-0.3.2-cp313-cp313-manylinux_2_5_i686.manylinux1_i686.manylinux_2_17_i686.manylinux2014_i686.whl", hash = "sha256:8cabf5b5902272565e78197edb682017d21cf3b550ba0460ee473753f28d23c1", size = 196016 },
    { url = "https://files.pythonhosted.org/packages/b9/3f/3bdd14e737d145114a5eb83cb172903afba7242f67c5877f9909a20d948d/propcache-0.3.2-cp313-cp313-musllinux_1_2_aarch64.whl", hash = "sha256:0a2f2235ac46a7aa25bdeb03a9e7060f6ecbd213b1f9101c43b3090ffb971ef6", size = 205596 },
    { url = "https://files.pythonhosted.org/packages/0f/ca/2f4aa819c357d3107c3763d7ef42c03980f9ed5c48c82e01e25945d437c1/propcache-0.3.2-cp313-cp313-musllinux_1_2_armv7l.whl", hash = "sha256:92b69e12e34869a6970fd2f3da91669899994b47c98f5d430b781c26f1d9f387", size = 200977 },
    { url = "https://files.pythonhosted.org/packages/cd/4a/e65276c7477533c59085251ae88505caf6831c0e85ff8b2e31ebcbb949b1/propcache-0.3.2-cp313-cp313-musllinux_1_2_i686.whl", hash = "sha256:54e02207c79968ebbdffc169591009f4474dde3b4679e16634d34c9363ff56b4", size = 197220 },
    { url = "https://files.pythonhosted.org/packages/7c/54/fc7152e517cf5578278b242396ce4d4b36795423988ef39bb8cd5bf274c8/propcache-0.3.2-cp313-cp313-musllinux_1_2_ppc64le.whl", hash = "sha256:4adfb44cb588001f68c5466579d3f1157ca07f7504fc91ec87862e2b8e556b88", size = 210642 },
    { url = "https://files.pythonhosted.org/packages/b9/80/abeb4a896d2767bf5f1ea7b92eb7be6a5330645bd7fb844049c0e4045d9d/propcache-0.3.2-cp313-cp313-musllinux_1_2_s390x.whl", hash = "sha256:fd3e6019dc1261cd0291ee8919dd91fbab7b169bb76aeef6c716833a3f65d206", size = 212789 },
    { url = "https://files.pythonhosted.org/packages/b3/db/ea12a49aa7b2b6d68a5da8293dcf50068d48d088100ac016ad92a6a780e6/propcache-0.3.2-cp313-cp313-musllinux_1_2_x86_64.whl", hash = "sha256:4c181cad81158d71c41a2bce88edce078458e2dd5ffee7eddd6b05da85079f43", size = 205880 },
    { url = "https://files.pythonhosted.org/packages/d1/e5/9076a0bbbfb65d1198007059c65639dfd56266cf8e477a9707e4b1999ff4/propcache-0.3.2-cp313-cp313-win32.whl", hash = "sha256:8a08154613f2249519e549de2330cf8e2071c2887309a7b07fb56098f5170a02", size = 37220 },
    { url = "https://files.pythonhosted.org/packages/d3/f5/b369e026b09a26cd77aa88d8fffd69141d2ae00a2abaaf5380d2603f4b7f/propcache-0.3.2-cp313-cp313-win_amd64.whl", hash = "sha256:e41671f1594fc4ab0a6dec1351864713cb3a279910ae8b58f884a88a0a632c05", size = 40678 },
    { url = "https://files.pythonhosted.org/packages/a4/3a/6ece377b55544941a08d03581c7bc400a3c8cd3c2865900a68d5de79e21f/propcache-0.3.2-cp313-cp313t-macosx_10_13_universal2.whl", hash = "sha256:9a3cf035bbaf035f109987d9d55dc90e4b0e36e04bbbb95af3055ef17194057b", size = 76560 },
    { url = "https://files.pythonhosted.org/packages/0c/da/64a2bb16418740fa634b0e9c3d29edff1db07f56d3546ca2d86ddf0305e1/propcache-0.3.2-cp313-cp313t-macosx_10_13_x86_64.whl", hash = "sha256:156c03d07dc1323d8dacaa221fbe028c5c70d16709cdd63502778e6c3ccca1b0", size = 44676 },
    { url = "https://files.pythonhosted.org/packages/36/7b/f025e06ea51cb72c52fb87e9b395cced02786610b60a3ed51da8af017170/propcache-0.3.2-cp313-cp313t-macosx_11_0_arm64.whl", hash = "sha256:74413c0ba02ba86f55cf60d18daab219f7e531620c15f1e23d95563f505efe7e", size = 44701 },
    { url = "https://files.pythonhosted.org/packages/a4/00/faa1b1b7c3b74fc277f8642f32a4c72ba1d7b2de36d7cdfb676db7f4303e/propcache-0.3.2-cp313-cp313t-manylinux_2_17_aarch64.manylinux2014_aarch64.whl", hash = "sha256:f066b437bb3fa39c58ff97ab2ca351db465157d68ed0440abecb21715eb24b28", size = 276934 },
    { url = "https://files.pythonhosted.org/packages/74/ab/935beb6f1756e0476a4d5938ff44bf0d13a055fed880caf93859b4f1baf4/propcache-0.3.2-cp313-cp313t-manylinux_2_17_ppc64le.manylinux2014_ppc64le.whl", hash = "sha256:f1304b085c83067914721e7e9d9917d41ad87696bf70f0bc7dee450e9c71ad0a", size = 278316 },
    { url = "https://files.pythonhosted.org/packages/f8/9d/994a5c1ce4389610838d1caec74bdf0e98b306c70314d46dbe4fcf21a3e2/propcache-0.3.2-cp313-cp313t-manylinux_2_17_s390x.manylinux2014_s390x.whl", hash = "sha256:ab50cef01b372763a13333b4e54021bdcb291fc9a8e2ccb9c2df98be51bcde6c", size = 282619 },
    { url = "https://files.pythonhosted.org/packages/2b/00/a10afce3d1ed0287cef2e09506d3be9822513f2c1e96457ee369adb9a6cd/propcache-0.3.2-cp313-cp313t-manylinux_2_17_x86_64.manylinux2014_x86_64.whl", hash = "sha256:fad3b2a085ec259ad2c2842666b2a0a49dea8463579c606426128925af1ed725", size = 265896 },
    { url = "https://files.pythonhosted.org/packages/2e/a8/2aa6716ffa566ca57c749edb909ad27884680887d68517e4be41b02299f3/propcache-0.3.2-cp313-cp313t-manylinux_2_5_i686.manylinux1_i686.manylinux_2_17_i686.manylinux2014_i686.whl", hash = "sha256:261fa020c1c14deafd54c76b014956e2f86991af198c51139faf41c4d5e83892", size = 252111 },
    { url = "https://files.pythonhosted.org/packages/36/4f/345ca9183b85ac29c8694b0941f7484bf419c7f0fea2d1e386b4f7893eed/propcache-0.3.2-cp313-cp313t-musllinux_1_2_aarch64.whl", hash = "sha256:46d7f8aa79c927e5f987ee3a80205c987717d3659f035c85cf0c3680526bdb44", size = 268334 },
    { url = "https://files.pythonhosted.org/packages/3e/ca/fcd54f78b59e3f97b3b9715501e3147f5340167733d27db423aa321e7148/propcache-0.3.2-cp313-cp313t-musllinux_1_2_armv7l.whl", hash = "sha256:6d8f3f0eebf73e3c0ff0e7853f68be638b4043c65a70517bb575eff54edd8dbe", size = 255026 },
    { url = "https://files.pythonhosted.org/packages/8b/95/8e6a6bbbd78ac89c30c225210a5c687790e532ba4088afb8c0445b77ef37/propcache-0.3.2-cp313-cp313t-musllinux_1_2_i686.whl", hash = "sha256:03c89c1b14a5452cf15403e291c0ccd7751d5b9736ecb2c5bab977ad6c5bcd81", size = 250724 },
    { url = "https://files.pythonhosted.org/packages/ee/b0/0dd03616142baba28e8b2d14ce5df6631b4673850a3d4f9c0f9dd714a404/propcache-0.3.2-cp313-cp313t-musllinux_1_2_ppc64le.whl", hash = "sha256:0cc17efde71e12bbaad086d679ce575268d70bc123a5a71ea7ad76f70ba30bba", size = 268868 },
    { url = "https://files.pythonhosted.org/packages/c5/98/2c12407a7e4fbacd94ddd32f3b1e3d5231e77c30ef7162b12a60e2dd5ce3/propcache-0.3.2-cp313-cp313t-musllinux_1_2_s390x.whl", hash = "sha256:acdf05d00696bc0447e278bb53cb04ca72354e562cf88ea6f9107df8e7fd9770", size = 271322 },
    { url = "https://files.pythonhosted.org/packages/35/91/9cb56efbb428b006bb85db28591e40b7736847b8331d43fe335acf95f6c8/propcache-0.3.2-cp313-cp313t-musllinux_1_2_x86_64.whl", hash = "sha256:4445542398bd0b5d32df908031cb1b30d43ac848e20470a878b770ec2dcc6330", size = 265778 },
    { url = "https://files.pythonhosted.org/packages/9a/4c/b0fe775a2bdd01e176b14b574be679d84fc83958335790f7c9a686c1f468/propcache-0.3.2-cp313-cp313t-win32.whl", hash = "sha256:f86e5d7cd03afb3a1db8e9f9f6eff15794e79e791350ac48a8c924e6f439f394", size = 41175 },
    { url = "https://files.pythonhosted.org/packages/a4/ff/47f08595e3d9b5e149c150f88d9714574f1a7cbd89fe2817158a952674bf/propcache-0.3.2-cp313-cp313t-win_amd64.whl", hash = "sha256:9704bedf6e7cbe3c65eca4379a9b53ee6a83749f047808cbb5044d40d7d72198", size = 44857 },
    { url = "https://files.pythonhosted.org/packages/cc/35/cc0aaecf278bb4575b8555f2b137de5ab821595ddae9da9d3cd1da4072c7/propcache-0.3.2-py3-none-any.whl", hash = "sha256:98f1ec44fb675f5052cccc8e609c46ed23a35a1cfd18545ad4e29002d858a43f", size = 12663 },
]

[[package]]
name = "proto-plus"
version = "1.26.1"
source = { registry = "https://pypi.org/simple" }
dependencies = [
    { name = "protobuf" },
]
sdist = { url = "https://files.pythonhosted.org/packages/f4/ac/87285f15f7cce6d4a008f33f1757fb5a13611ea8914eb58c3d0d26243468/proto_plus-1.26.1.tar.gz", hash = "sha256:21a515a4c4c0088a773899e23c7bbade3d18f9c66c73edd4c7ee3816bc96a012", size = 56142 }
wheels = [
    { url = "https://files.pythonhosted.org/packages/4e/6d/280c4c2ce28b1593a19ad5239c8b826871fc6ec275c21afc8e1820108039/proto_plus-1.26.1-py3-none-any.whl", hash = "sha256:13285478c2dcf2abb829db158e1047e2f1e8d63a077d94263c2b88b043c75a66", size = 50163 },
]

[[package]]
name = "protobuf"
version = "6.31.1"
source = { registry = "https://pypi.org/simple" }
sdist = { url = "https://files.pythonhosted.org/packages/52/f3/b9655a711b32c19720253f6f06326faf90580834e2e83f840472d752bc8b/protobuf-6.31.1.tar.gz", hash = "sha256:d8cac4c982f0b957a4dc73a80e2ea24fab08e679c0de9deb835f4a12d69aca9a", size = 441797 }
wheels = [
    { url = "https://files.pythonhosted.org/packages/f3/6f/6ab8e4bf962fd5570d3deaa2d5c38f0a363f57b4501047b5ebeb83ab1125/protobuf-6.31.1-cp310-abi3-win32.whl", hash = "sha256:7fa17d5a29c2e04b7d90e5e32388b8bfd0e7107cd8e616feef7ed3fa6bdab5c9", size = 423603 },
    { url = "https://files.pythonhosted.org/packages/44/3a/b15c4347dd4bf3a1b0ee882f384623e2063bb5cf9fa9d57990a4f7df2fb6/protobuf-6.31.1-cp310-abi3-win_amd64.whl", hash = "sha256:426f59d2964864a1a366254fa703b8632dcec0790d8862d30034d8245e1cd447", size = 435283 },
    { url = "https://files.pythonhosted.org/packages/6a/c9/b9689a2a250264a84e66c46d8862ba788ee7a641cdca39bccf64f59284b7/protobuf-6.31.1-cp39-abi3-macosx_10_9_universal2.whl", hash = "sha256:6f1227473dc43d44ed644425268eb7c2e488ae245d51c6866d19fe158e207402", size = 425604 },
    { url = "https://files.pythonhosted.org/packages/76/a1/7a5a94032c83375e4fe7e7f56e3976ea6ac90c5e85fac8576409e25c39c3/protobuf-6.31.1-cp39-abi3-manylinux2014_aarch64.whl", hash = "sha256:a40fc12b84c154884d7d4c4ebd675d5b3b5283e155f324049ae396b95ddebc39", size = 322115 },
    { url = "https://files.pythonhosted.org/packages/fa/b1/b59d405d64d31999244643d88c45c8241c58f17cc887e73bcb90602327f8/protobuf-6.31.1-cp39-abi3-manylinux2014_x86_64.whl", hash = "sha256:4ee898bf66f7a8b0bd21bce523814e6fbd8c6add948045ce958b73af7e8878c6", size = 321070 },
    { url = "https://files.pythonhosted.org/packages/f7/af/ab3c51ab7507a7325e98ffe691d9495ee3d3aa5f589afad65ec920d39821/protobuf-6.31.1-py3-none-any.whl", hash = "sha256:720a6c7e6b77288b85063569baae8536671b39f15cc22037ec7045658d80489e", size = 168724 },
]

[[package]]
name = "ptyprocess"
version = "0.7.0"
source = { registry = "https://pypi.org/simple" }
sdist = { url = "https://files.pythonhosted.org/packages/20/e5/16ff212c1e452235a90aeb09066144d0c5a6a8c0834397e03f5224495c4e/ptyprocess-0.7.0.tar.gz", hash = "sha256:5c5d0a3b48ceee0b48485e0c26037c0acd7d29765ca3fbb5cb3831d347423220", size = 70762 }
wheels = [
    { url = "https://files.pythonhosted.org/packages/22/a6/858897256d0deac81a172289110f31629fc4cee19b6f01283303e18c8db3/ptyprocess-0.7.0-py2.py3-none-any.whl", hash = "sha256:4b41f3967fce3af57cc7e94b888626c18bf37a083e3651ca8feeb66d492fef35", size = 13993 },
]

[[package]]
name = "pure-eval"
version = "0.2.3"
source = { registry = "https://pypi.org/simple" }
sdist = { url = "https://files.pythonhosted.org/packages/cd/05/0a34433a064256a578f1783a10da6df098ceaa4a57bbeaa96a6c0352786b/pure_eval-0.2.3.tar.gz", hash = "sha256:5f4e983f40564c576c7c8635ae88db5956bb2229d7e9237d03b3c0b0190eaf42", size = 19752 }
wheels = [
    { url = "https://files.pythonhosted.org/packages/8e/37/efad0257dc6e593a18957422533ff0f87ede7c9c6ea010a2177d738fb82f/pure_eval-0.2.3-py3-none-any.whl", hash = "sha256:1db8e35b67b3d218d818ae653e27f06c3aa420901fa7b081ca98cbedc874e0d0", size = 11842 },
]

[[package]]
name = "pyarrow"
version = "20.0.0"
source = { registry = "https://pypi.org/simple" }
sdist = { url = "https://files.pythonhosted.org/packages/a2/ee/a7810cb9f3d6e9238e61d312076a9859bf3668fd21c69744de9532383912/pyarrow-20.0.0.tar.gz", hash = "sha256:febc4a913592573c8d5805091a6c2b5064c8bd6e002131f01061797d91c783c1", size = 1125187 }
wheels = [
    { url = "https://files.pythonhosted.org/packages/47/a2/b7930824181ceadd0c63c1042d01fa4ef63eee233934826a7a2a9af6e463/pyarrow-20.0.0-cp311-cp311-macosx_12_0_arm64.whl", hash = "sha256:24ca380585444cb2a31324c546a9a56abbe87e26069189e14bdba19c86c049f0", size = 30856035 },
    { url = "https://files.pythonhosted.org/packages/9b/18/c765770227d7f5bdfa8a69f64b49194352325c66a5c3bb5e332dfd5867d9/pyarrow-20.0.0-cp311-cp311-macosx_12_0_x86_64.whl", hash = "sha256:95b330059ddfdc591a3225f2d272123be26c8fa76e8c9ee1a77aad507361cfdb", size = 32309552 },
    { url = "https://files.pythonhosted.org/packages/44/fb/dfb2dfdd3e488bb14f822d7335653092dde150cffc2da97de6e7500681f9/pyarrow-20.0.0-cp311-cp311-manylinux_2_17_aarch64.manylinux2014_aarch64.whl", hash = "sha256:5f0fb1041267e9968c6d0d2ce3ff92e3928b243e2b6d11eeb84d9ac547308232", size = 41334704 },
    { url = "https://files.pythonhosted.org/packages/58/0d/08a95878d38808051a953e887332d4a76bc06c6ee04351918ee1155407eb/pyarrow-20.0.0-cp311-cp311-manylinux_2_17_x86_64.manylinux2014_x86_64.whl", hash = "sha256:b8ff87cc837601532cc8242d2f7e09b4e02404de1b797aee747dd4ba4bd6313f", size = 42399836 },
    { url = "https://files.pythonhosted.org/packages/f3/cd/efa271234dfe38f0271561086eedcad7bc0f2ddd1efba423916ff0883684/pyarrow-20.0.0-cp311-cp311-manylinux_2_28_aarch64.whl", hash = "sha256:7a3a5dcf54286e6141d5114522cf31dd67a9e7c9133d150799f30ee302a7a1ab", size = 40711789 },
    { url = "https://files.pythonhosted.org/packages/46/1f/7f02009bc7fc8955c391defee5348f510e589a020e4b40ca05edcb847854/pyarrow-20.0.0-cp311-cp311-manylinux_2_28_x86_64.whl", hash = "sha256:a6ad3e7758ecf559900261a4df985662df54fb7fdb55e8e3b3aa99b23d526b62", size = 42301124 },
    { url = "https://files.pythonhosted.org/packages/4f/92/692c562be4504c262089e86757a9048739fe1acb4024f92d39615e7bab3f/pyarrow-20.0.0-cp311-cp311-musllinux_1_2_aarch64.whl", hash = "sha256:6bb830757103a6cb300a04610e08d9636f0cd223d32f388418ea893a3e655f1c", size = 42916060 },
    { url = "https://files.pythonhosted.org/packages/a4/ec/9f5c7e7c828d8e0a3c7ef50ee62eca38a7de2fa6eb1b8fa43685c9414fef/pyarrow-20.0.0-cp311-cp311-musllinux_1_2_x86_64.whl", hash = "sha256:96e37f0766ecb4514a899d9a3554fadda770fb57ddf42b63d80f14bc20aa7db3", size = 44547640 },
    { url = "https://files.pythonhosted.org/packages/54/96/46613131b4727f10fd2ffa6d0d6f02efcc09a0e7374eff3b5771548aa95b/pyarrow-20.0.0-cp311-cp311-win_amd64.whl", hash = "sha256:3346babb516f4b6fd790da99b98bed9708e3f02e734c84971faccb20736848dc", size = 25781491 },
    { url = "https://files.pythonhosted.org/packages/a1/d6/0c10e0d54f6c13eb464ee9b67a68b8c71bcf2f67760ef5b6fbcddd2ab05f/pyarrow-20.0.0-cp312-cp312-macosx_12_0_arm64.whl", hash = "sha256:75a51a5b0eef32727a247707d4755322cb970be7e935172b6a3a9f9ae98404ba", size = 30815067 },
    { url = "https://files.pythonhosted.org/packages/7e/e2/04e9874abe4094a06fd8b0cbb0f1312d8dd7d707f144c2ec1e5e8f452ffa/pyarrow-20.0.0-cp312-cp312-macosx_12_0_x86_64.whl", hash = "sha256:211d5e84cecc640c7a3ab900f930aaff5cd2702177e0d562d426fb7c4f737781", size = 32297128 },
    { url = "https://files.pythonhosted.org/packages/31/fd/c565e5dcc906a3b471a83273039cb75cb79aad4a2d4a12f76cc5ae90a4b8/pyarrow-20.0.0-cp312-cp312-manylinux_2_17_aarch64.manylinux2014_aarch64.whl", hash = "sha256:4ba3cf4182828be7a896cbd232aa8dd6a31bd1f9e32776cc3796c012855e1199", size = 41334890 },
    { url = "https://files.pythonhosted.org/packages/af/a9/3bdd799e2c9b20c1ea6dc6fa8e83f29480a97711cf806e823f808c2316ac/pyarrow-20.0.0-cp312-cp312-manylinux_2_17_x86_64.manylinux2014_x86_64.whl", hash = "sha256:2c3a01f313ffe27ac4126f4c2e5ea0f36a5fc6ab51f8726cf41fee4b256680bd", size = 42421775 },
    { url = "https://files.pythonhosted.org/packages/10/f7/da98ccd86354c332f593218101ae56568d5dcedb460e342000bd89c49cc1/pyarrow-20.0.0-cp312-cp312-manylinux_2_28_aarch64.whl", hash = "sha256:a2791f69ad72addd33510fec7bb14ee06c2a448e06b649e264c094c5b5f7ce28", size = 40687231 },
    { url = "https://files.pythonhosted.org/packages/bb/1b/2168d6050e52ff1e6cefc61d600723870bf569cbf41d13db939c8cf97a16/pyarrow-20.0.0-cp312-cp312-manylinux_2_28_x86_64.whl", hash = "sha256:4250e28a22302ce8692d3a0e8ec9d9dde54ec00d237cff4dfa9c1fbf79e472a8", size = 42295639 },
    { url = "https://files.pythonhosted.org/packages/b2/66/2d976c0c7158fd25591c8ca55aee026e6d5745a021915a1835578707feb3/pyarrow-20.0.0-cp312-cp312-musllinux_1_2_aarch64.whl", hash = "sha256:89e030dc58fc760e4010148e6ff164d2f44441490280ef1e97a542375e41058e", size = 42908549 },
    { url = "https://files.pythonhosted.org/packages/31/a9/dfb999c2fc6911201dcbf348247f9cc382a8990f9ab45c12eabfd7243a38/pyarrow-20.0.0-cp312-cp312-musllinux_1_2_x86_64.whl", hash = "sha256:6102b4864d77102dbbb72965618e204e550135a940c2534711d5ffa787df2a5a", size = 44557216 },
    { url = "https://files.pythonhosted.org/packages/a0/8e/9adee63dfa3911be2382fb4d92e4b2e7d82610f9d9f668493bebaa2af50f/pyarrow-20.0.0-cp312-cp312-win_amd64.whl", hash = "sha256:96d6a0a37d9c98be08f5ed6a10831d88d52cac7b13f5287f1e0f625a0de8062b", size = 25660496 },
    { url = "https://files.pythonhosted.org/packages/9b/aa/daa413b81446d20d4dad2944110dcf4cf4f4179ef7f685dd5a6d7570dc8e/pyarrow-20.0.0-cp313-cp313-macosx_12_0_arm64.whl", hash = "sha256:a15532e77b94c61efadde86d10957950392999503b3616b2ffcef7621a002893", size = 30798501 },
    { url = "https://files.pythonhosted.org/packages/ff/75/2303d1caa410925de902d32ac215dc80a7ce7dd8dfe95358c165f2adf107/pyarrow-20.0.0-cp313-cp313-macosx_12_0_x86_64.whl", hash = "sha256:dd43f58037443af715f34f1322c782ec463a3c8a94a85fdb2d987ceb5658e061", size = 32277895 },
    { url = "https://files.pythonhosted.org/packages/92/41/fe18c7c0b38b20811b73d1bdd54b1fccba0dab0e51d2048878042d84afa8/pyarrow-20.0.0-cp313-cp313-manylinux_2_17_aarch64.manylinux2014_aarch64.whl", hash = "sha256:aa0d288143a8585806e3cc7c39566407aab646fb9ece164609dac1cfff45f6ae", size = 41327322 },
    { url = "https://files.pythonhosted.org/packages/da/ab/7dbf3d11db67c72dbf36ae63dcbc9f30b866c153b3a22ef728523943eee6/pyarrow-20.0.0-cp313-cp313-manylinux_2_17_x86_64.manylinux2014_x86_64.whl", hash = "sha256:b6953f0114f8d6f3d905d98e987d0924dabce59c3cda380bdfaa25a6201563b4", size = 42411441 },
    { url = "https://files.pythonhosted.org/packages/90/c3/0c7da7b6dac863af75b64e2f827e4742161128c350bfe7955b426484e226/pyarrow-20.0.0-cp313-cp313-manylinux_2_28_aarch64.whl", hash = "sha256:991f85b48a8a5e839b2128590ce07611fae48a904cae6cab1f089c5955b57eb5", size = 40677027 },
    { url = "https://files.pythonhosted.org/packages/be/27/43a47fa0ff9053ab5203bb3faeec435d43c0d8bfa40179bfd076cdbd4e1c/pyarrow-20.0.0-cp313-cp313-manylinux_2_28_x86_64.whl", hash = "sha256:97c8dc984ed09cb07d618d57d8d4b67a5100a30c3818c2fb0b04599f0da2de7b", size = 42281473 },
    { url = "https://files.pythonhosted.org/packages/bc/0b/d56c63b078876da81bbb9ba695a596eabee9b085555ed12bf6eb3b7cab0e/pyarrow-20.0.0-cp313-cp313-musllinux_1_2_aarch64.whl", hash = "sha256:9b71daf534f4745818f96c214dbc1e6124d7daf059167330b610fc69b6f3d3e3", size = 42893897 },
    { url = "https://files.pythonhosted.org/packages/92/ac/7d4bd020ba9145f354012838692d48300c1b8fe5634bfda886abcada67ed/pyarrow-20.0.0-cp313-cp313-musllinux_1_2_x86_64.whl", hash = "sha256:e8b88758f9303fa5a83d6c90e176714b2fd3852e776fc2d7e42a22dd6c2fb368", size = 44543847 },
    { url = "https://files.pythonhosted.org/packages/9d/07/290f4abf9ca702c5df7b47739c1b2c83588641ddfa2cc75e34a301d42e55/pyarrow-20.0.0-cp313-cp313-win_amd64.whl", hash = "sha256:30b3051b7975801c1e1d387e17c588d8ab05ced9b1e14eec57915f79869b5031", size = 25653219 },
    { url = "https://files.pythonhosted.org/packages/95/df/720bb17704b10bd69dde086e1400b8eefb8f58df3f8ac9cff6c425bf57f1/pyarrow-20.0.0-cp313-cp313t-macosx_12_0_arm64.whl", hash = "sha256:ca151afa4f9b7bc45bcc791eb9a89e90a9eb2772767d0b1e5389609c7d03db63", size = 30853957 },
    { url = "https://files.pythonhosted.org/packages/d9/72/0d5f875efc31baef742ba55a00a25213a19ea64d7176e0fe001c5d8b6e9a/pyarrow-20.0.0-cp313-cp313t-macosx_12_0_x86_64.whl", hash = "sha256:4680f01ecd86e0dd63e39eb5cd59ef9ff24a9d166db328679e36c108dc993d4c", size = 32247972 },
    { url = "https://files.pythonhosted.org/packages/d5/bc/e48b4fa544d2eea72f7844180eb77f83f2030b84c8dad860f199f94307ed/pyarrow-20.0.0-cp313-cp313t-manylinux_2_17_aarch64.manylinux2014_aarch64.whl", hash = "sha256:7f4c8534e2ff059765647aa69b75d6543f9fef59e2cd4c6d18015192565d2b70", size = 41256434 },
    { url = "https://files.pythonhosted.org/packages/c3/01/974043a29874aa2cf4f87fb07fd108828fc7362300265a2a64a94965e35b/pyarrow-20.0.0-cp313-cp313t-manylinux_2_17_x86_64.manylinux2014_x86_64.whl", hash = "sha256:3e1f8a47f4b4ae4c69c4d702cfbdfe4d41e18e5c7ef6f1bb1c50918c1e81c57b", size = 42353648 },
    { url = "https://files.pythonhosted.org/packages/68/95/cc0d3634cde9ca69b0e51cbe830d8915ea32dda2157560dda27ff3b3337b/pyarrow-20.0.0-cp313-cp313t-manylinux_2_28_aarch64.whl", hash = "sha256:a1f60dc14658efaa927f8214734f6a01a806d7690be4b3232ba526836d216122", size = 40619853 },
    { url = "https://files.pythonhosted.org/packages/29/c2/3ad40e07e96a3e74e7ed7cc8285aadfa84eb848a798c98ec0ad009eb6bcc/pyarrow-20.0.0-cp313-cp313t-manylinux_2_28_x86_64.whl", hash = "sha256:204a846dca751428991346976b914d6d2a82ae5b8316a6ed99789ebf976551e6", size = 42241743 },
    { url = "https://files.pythonhosted.org/packages/eb/cb/65fa110b483339add6a9bc7b6373614166b14e20375d4daa73483755f830/pyarrow-20.0.0-cp313-cp313t-musllinux_1_2_aarch64.whl", hash = "sha256:f3b117b922af5e4c6b9a9115825726cac7d8b1421c37c2b5e24fbacc8930612c", size = 42839441 },
    { url = "https://files.pythonhosted.org/packages/98/7b/f30b1954589243207d7a0fbc9997401044bf9a033eec78f6cb50da3f304a/pyarrow-20.0.0-cp313-cp313t-musllinux_1_2_x86_64.whl", hash = "sha256:e724a3fd23ae5b9c010e7be857f4405ed5e679db5c93e66204db1a69f733936a", size = 44503279 },
    { url = "https://files.pythonhosted.org/packages/37/40/ad395740cd641869a13bcf60851296c89624662575621968dcfafabaa7f6/pyarrow-20.0.0-cp313-cp313t-win_amd64.whl", hash = "sha256:82f1ee5133bd8f49d31be1299dc07f585136679666b502540db854968576faf9", size = 25944982 },
]

[[package]]
name = "pyasn1"
version = "0.6.1"
source = { registry = "https://pypi.org/simple" }
sdist = { url = "https://files.pythonhosted.org/packages/ba/e9/01f1a64245b89f039897cb0130016d79f77d52669aae6ee7b159a6c4c018/pyasn1-0.6.1.tar.gz", hash = "sha256:6f580d2bdd84365380830acf45550f2511469f673cb4a5ae3857a3170128b034", size = 145322 }
wheels = [
    { url = "https://files.pythonhosted.org/packages/c8/f1/d6a797abb14f6283c0ddff96bbdd46937f64122b8c925cab503dd37f8214/pyasn1-0.6.1-py3-none-any.whl", hash = "sha256:0d632f46f2ba09143da3a8afe9e33fb6f92fa2320ab7e886e2d0f7672af84629", size = 83135 },
]

[[package]]
name = "pyasn1-modules"
version = "0.4.2"
source = { registry = "https://pypi.org/simple" }
dependencies = [
    { name = "pyasn1" },
]
sdist = { url = "https://files.pythonhosted.org/packages/e9/e6/78ebbb10a8c8e4b61a59249394a4a594c1a7af95593dc933a349c8d00964/pyasn1_modules-0.4.2.tar.gz", hash = "sha256:677091de870a80aae844b1ca6134f54652fa2c8c5a52aa396440ac3106e941e6", size = 307892 }
wheels = [
    { url = "https://files.pythonhosted.org/packages/47/8d/d529b5d697919ba8c11ad626e835d4039be708a35b0d22de83a269a6682c/pyasn1_modules-0.4.2-py3-none-any.whl", hash = "sha256:29253a9207ce32b64c3ac6600edc75368f98473906e8fd1043bd6b5b1de2c14a", size = 181259 },
]

[[package]]
name = "pygments"
version = "2.19.1"
source = { registry = "https://pypi.org/simple" }
sdist = { url = "https://files.pythonhosted.org/packages/7c/2d/c3338d48ea6cc0feb8446d8e6937e1408088a72a39937982cc6111d17f84/pygments-2.19.1.tar.gz", hash = "sha256:61c16d2a8576dc0649d9f39e089b5f02bcd27fba10d8fb4dcc28173f7a45151f", size = 4968581 }
wheels = [
    { url = "https://files.pythonhosted.org/packages/8a/0b/9fcc47d19c48b59121088dd6da2488a49d5f72dacf8262e2790a1d2c7d15/pygments-2.19.1-py3-none-any.whl", hash = "sha256:9ea1544ad55cecf4b8242fab6dd35a93bbce657034b0611ee383099054ab6d8c", size = 1225293 },
]

[[package]]
name = "pymatgen"
version = "2025.5.28"
source = { registry = "https://pypi.org/simple" }
dependencies = [
    { name = "bibtexparser" },
    { name = "joblib" },
    { name = "matplotlib" },
    { name = "monty" },
    { name = "networkx" },
    { name = "numpy" },
    { name = "orjson" },
    { name = "palettable" },
    { name = "pandas" },
    { name = "plotly" },
    { name = "requests" },
    { name = "ruamel-yaml" },
    { name = "scipy" },
    { name = "spglib" },
    { name = "sympy" },
    { name = "tabulate" },
    { name = "tqdm" },
    { name = "uncertainties" },
]
wheels = [
    { url = "https://files.pythonhosted.org/packages/b5/e3/df9017e688946eda79fcba4f4c33c896fe36235fed21cdcabc06475010cf/pymatgen-2025.5.28-cp311-cp311-macosx_10_9_x86_64.whl", hash = "sha256:04d30a9b92b9228eb19adb4862e17a92b2503d98a17e442aa377f61e6123c78d", size = 3688321 },
    { url = "https://files.pythonhosted.org/packages/a2/1a/99b663ef78aafb58caa197ebf2cef9b678e9a4b6c95f62d06b65d6384c7d/pymatgen-2025.5.28-cp311-cp311-macosx_11_0_arm64.whl", hash = "sha256:be6d106aee8d35fea2eee86b1f35b896d79674ab17d8ec35fcc5818ac2695684", size = 3667707 },
    { url = "https://files.pythonhosted.org/packages/ec/1a/c4f7101dc1f02aafdf7227f61f28ff5ff189fc6ed8157e37f5a930ceb520/pymatgen-2025.5.28-cp311-cp311-manylinux_2_17_aarch64.manylinux2014_aarch64.whl", hash = "sha256:3a6abb763b4660e21a7dfbabb38504b34e4abe7474a02b8c36e46d919f632f03", size = 5090972 },
    { url = "https://files.pythonhosted.org/packages/fc/60/20487e42b39fe1c502ba06f7f3e275bf4e1994e8f43f5a67dd071528d0c8/pymatgen-2025.5.28-cp311-cp311-manylinux_2_17_x86_64.manylinux2014_x86_64.whl", hash = "sha256:39a27abd0da0e10e7de004747dd342a6f10fb51ceac739c1a40414ccf1645916", size = 5101315 },
    { url = "https://files.pythonhosted.org/packages/33/7e/11a3efe6f35add7ad1c4ce71f82c38172e7b1c2aa9f4e392bc4f3744ae88/pymatgen-2025.5.28-cp311-cp311-win32.whl", hash = "sha256:f2cb30bc109cb5243d853008a4c2e99a44a921f831480e947ae7053706cc70c5", size = 3620953 },
    { url = "https://files.pythonhosted.org/packages/2f/94/5ffe4d1798ef3f5d4be59752f7bcf80f2587e47a22308ea7af22faa9952f/pymatgen-2025.5.28-cp311-cp311-win_amd64.whl", hash = "sha256:bb88d550b3c5848805f0d69da4d0feb3740aff2e4332641db0c30efe7ad0e29a", size = 3661988 },
    { url = "https://files.pythonhosted.org/packages/c0/ab/e775b57e594268921d0cd5b0fe2713970754e78864138a998b4c7a18d53d/pymatgen-2025.5.28-cp312-cp312-macosx_10_13_x86_64.whl", hash = "sha256:1b55116e7d748610d1733e9c3be4266d49dc48784e16424c1f1131495d00fffc", size = 3688914 },
    { url = "https://files.pythonhosted.org/packages/60/f0/10d2e095a6853dbbf5877f25d64a4b152ae306451ed29c2e316af05d6287/pymatgen-2025.5.28-cp312-cp312-macosx_11_0_arm64.whl", hash = "sha256:ac2476e34204c5730deb1f0ddf9efcf50d8f6b7aa74679c062ba5806295a37e5", size = 3667317 },
    { url = "https://files.pythonhosted.org/packages/6e/43/b88a2e301c96a3c8cc529bfe03ee8f53b086666d9d4267167254af8c616b/pymatgen-2025.5.28-cp312-cp312-manylinux_2_17_aarch64.manylinux2014_aarch64.whl", hash = "sha256:02c63a1e1b4406dc4b8f0125578230f6583fcc492c140faa02007ee8034fcbfd", size = 5049216 },
    { url = "https://files.pythonhosted.org/packages/d3/e0/f64466c5fd8b7637b75c091686cfba54200b27a4775b409fd41c62ab8b54/pymatgen-2025.5.28-cp312-cp312-manylinux_2_17_x86_64.manylinux2014_x86_64.whl", hash = "sha256:eda7bab5102cdc4714a1a75b4f633ab249633e04101d4e462d491487dba020b8", size = 5076192 },
    { url = "https://files.pythonhosted.org/packages/94/4b/cb9fd1726a37952fa7c7851c58b1873c2c70ff7cd1d18f26d5ef2e12f110/pymatgen-2025.5.28-cp312-cp312-win32.whl", hash = "sha256:18d5242fb622fc338370b335a32af3504fcabfbdcc6fd9ef75732fb0b13c6ac3", size = 3619290 },
    { url = "https://files.pythonhosted.org/packages/c4/10/c873e88cdf48186709c5bb72910ca304fe2fd67cb82c5f78f8e3e6e5daf1/pymatgen-2025.5.28-cp312-cp312-win_amd64.whl", hash = "sha256:15e574e95e07090b7094265f53059c4ecc052a867ee5fd2f979ed4a81828b6e6", size = 3660956 },
    { url = "https://files.pythonhosted.org/packages/38/10/5102cc1e3252cfd0b564b840e343fda162e6cfbd026688f7b5c6ae3bfd92/pymatgen-2025.5.28-cp313-cp313-macosx_10_13_x86_64.whl", hash = "sha256:8c9196c35180781b0b08c20a0ae2fbcbc4760e3d3659ea8f2e8d560cd5d9f973", size = 3685897 },
    { url = "https://files.pythonhosted.org/packages/05/88/346332cc77fedce78f15c510e953eed904ff2335e94cff8e75d84c938759/pymatgen-2025.5.28-cp313-cp313-macosx_11_0_arm64.whl", hash = "sha256:a30717ed4fdeeab41259538e5c352acb94bc440348b789d33d15b40cb0c4a408", size = 3664705 },
    { url = "https://files.pythonhosted.org/packages/25/d1/6287da4d945b0931dd7ce3892b46bdb616f83e61d161ab8126f319ca47ed/pymatgen-2025.5.28-cp313-cp313-manylinux_2_17_aarch64.manylinux2014_aarch64.whl", hash = "sha256:b3a7e55f3bb4805a5c50650e13a4b4fcdee069c19251ee9cbfd5adec4065c5ec", size = 5030732 },
    { url = "https://files.pythonhosted.org/packages/27/db/4fd9dbcbd86a2684129587c76723b6d9ccf41c7149ec632ccd9876865689/pymatgen-2025.5.28-cp313-cp313-manylinux_2_17_x86_64.manylinux2014_x86_64.whl", hash = "sha256:8ed206ea7d672590b0c4091b31fc7aa7f290e83f01b43e85acd75b150cd466eb", size = 5060253 },
    { url = "https://files.pythonhosted.org/packages/78/d8/34d02cab978308509cdb82ee75626a0d9b6efd02409b4a5ac29046a83d17/pymatgen-2025.5.28-cp313-cp313-win32.whl", hash = "sha256:0d5562d5016aab3ebe05792f5ccd8f8eab8a6213978d4e797aded2b8aa8f5e5d", size = 3618775 },
    { url = "https://files.pythonhosted.org/packages/2e/2c/e774b5fa843525fb70f56b163d87d0e8ca58c31a424c13357f5dbefd69ce/pymatgen-2025.5.28-cp313-cp313-win_amd64.whl", hash = "sha256:38df82d1adc349b7da81c0ba0b39d10ee7e4ac55c162883cb5ca171a7d41242e", size = 3660406 },
]

[[package]]
name = "pyparsing"
version = "3.2.3"
source = { registry = "https://pypi.org/simple" }
sdist = { url = "https://files.pythonhosted.org/packages/bb/22/f1129e69d94ffff626bdb5c835506b3a5b4f3d070f17ea295e12c2c6f60f/pyparsing-3.2.3.tar.gz", hash = "sha256:b9c13f1ab8b3b542f72e28f634bad4de758ab3ce4546e4301970ad6fa77c38be", size = 1088608 }
wheels = [
    { url = "https://files.pythonhosted.org/packages/05/e7/df2285f3d08fee213f2d041540fa4fc9ca6c2d44cf36d3a035bf2a8d2bcc/pyparsing-3.2.3-py3-none-any.whl", hash = "sha256:a749938e02d6fd0b59b356ca504a24982314bb090c383e3cf201c95ef7e2bfcf", size = 111120 },
]

[[package]]
name = "pytest"
version = "8.4.0"
source = { registry = "https://pypi.org/simple" }
dependencies = [
    { name = "colorama", marker = "sys_platform == 'win32'" },
    { name = "iniconfig" },
    { name = "packaging" },
    { name = "pluggy" },
    { name = "pygments" },
]
sdist = { url = "https://files.pythonhosted.org/packages/fb/aa/405082ce2749be5398045152251ac69c0f3578c7077efc53431303af97ce/pytest-8.4.0.tar.gz", hash = "sha256:14d920b48472ea0dbf68e45b96cd1ffda4705f33307dcc86c676c1b5104838a6", size = 1515232 }
wheels = [
    { url = "https://files.pythonhosted.org/packages/2f/de/afa024cbe022b1b318a3d224125aa24939e99b4ff6f22e0ba639a2eaee47/pytest-8.4.0-py3-none-any.whl", hash = "sha256:f40f825768ad76c0977cbacdf1fd37c6f7a468e460ea6a0636078f8972d4517e", size = 363797 },
]

[[package]]
name = "python-dateutil"
version = "2.9.0.post0"
source = { registry = "https://pypi.org/simple" }
dependencies = [
    { name = "six" },
]
sdist = { url = "https://files.pythonhosted.org/packages/66/c0/0c8b6ad9f17a802ee498c46e004a0eb49bc148f2fd230864601a86dcf6db/python-dateutil-2.9.0.post0.tar.gz", hash = "sha256:37dd54208da7e1cd875388217d5e00ebd4179249f90fb72437e91a35459a0ad3", size = 342432 }
wheels = [
    { url = "https://files.pythonhosted.org/packages/ec/57/56b9bcc3c9c6a792fcbaf139543cee77261f3651ca9da0c93f5c1221264b/python_dateutil-2.9.0.post0-py2.py3-none-any.whl", hash = "sha256:a8b2bc7bffae282281c8140a97d3aa9c14da0b136dfe83f850eea9a5f7470427", size = 229892 },
]

[[package]]
name = "python-hostlist"
version = "2.2.1"
source = { registry = "https://pypi.org/simple" }
sdist = { url = "https://files.pythonhosted.org/packages/2e/dd/c9ef1591ca0d0b4f2197751ecfbdf5c718cf4381bc4d7199eeba2dc90c42/python-hostlist-2.2.1.tar.gz", hash = "sha256:bbf7ca58835f84c6991084a661b409bc9cb3359c9f71be9b752442ba9225a0a5", size = 37216 }

[[package]]
name = "pytz"
version = "2025.2"
source = { registry = "https://pypi.org/simple" }
sdist = { url = "https://files.pythonhosted.org/packages/f8/bf/abbd3cdfb8fbc7fb3d4d38d320f2441b1e7cbe29be4f23797b4a2b5d8aac/pytz-2025.2.tar.gz", hash = "sha256:360b9e3dbb49a209c21ad61809c7fb453643e048b38924c765813546746e81c3", size = 320884 }
wheels = [
    { url = "https://files.pythonhosted.org/packages/81/c4/34e93fe5f5429d7570ec1fa436f1986fb1f00c3e0f43a589fe2bbcd22c3f/pytz-2025.2-py2.py3-none-any.whl", hash = "sha256:5ddf76296dd8c44c26eb8f4b6f35488f3ccbf6fbbd7adee0b7262d43f0ec2f00", size = 509225 },
]

[[package]]
name = "pyyaml"
version = "6.0.2"
source = { registry = "https://pypi.org/simple" }
sdist = { url = "https://files.pythonhosted.org/packages/54/ed/79a089b6be93607fa5cdaedf301d7dfb23af5f25c398d5ead2525b063e17/pyyaml-6.0.2.tar.gz", hash = "sha256:d584d9ec91ad65861cc08d42e834324ef890a082e591037abe114850ff7bbc3e", size = 130631 }
wheels = [
    { url = "https://files.pythonhosted.org/packages/f8/aa/7af4e81f7acba21a4c6be026da38fd2b872ca46226673c89a758ebdc4fd2/PyYAML-6.0.2-cp311-cp311-macosx_10_9_x86_64.whl", hash = "sha256:cc1c1159b3d456576af7a3e4d1ba7e6924cb39de8f67111c735f6fc832082774", size = 184612 },
    { url = "https://files.pythonhosted.org/packages/8b/62/b9faa998fd185f65c1371643678e4d58254add437edb764a08c5a98fb986/PyYAML-6.0.2-cp311-cp311-macosx_11_0_arm64.whl", hash = "sha256:1e2120ef853f59c7419231f3bf4e7021f1b936f6ebd222406c3b60212205d2ee", size = 172040 },
    { url = "https://files.pythonhosted.org/packages/ad/0c/c804f5f922a9a6563bab712d8dcc70251e8af811fce4524d57c2c0fd49a4/PyYAML-6.0.2-cp311-cp311-manylinux_2_17_aarch64.manylinux2014_aarch64.whl", hash = "sha256:5d225db5a45f21e78dd9358e58a98702a0302f2659a3c6cd320564b75b86f47c", size = 736829 },
    { url = "https://files.pythonhosted.org/packages/51/16/6af8d6a6b210c8e54f1406a6b9481febf9c64a3109c541567e35a49aa2e7/PyYAML-6.0.2-cp311-cp311-manylinux_2_17_s390x.manylinux2014_s390x.whl", hash = "sha256:5ac9328ec4831237bec75defaf839f7d4564be1e6b25ac710bd1a96321cc8317", size = 764167 },
    { url = "https://files.pythonhosted.org/packages/75/e4/2c27590dfc9992f73aabbeb9241ae20220bd9452df27483b6e56d3975cc5/PyYAML-6.0.2-cp311-cp311-manylinux_2_17_x86_64.manylinux2014_x86_64.whl", hash = "sha256:3ad2a3decf9aaba3d29c8f537ac4b243e36bef957511b4766cb0057d32b0be85", size = 762952 },
    { url = "https://files.pythonhosted.org/packages/9b/97/ecc1abf4a823f5ac61941a9c00fe501b02ac3ab0e373c3857f7d4b83e2b6/PyYAML-6.0.2-cp311-cp311-musllinux_1_1_aarch64.whl", hash = "sha256:ff3824dc5261f50c9b0dfb3be22b4567a6f938ccce4587b38952d85fd9e9afe4", size = 735301 },
    { url = "https://files.pythonhosted.org/packages/45/73/0f49dacd6e82c9430e46f4a027baa4ca205e8b0a9dce1397f44edc23559d/PyYAML-6.0.2-cp311-cp311-musllinux_1_1_x86_64.whl", hash = "sha256:797b4f722ffa07cc8d62053e4cff1486fa6dc094105d13fea7b1de7d8bf71c9e", size = 756638 },
    { url = "https://files.pythonhosted.org/packages/22/5f/956f0f9fc65223a58fbc14459bf34b4cc48dec52e00535c79b8db361aabd/PyYAML-6.0.2-cp311-cp311-win32.whl", hash = "sha256:11d8f3dd2b9c1207dcaf2ee0bbbfd5991f571186ec9cc78427ba5bd32afae4b5", size = 143850 },
    { url = "https://files.pythonhosted.org/packages/ed/23/8da0bbe2ab9dcdd11f4f4557ccaf95c10b9811b13ecced089d43ce59c3c8/PyYAML-6.0.2-cp311-cp311-win_amd64.whl", hash = "sha256:e10ce637b18caea04431ce14fabcf5c64a1c61ec9c56b071a4b7ca131ca52d44", size = 161980 },
    { url = "https://files.pythonhosted.org/packages/86/0c/c581167fc46d6d6d7ddcfb8c843a4de25bdd27e4466938109ca68492292c/PyYAML-6.0.2-cp312-cp312-macosx_10_9_x86_64.whl", hash = "sha256:c70c95198c015b85feafc136515252a261a84561b7b1d51e3384e0655ddf25ab", size = 183873 },
    { url = "https://files.pythonhosted.org/packages/a8/0c/38374f5bb272c051e2a69281d71cba6fdb983413e6758b84482905e29a5d/PyYAML-6.0.2-cp312-cp312-macosx_11_0_arm64.whl", hash = "sha256:ce826d6ef20b1bc864f0a68340c8b3287705cae2f8b4b1d932177dcc76721725", size = 173302 },
    { url = "https://files.pythonhosted.org/packages/c3/93/9916574aa8c00aa06bbac729972eb1071d002b8e158bd0e83a3b9a20a1f7/PyYAML-6.0.2-cp312-cp312-manylinux_2_17_aarch64.manylinux2014_aarch64.whl", hash = "sha256:1f71ea527786de97d1a0cc0eacd1defc0985dcf6b3f17bb77dcfc8c34bec4dc5", size = 739154 },
    { url = "https://files.pythonhosted.org/packages/95/0f/b8938f1cbd09739c6da569d172531567dbcc9789e0029aa070856f123984/PyYAML-6.0.2-cp312-cp312-manylinux_2_17_s390x.manylinux2014_s390x.whl", hash = "sha256:9b22676e8097e9e22e36d6b7bda33190d0d400f345f23d4065d48f4ca7ae0425", size = 766223 },
    { url = "https://files.pythonhosted.org/packages/b9/2b/614b4752f2e127db5cc206abc23a8c19678e92b23c3db30fc86ab731d3bd/PyYAML-6.0.2-cp312-cp312-manylinux_2_17_x86_64.manylinux2014_x86_64.whl", hash = "sha256:80bab7bfc629882493af4aa31a4cfa43a4c57c83813253626916b8c7ada83476", size = 767542 },
    { url = "https://files.pythonhosted.org/packages/d4/00/dd137d5bcc7efea1836d6264f049359861cf548469d18da90cd8216cf05f/PyYAML-6.0.2-cp312-cp312-musllinux_1_1_aarch64.whl", hash = "sha256:0833f8694549e586547b576dcfaba4a6b55b9e96098b36cdc7ebefe667dfed48", size = 731164 },
    { url = "https://files.pythonhosted.org/packages/c9/1f/4f998c900485e5c0ef43838363ba4a9723ac0ad73a9dc42068b12aaba4e4/PyYAML-6.0.2-cp312-cp312-musllinux_1_1_x86_64.whl", hash = "sha256:8b9c7197f7cb2738065c481a0461e50ad02f18c78cd75775628afb4d7137fb3b", size = 756611 },
    { url = "https://files.pythonhosted.org/packages/df/d1/f5a275fdb252768b7a11ec63585bc38d0e87c9e05668a139fea92b80634c/PyYAML-6.0.2-cp312-cp312-win32.whl", hash = "sha256:ef6107725bd54b262d6dedcc2af448a266975032bc85ef0172c5f059da6325b4", size = 140591 },
    { url = "https://files.pythonhosted.org/packages/0c/e8/4f648c598b17c3d06e8753d7d13d57542b30d56e6c2dedf9c331ae56312e/PyYAML-6.0.2-cp312-cp312-win_amd64.whl", hash = "sha256:7e7401d0de89a9a855c839bc697c079a4af81cf878373abd7dc625847d25cbd8", size = 156338 },
    { url = "https://files.pythonhosted.org/packages/ef/e3/3af305b830494fa85d95f6d95ef7fa73f2ee1cc8ef5b495c7c3269fb835f/PyYAML-6.0.2-cp313-cp313-macosx_10_13_x86_64.whl", hash = "sha256:efdca5630322a10774e8e98e1af481aad470dd62c3170801852d752aa7a783ba", size = 181309 },
    { url = "https://files.pythonhosted.org/packages/45/9f/3b1c20a0b7a3200524eb0076cc027a970d320bd3a6592873c85c92a08731/PyYAML-6.0.2-cp313-cp313-macosx_11_0_arm64.whl", hash = "sha256:50187695423ffe49e2deacb8cd10510bc361faac997de9efef88badc3bb9e2d1", size = 171679 },
    { url = "https://files.pythonhosted.org/packages/7c/9a/337322f27005c33bcb656c655fa78325b730324c78620e8328ae28b64d0c/PyYAML-6.0.2-cp313-cp313-manylinux_2_17_aarch64.manylinux2014_aarch64.whl", hash = "sha256:0ffe8360bab4910ef1b9e87fb812d8bc0a308b0d0eef8c8f44e0254ab3b07133", size = 733428 },
    { url = "https://files.pythonhosted.org/packages/a3/69/864fbe19e6c18ea3cc196cbe5d392175b4cf3d5d0ac1403ec3f2d237ebb5/PyYAML-6.0.2-cp313-cp313-manylinux_2_17_s390x.manylinux2014_s390x.whl", hash = "sha256:17e311b6c678207928d649faa7cb0d7b4c26a0ba73d41e99c4fff6b6c3276484", size = 763361 },
    { url = "https://files.pythonhosted.org/packages/04/24/b7721e4845c2f162d26f50521b825fb061bc0a5afcf9a386840f23ea19fa/PyYAML-6.0.2-cp313-cp313-manylinux_2_17_x86_64.manylinux2014_x86_64.whl", hash = "sha256:70b189594dbe54f75ab3a1acec5f1e3faa7e8cf2f1e08d9b561cb41b845f69d5", size = 759523 },
    { url = "https://files.pythonhosted.org/packages/2b/b2/e3234f59ba06559c6ff63c4e10baea10e5e7df868092bf9ab40e5b9c56b6/PyYAML-6.0.2-cp313-cp313-musllinux_1_1_aarch64.whl", hash = "sha256:41e4e3953a79407c794916fa277a82531dd93aad34e29c2a514c2c0c5fe971cc", size = 726660 },
    { url = "https://files.pythonhosted.org/packages/fe/0f/25911a9f080464c59fab9027482f822b86bf0608957a5fcc6eaac85aa515/PyYAML-6.0.2-cp313-cp313-musllinux_1_1_x86_64.whl", hash = "sha256:68ccc6023a3400877818152ad9a1033e3db8625d899c72eacb5a668902e4d652", size = 751597 },
    { url = "https://files.pythonhosted.org/packages/14/0d/e2c3b43bbce3cf6bd97c840b46088a3031085179e596d4929729d8d68270/PyYAML-6.0.2-cp313-cp313-win32.whl", hash = "sha256:bc2fa7c6b47d6bc618dd7fb02ef6fdedb1090ec036abab80d4681424b84c1183", size = 140527 },
    { url = "https://files.pythonhosted.org/packages/fa/de/02b54f42487e3d3c6efb3f89428677074ca7bf43aae402517bc7cca949f3/PyYAML-6.0.2-cp313-cp313-win_amd64.whl", hash = "sha256:8388ee1976c416731879ac16da0aff3f63b286ffdd57cdeb95f3f2e085687563", size = 156446 },
]

[[package]]
name = "requests"
version = "2.32.4"
source = { registry = "https://pypi.org/simple" }
dependencies = [
    { name = "certifi" },
    { name = "charset-normalizer" },
    { name = "idna" },
    { name = "urllib3" },
]
sdist = { url = "https://files.pythonhosted.org/packages/e1/0a/929373653770d8a0d7ea76c37de6e41f11eb07559b103b1c02cafb3f7cf8/requests-2.32.4.tar.gz", hash = "sha256:27d0316682c8a29834d3264820024b62a36942083d52caf2f14c0591336d3422", size = 135258 }
wheels = [
    { url = "https://files.pythonhosted.org/packages/7c/e4/56027c4a6b4ae70ca9de302488c5ca95ad4a39e190093d6c1a8ace08341b/requests-2.32.4-py3-none-any.whl", hash = "sha256:27babd3cda2a6d50b30443204ee89830707d396671944c998b5975b031ac2b2c", size = 64847 },
]

[[package]]
name = "rich"
version = "13.9.4"
source = { registry = "https://pypi.org/simple" }
dependencies = [
    { name = "markdown-it-py" },
    { name = "pygments" },
]
sdist = { url = "https://files.pythonhosted.org/packages/ab/3a/0316b28d0761c6734d6bc14e770d85506c986c85ffb239e688eeaab2c2bc/rich-13.9.4.tar.gz", hash = "sha256:439594978a49a09530cff7ebc4b5c7103ef57baf48d5ea3184f21d9a2befa098", size = 223149 }
wheels = [
    { url = "https://files.pythonhosted.org/packages/19/71/39c7c0d87f8d4e6c020a393182060eaefeeae6c01dab6a84ec346f2567df/rich-13.9.4-py3-none-any.whl", hash = "sha256:6049d5e6ec054bf2779ab3358186963bac2ea89175919d699e378b99738c2a90", size = 242424 },
]

[[package]]
name = "roman-numerals-py"
version = "3.1.0"
source = { registry = "https://pypi.org/simple" }
sdist = { url = "https://files.pythonhosted.org/packages/30/76/48fd56d17c5bdbdf65609abbc67288728a98ed4c02919428d4f52d23b24b/roman_numerals_py-3.1.0.tar.gz", hash = "sha256:be4bf804f083a4ce001b5eb7e3c0862479d10f94c936f6c4e5f250aa5ff5bd2d", size = 9017 }
wheels = [
    { url = "https://files.pythonhosted.org/packages/53/97/d2cbbaa10c9b826af0e10fdf836e1bf344d9f0abb873ebc34d1f49642d3f/roman_numerals_py-3.1.0-py3-none-any.whl", hash = "sha256:9da2ad2fb670bcf24e81070ceb3be72f6c11c440d73bd579fbeca1e9f330954c", size = 7742 },
]

[[package]]
name = "rsa"
version = "4.9.1"
source = { registry = "https://pypi.org/simple" }
dependencies = [
    { name = "pyasn1" },
]
sdist = { url = "https://files.pythonhosted.org/packages/da/8a/22b7beea3ee0d44b1916c0c1cb0ee3af23b700b6da9f04991899d0c555d4/rsa-4.9.1.tar.gz", hash = "sha256:e7bdbfdb5497da4c07dfd35530e1a902659db6ff241e39d9953cad06ebd0ae75", size = 29034 }
wheels = [
    { url = "https://files.pythonhosted.org/packages/64/8d/0133e4eb4beed9e425d9a98ed6e081a55d195481b7632472be1af08d2f6b/rsa-4.9.1-py3-none-any.whl", hash = "sha256:68635866661c6836b8d39430f97a996acbd61bfa49406748ea243539fe239762", size = 34696 },
]

[[package]]
name = "ruamel-yaml"
version = "0.18.14"
source = { registry = "https://pypi.org/simple" }
dependencies = [
    { name = "ruamel-yaml-clib", marker = "python_full_version < '3.14' and platform_python_implementation == 'CPython'" },
]
sdist = { url = "https://files.pythonhosted.org/packages/39/87/6da0df742a4684263261c253f00edd5829e6aca970fff69e75028cccc547/ruamel.yaml-0.18.14.tar.gz", hash = "sha256:7227b76aaec364df15936730efbf7d72b30c0b79b1d578bbb8e3dcb2d81f52b7", size = 145511 }
wheels = [
    { url = "https://files.pythonhosted.org/packages/af/6d/6fe4805235e193aad4aaf979160dd1f3c487c57d48b810c816e6e842171b/ruamel.yaml-0.18.14-py3-none-any.whl", hash = "sha256:710ff198bb53da66718c7db27eec4fbcc9aa6ca7204e4c1df2f282b6fe5eb6b2", size = 118570 },
]

[[package]]
name = "ruamel-yaml-clib"
version = "0.2.12"
source = { registry = "https://pypi.org/simple" }
sdist = { url = "https://files.pythonhosted.org/packages/20/84/80203abff8ea4993a87d823a5f632e4d92831ef75d404c9fc78d0176d2b5/ruamel.yaml.clib-0.2.12.tar.gz", hash = "sha256:6c8fbb13ec503f99a91901ab46e0b07ae7941cd527393187039aec586fdfd36f", size = 225315 }
wheels = [
    { url = "https://files.pythonhosted.org/packages/fb/8f/683c6ad562f558cbc4f7c029abcd9599148c51c54b5ef0f24f2638da9fbb/ruamel.yaml.clib-0.2.12-cp311-cp311-macosx_13_0_arm64.whl", hash = "sha256:4a6679521a58256a90b0d89e03992c15144c5f3858f40d7c18886023d7943db6", size = 132224 },
    { url = "https://files.pythonhosted.org/packages/3c/d2/b79b7d695e2f21da020bd44c782490578f300dd44f0a4c57a92575758a76/ruamel.yaml.clib-0.2.12-cp311-cp311-manylinux2014_aarch64.whl", hash = "sha256:d84318609196d6bd6da0edfa25cedfbabd8dbde5140a0a23af29ad4b8f91fb1e", size = 641480 },
    { url = "https://files.pythonhosted.org/packages/68/6e/264c50ce2a31473a9fdbf4fa66ca9b2b17c7455b31ef585462343818bd6c/ruamel.yaml.clib-0.2.12-cp311-cp311-manylinux_2_17_x86_64.manylinux2014_x86_64.whl", hash = "sha256:bb43a269eb827806502c7c8efb7ae7e9e9d0573257a46e8e952f4d4caba4f31e", size = 739068 },
    { url = "https://files.pythonhosted.org/packages/86/29/88c2567bc893c84d88b4c48027367c3562ae69121d568e8a3f3a8d363f4d/ruamel.yaml.clib-0.2.12-cp311-cp311-manylinux_2_5_i686.manylinux1_i686.manylinux_2_17_i686.manylinux2014_i686.whl", hash = "sha256:811ea1594b8a0fb466172c384267a4e5e367298af6b228931f273b111f17ef52", size = 703012 },
    { url = "https://files.pythonhosted.org/packages/11/46/879763c619b5470820f0cd6ca97d134771e502776bc2b844d2adb6e37753/ruamel.yaml.clib-0.2.12-cp311-cp311-musllinux_1_1_i686.whl", hash = "sha256:cf12567a7b565cbf65d438dec6cfbe2917d3c1bdddfce84a9930b7d35ea59642", size = 704352 },
    { url = "https://files.pythonhosted.org/packages/02/80/ece7e6034256a4186bbe50dee28cd032d816974941a6abf6a9d65e4228a7/ruamel.yaml.clib-0.2.12-cp311-cp311-musllinux_1_1_x86_64.whl", hash = "sha256:7dd5adc8b930b12c8fc5b99e2d535a09889941aa0d0bd06f4749e9a9397c71d2", size = 737344 },
    { url = "https://files.pythonhosted.org/packages/f0/ca/e4106ac7e80efbabdf4bf91d3d32fc424e41418458251712f5672eada9ce/ruamel.yaml.clib-0.2.12-cp311-cp311-musllinux_1_2_aarch64.whl", hash = "sha256:1492a6051dab8d912fc2adeef0e8c72216b24d57bd896ea607cb90bb0c4981d3", size = 714498 },
    { url = "https://files.pythonhosted.org/packages/67/58/b1f60a1d591b771298ffa0428237afb092c7f29ae23bad93420b1eb10703/ruamel.yaml.clib-0.2.12-cp311-cp311-win32.whl", hash = "sha256:bd0a08f0bab19093c54e18a14a10b4322e1eacc5217056f3c063bd2f59853ce4", size = 100205 },
    { url = "https://files.pythonhosted.org/packages/b4/4f/b52f634c9548a9291a70dfce26ca7ebce388235c93588a1068028ea23fcc/ruamel.yaml.clib-0.2.12-cp311-cp311-win_amd64.whl", hash = "sha256:a274fb2cb086c7a3dea4322ec27f4cb5cc4b6298adb583ab0e211a4682f241eb", size = 118185 },
    { url = "https://files.pythonhosted.org/packages/48/41/e7a405afbdc26af961678474a55373e1b323605a4f5e2ddd4a80ea80f628/ruamel.yaml.clib-0.2.12-cp312-cp312-macosx_14_0_arm64.whl", hash = "sha256:20b0f8dc160ba83b6dcc0e256846e1a02d044e13f7ea74a3d1d56ede4e48c632", size = 133433 },
    { url = "https://files.pythonhosted.org/packages/ec/b0/b850385604334c2ce90e3ee1013bd911aedf058a934905863a6ea95e9eb4/ruamel.yaml.clib-0.2.12-cp312-cp312-manylinux2014_aarch64.whl", hash = "sha256:943f32bc9dedb3abff9879edc134901df92cfce2c3d5c9348f172f62eb2d771d", size = 647362 },
    { url = "https://files.pythonhosted.org/packages/44/d0/3f68a86e006448fb6c005aee66565b9eb89014a70c491d70c08de597f8e4/ruamel.yaml.clib-0.2.12-cp312-cp312-manylinux_2_17_x86_64.manylinux2014_x86_64.whl", hash = "sha256:95c3829bb364fdb8e0332c9931ecf57d9be3519241323c5274bd82f709cebc0c", size = 754118 },
    { url = "https://files.pythonhosted.org/packages/52/a9/d39f3c5ada0a3bb2870d7db41901125dbe2434fa4f12ca8c5b83a42d7c53/ruamel.yaml.clib-0.2.12-cp312-cp312-manylinux_2_5_i686.manylinux1_i686.manylinux_2_17_i686.manylinux2014_i686.whl", hash = "sha256:749c16fcc4a2b09f28843cda5a193e0283e47454b63ec4b81eaa2242f50e4ccd", size = 706497 },
    { url = "https://files.pythonhosted.org/packages/b0/fa/097e38135dadd9ac25aecf2a54be17ddf6e4c23e43d538492a90ab3d71c6/ruamel.yaml.clib-0.2.12-cp312-cp312-musllinux_1_1_i686.whl", hash = "sha256:bf165fef1f223beae7333275156ab2022cffe255dcc51c27f066b4370da81e31", size = 698042 },
    { url = "https://files.pythonhosted.org/packages/ec/d5/a659ca6f503b9379b930f13bc6b130c9f176469b73b9834296822a83a132/ruamel.yaml.clib-0.2.12-cp312-cp312-musllinux_1_1_x86_64.whl", hash = "sha256:32621c177bbf782ca5a18ba4d7af0f1082a3f6e517ac2a18b3974d4edf349680", size = 745831 },
    { url = "https://files.pythonhosted.org/packages/db/5d/36619b61ffa2429eeaefaab4f3374666adf36ad8ac6330d855848d7d36fd/ruamel.yaml.clib-0.2.12-cp312-cp312-musllinux_1_2_aarch64.whl", hash = "sha256:b82a7c94a498853aa0b272fd5bc67f29008da798d4f93a2f9f289feb8426a58d", size = 715692 },
    { url = "https://files.pythonhosted.org/packages/b1/82/85cb92f15a4231c89b95dfe08b09eb6adca929ef7df7e17ab59902b6f589/ruamel.yaml.clib-0.2.12-cp312-cp312-win32.whl", hash = "sha256:e8c4ebfcfd57177b572e2040777b8abc537cdef58a2120e830124946aa9b42c5", size = 98777 },
    { url = "https://files.pythonhosted.org/packages/d7/8f/c3654f6f1ddb75daf3922c3d8fc6005b1ab56671ad56ffb874d908bfa668/ruamel.yaml.clib-0.2.12-cp312-cp312-win_amd64.whl", hash = "sha256:0467c5965282c62203273b838ae77c0d29d7638c8a4e3a1c8bdd3602c10904e4", size = 115523 },
    { url = "https://files.pythonhosted.org/packages/29/00/4864119668d71a5fa45678f380b5923ff410701565821925c69780356ffa/ruamel.yaml.clib-0.2.12-cp313-cp313-macosx_14_0_arm64.whl", hash = "sha256:4c8c5d82f50bb53986a5e02d1b3092b03622c02c2eb78e29bec33fd9593bae1a", size = 132011 },
    { url = "https://files.pythonhosted.org/packages/7f/5e/212f473a93ae78c669ffa0cb051e3fee1139cb2d385d2ae1653d64281507/ruamel.yaml.clib-0.2.12-cp313-cp313-manylinux2014_aarch64.whl", hash = "sha256:e7e3736715fbf53e9be2a79eb4db68e4ed857017344d697e8b9749444ae57475", size = 642488 },
    { url = "https://files.pythonhosted.org/packages/1f/8f/ecfbe2123ade605c49ef769788f79c38ddb1c8fa81e01f4dbf5cf1a44b16/ruamel.yaml.clib-0.2.12-cp313-cp313-manylinux_2_17_x86_64.manylinux2014_x86_64.whl", hash = "sha256:0b7e75b4965e1d4690e93021adfcecccbca7d61c7bddd8e22406ef2ff20d74ef", size = 745066 },
    { url = "https://files.pythonhosted.org/packages/e2/a9/28f60726d29dfc01b8decdb385de4ced2ced9faeb37a847bd5cf26836815/ruamel.yaml.clib-0.2.12-cp313-cp313-manylinux_2_5_i686.manylinux1_i686.manylinux_2_17_i686.manylinux2014_i686.whl", hash = "sha256:96777d473c05ee3e5e3c3e999f5d23c6f4ec5b0c38c098b3a5229085f74236c6", size = 701785 },
    { url = "https://files.pythonhosted.org/packages/84/7e/8e7ec45920daa7f76046578e4f677a3215fe8f18ee30a9cb7627a19d9b4c/ruamel.yaml.clib-0.2.12-cp313-cp313-musllinux_1_1_i686.whl", hash = "sha256:3bc2a80e6420ca8b7d3590791e2dfc709c88ab9152c00eeb511c9875ce5778bf", size = 693017 },
    { url = "https://files.pythonhosted.org/packages/c5/b3/d650eaade4ca225f02a648321e1ab835b9d361c60d51150bac49063b83fa/ruamel.yaml.clib-0.2.12-cp313-cp313-musllinux_1_1_x86_64.whl", hash = "sha256:e188d2699864c11c36cdfdada94d781fd5d6b0071cd9c427bceb08ad3d7c70e1", size = 741270 },
    { url = "https://files.pythonhosted.org/packages/87/b8/01c29b924dcbbed75cc45b30c30d565d763b9c4d540545a0eeecffb8f09c/ruamel.yaml.clib-0.2.12-cp313-cp313-musllinux_1_2_aarch64.whl", hash = "sha256:4f6f3eac23941b32afccc23081e1f50612bdbe4e982012ef4f5797986828cd01", size = 709059 },
    { url = "https://files.pythonhosted.org/packages/30/8c/ed73f047a73638257aa9377ad356bea4d96125b305c34a28766f4445cc0f/ruamel.yaml.clib-0.2.12-cp313-cp313-win32.whl", hash = "sha256:6442cb36270b3afb1b4951f060eccca1ce49f3d087ca1ca4563a6eb479cb3de6", size = 98583 },
    { url = "https://files.pythonhosted.org/packages/b0/85/e8e751d8791564dd333d5d9a4eab0a7a115f7e349595417fd50ecae3395c/ruamel.yaml.clib-0.2.12-cp313-cp313-win_amd64.whl", hash = "sha256:e5b8daf27af0b90da7bb903a876477a9e6d7270be6146906b276605997c7e9a3", size = 115190 },
]

[[package]]
name = "ruff"
version = "0.11.13"
source = { registry = "https://pypi.org/simple" }
sdist = { url = "https://files.pythonhosted.org/packages/ed/da/9c6f995903b4d9474b39da91d2d626659af3ff1eeb43e9ae7c119349dba6/ruff-0.11.13.tar.gz", hash = "sha256:26fa247dc68d1d4e72c179e08889a25ac0c7ba4d78aecfc835d49cbfd60bf514", size = 4282054 }
wheels = [
    { url = "https://files.pythonhosted.org/packages/7d/ce/a11d381192966e0b4290842cc8d4fac7dc9214ddf627c11c1afff87da29b/ruff-0.11.13-py3-none-linux_armv6l.whl", hash = "sha256:4bdfbf1240533f40042ec00c9e09a3aade6f8c10b6414cf11b519488d2635d46", size = 10292516 },
    { url = "https://files.pythonhosted.org/packages/78/db/87c3b59b0d4e753e40b6a3b4a2642dfd1dcaefbff121ddc64d6c8b47ba00/ruff-0.11.13-py3-none-macosx_10_12_x86_64.whl", hash = "sha256:aef9c9ed1b5ca28bb15c7eac83b8670cf3b20b478195bd49c8d756ba0a36cf48", size = 11106083 },
    { url = "https://files.pythonhosted.org/packages/77/79/d8cec175856ff810a19825d09ce700265f905c643c69f45d2b737e4a470a/ruff-0.11.13-py3-none-macosx_11_0_arm64.whl", hash = "sha256:53b15a9dfdce029c842e9a5aebc3855e9ab7771395979ff85b7c1dedb53ddc2b", size = 10436024 },
    { url = "https://files.pythonhosted.org/packages/8b/5b/f6d94f2980fa1ee854b41568368a2e1252681b9238ab2895e133d303538f/ruff-0.11.13-py3-none-manylinux_2_17_aarch64.manylinux2014_aarch64.whl", hash = "sha256:ab153241400789138d13f362c43f7edecc0edfffce2afa6a68434000ecd8f69a", size = 10646324 },
    { url = "https://files.pythonhosted.org/packages/6c/9c/b4c2acf24ea4426016d511dfdc787f4ce1ceb835f3c5fbdbcb32b1c63bda/ruff-0.11.13-py3-none-manylinux_2_17_armv7l.manylinux2014_armv7l.whl", hash = "sha256:6c51f93029d54a910d3d24f7dd0bb909e31b6cd989a5e4ac513f4eb41629f0dc", size = 10174416 },
    { url = "https://files.pythonhosted.org/packages/f3/10/e2e62f77c65ede8cd032c2ca39c41f48feabedb6e282bfd6073d81bb671d/ruff-0.11.13-py3-none-manylinux_2_17_i686.manylinux2014_i686.whl", hash = "sha256:1808b3ed53e1a777c2ef733aca9051dc9bf7c99b26ece15cb59a0320fbdbd629", size = 11724197 },
    { url = "https://files.pythonhosted.org/packages/bb/f0/466fe8469b85c561e081d798c45f8a1d21e0b4a5ef795a1d7f1a9a9ec182/ruff-0.11.13-py3-none-manylinux_2_17_ppc64.manylinux2014_ppc64.whl", hash = "sha256:d28ce58b5ecf0f43c1b71edffabe6ed7f245d5336b17805803312ec9bc665933", size = 12511615 },
    { url = "https://files.pythonhosted.org/packages/17/0e/cefe778b46dbd0cbcb03a839946c8f80a06f7968eb298aa4d1a4293f3448/ruff-0.11.13-py3-none-manylinux_2_17_ppc64le.manylinux2014_ppc64le.whl", hash = "sha256:55e4bc3a77842da33c16d55b32c6cac1ec5fb0fbec9c8c513bdce76c4f922165", size = 12117080 },
    { url = "https://files.pythonhosted.org/packages/5d/2c/caaeda564cbe103bed145ea557cb86795b18651b0f6b3ff6a10e84e5a33f/ruff-0.11.13-py3-none-manylinux_2_17_s390x.manylinux2014_s390x.whl", hash = "sha256:633bf2c6f35678c56ec73189ba6fa19ff1c5e4807a78bf60ef487b9dd272cc71", size = 11326315 },
    { url = "https://files.pythonhosted.org/packages/75/f0/782e7d681d660eda8c536962920c41309e6dd4ebcea9a2714ed5127d44bd/ruff-0.11.13-py3-none-manylinux_2_17_x86_64.manylinux2014_x86_64.whl", hash = "sha256:4ffbc82d70424b275b089166310448051afdc6e914fdab90e08df66c43bb5ca9", size = 11555640 },
    { url = "https://files.pythonhosted.org/packages/5d/d4/3d580c616316c7f07fb3c99dbecfe01fbaea7b6fd9a82b801e72e5de742a/ruff-0.11.13-py3-none-musllinux_1_2_aarch64.whl", hash = "sha256:4a9ddd3ec62a9a89578c85842b836e4ac832d4a2e0bfaad3b02243f930ceafcc", size = 10507364 },
    { url = "https://files.pythonhosted.org/packages/5a/dc/195e6f17d7b3ea6b12dc4f3e9de575db7983db187c378d44606e5d503319/ruff-0.11.13-py3-none-musllinux_1_2_armv7l.whl", hash = "sha256:d237a496e0778d719efb05058c64d28b757c77824e04ffe8796c7436e26712b7", size = 10141462 },
    { url = "https://files.pythonhosted.org/packages/f4/8e/39a094af6967faa57ecdeacb91bedfb232474ff8c3d20f16a5514e6b3534/ruff-0.11.13-py3-none-musllinux_1_2_i686.whl", hash = "sha256:26816a218ca6ef02142343fd24c70f7cd8c5aa6c203bca284407adf675984432", size = 11121028 },
    { url = "https://files.pythonhosted.org/packages/5a/c0/b0b508193b0e8a1654ec683ebab18d309861f8bd64e3a2f9648b80d392cb/ruff-0.11.13-py3-none-musllinux_1_2_x86_64.whl", hash = "sha256:51c3f95abd9331dc5b87c47ac7f376db5616041173826dfd556cfe3d4977f492", size = 11602992 },
    { url = "https://files.pythonhosted.org/packages/7c/91/263e33ab93ab09ca06ce4f8f8547a858cc198072f873ebc9be7466790bae/ruff-0.11.13-py3-none-win32.whl", hash = "sha256:96c27935418e4e8e77a26bb05962817f28b8ef3843a6c6cc49d8783b5507f250", size = 10474944 },
    { url = "https://files.pythonhosted.org/packages/46/f4/7c27734ac2073aae8efb0119cae6931b6fb48017adf048fdf85c19337afc/ruff-0.11.13-py3-none-win_amd64.whl", hash = "sha256:29c3189895a8a6a657b7af4e97d330c8a3afd2c9c8f46c81e2fc5a31866517e3", size = 11548669 },
    { url = "https://files.pythonhosted.org/packages/ec/bf/b273dd11673fed8a6bd46032c0ea2a04b2ac9bfa9c628756a5856ba113b0/ruff-0.11.13-py3-none-win_arm64.whl", hash = "sha256:b4385285e9179d608ff1d2fb9922062663c658605819a6876d8beef0c30b7f3b", size = 10683928 },
]

[[package]]
name = "s3transfer"
version = "0.13.0"
source = { registry = "https://pypi.org/simple" }
dependencies = [
    { name = "botocore" },
]
sdist = { url = "https://files.pythonhosted.org/packages/ed/5d/9dcc100abc6711e8247af5aa561fc07c4a046f72f659c3adea9a449e191a/s3transfer-0.13.0.tar.gz", hash = "sha256:f5e6db74eb7776a37208001113ea7aa97695368242b364d73e91c981ac522177", size = 150232 }
wheels = [
    { url = "https://files.pythonhosted.org/packages/18/17/22bf8155aa0ea2305eefa3a6402e040df7ebe512d1310165eda1e233c3f8/s3transfer-0.13.0-py3-none-any.whl", hash = "sha256:0148ef34d6dd964d0d8cf4311b2b21c474693e57c2e069ec708ce043d2b527be", size = 85152 },
]

[[package]]
name = "scikit-learn"
version = "1.7.0"
source = { registry = "https://pypi.org/simple" }
dependencies = [
    { name = "joblib" },
    { name = "numpy" },
    { name = "scipy" },
    { name = "threadpoolctl" },
]
sdist = { url = "https://files.pythonhosted.org/packages/df/3b/29fa87e76b1d7b3b77cc1fcbe82e6e6b8cd704410705b008822de530277c/scikit_learn-1.7.0.tar.gz", hash = "sha256:c01e869b15aec88e2cdb73d27f15bdbe03bce8e2fb43afbe77c45d399e73a5a3", size = 7178217 }
wheels = [
    { url = "https://files.pythonhosted.org/packages/5a/42/c6b41711c2bee01c4800ad8da2862c0b6d2956a399d23ce4d77f2ca7f0c7/scikit_learn-1.7.0-cp311-cp311-macosx_10_9_x86_64.whl", hash = "sha256:8ef09b1615e1ad04dc0d0054ad50634514818a8eb3ee3dee99af3bffc0ef5007", size = 11719657 },
    { url = "https://files.pythonhosted.org/packages/a3/24/44acca76449e391b6b2522e67a63c0454b7c1f060531bdc6d0118fb40851/scikit_learn-1.7.0-cp311-cp311-macosx_12_0_arm64.whl", hash = "sha256:7d7240c7b19edf6ed93403f43b0fcb0fe95b53bc0b17821f8fb88edab97085ef", size = 10712636 },
    { url = "https://files.pythonhosted.org/packages/9f/1b/fcad1ccb29bdc9b96bcaa2ed8345d56afb77b16c0c47bafe392cc5d1d213/scikit_learn-1.7.0-cp311-cp311-manylinux_2_17_aarch64.manylinux2014_aarch64.whl", hash = "sha256:80bd3bd4e95381efc47073a720d4cbab485fc483966f1709f1fd559afac57ab8", size = 12242817 },
    { url = "https://files.pythonhosted.org/packages/c6/38/48b75c3d8d268a3f19837cb8a89155ead6e97c6892bb64837183ea41db2b/scikit_learn-1.7.0-cp311-cp311-manylinux_2_17_x86_64.manylinux2014_x86_64.whl", hash = "sha256:9dbe48d69aa38ecfc5a6cda6c5df5abef0c0ebdb2468e92437e2053f84abb8bc", size = 12873961 },
    { url = "https://files.pythonhosted.org/packages/f4/5a/ba91b8c57aa37dbd80d5ff958576a9a8c14317b04b671ae7f0d09b00993a/scikit_learn-1.7.0-cp311-cp311-win_amd64.whl", hash = "sha256:8fa979313b2ffdfa049ed07252dc94038def3ecd49ea2a814db5401c07f1ecfa", size = 10717277 },
    { url = "https://files.pythonhosted.org/packages/70/3a/bffab14e974a665a3ee2d79766e7389572ffcaad941a246931c824afcdb2/scikit_learn-1.7.0-cp312-cp312-macosx_10_13_x86_64.whl", hash = "sha256:c2c7243d34aaede0efca7a5a96d67fddaebb4ad7e14a70991b9abee9dc5c0379", size = 11646758 },
    { url = "https://files.pythonhosted.org/packages/58/d8/f3249232fa79a70cb40595282813e61453c1e76da3e1a44b77a63dd8d0cb/scikit_learn-1.7.0-cp312-cp312-macosx_12_0_arm64.whl", hash = "sha256:9f39f6a811bf3f15177b66c82cbe0d7b1ebad9f190737dcdef77cfca1ea3c19c", size = 10673971 },
    { url = "https://files.pythonhosted.org/packages/67/93/eb14c50533bea2f77758abe7d60a10057e5f2e2cdcf0a75a14c6bc19c734/scikit_learn-1.7.0-cp312-cp312-manylinux_2_17_aarch64.manylinux2014_aarch64.whl", hash = "sha256:63017a5f9a74963d24aac7590287149a8d0f1a0799bbe7173c0d8ba1523293c0", size = 11818428 },
    { url = "https://files.pythonhosted.org/packages/08/17/804cc13b22a8663564bb0b55fb89e661a577e4e88a61a39740d58b909efe/scikit_learn-1.7.0-cp312-cp312-manylinux_2_17_x86_64.manylinux2014_x86_64.whl", hash = "sha256:0b2f8a0b1e73e9a08b7cc498bb2aeab36cdc1f571f8ab2b35c6e5d1c7115d97d", size = 12505887 },
    { url = "https://files.pythonhosted.org/packages/68/c7/4e956281a077f4835458c3f9656c666300282d5199039f26d9de1dabd9be/scikit_learn-1.7.0-cp312-cp312-win_amd64.whl", hash = "sha256:34cc8d9d010d29fb2b7cbcd5ccc24ffdd80515f65fe9f1e4894ace36b267ce19", size = 10668129 },
    { url = "https://files.pythonhosted.org/packages/9a/c3/a85dcccdaf1e807e6f067fa95788a6485b0491d9ea44fd4c812050d04f45/scikit_learn-1.7.0-cp313-cp313-macosx_10_13_x86_64.whl", hash = "sha256:5b7974f1f32bc586c90145df51130e02267e4b7e77cab76165c76cf43faca0d9", size = 11559841 },
    { url = "https://files.pythonhosted.org/packages/d8/57/eea0de1562cc52d3196eae51a68c5736a31949a465f0b6bb3579b2d80282/scikit_learn-1.7.0-cp313-cp313-macosx_12_0_arm64.whl", hash = "sha256:014e07a23fe02e65f9392898143c542a50b6001dbe89cb867e19688e468d049b", size = 10616463 },
    { url = "https://files.pythonhosted.org/packages/10/a4/39717ca669296dfc3a62928393168da88ac9d8cbec88b6321ffa62c6776f/scikit_learn-1.7.0-cp313-cp313-manylinux_2_17_aarch64.manylinux2014_aarch64.whl", hash = "sha256:e7e7ced20582d3a5516fb6f405fd1d254e1f5ce712bfef2589f51326af6346e8", size = 11766512 },
    { url = "https://files.pythonhosted.org/packages/d5/cd/a19722241d5f7b51e08351e1e82453e0057aeb7621b17805f31fcb57bb6c/scikit_learn-1.7.0-cp313-cp313-manylinux_2_17_x86_64.manylinux2014_x86_64.whl", hash = "sha256:1babf2511e6ffd695da7a983b4e4d6de45dce39577b26b721610711081850906", size = 12461075 },
    { url = "https://files.pythonhosted.org/packages/f3/bc/282514272815c827a9acacbe5b99f4f1a4bc5961053719d319480aee0812/scikit_learn-1.7.0-cp313-cp313-win_amd64.whl", hash = "sha256:5abd2acff939d5bd4701283f009b01496832d50ddafa83c90125a4e41c33e314", size = 10652517 },
    { url = "https://files.pythonhosted.org/packages/ea/78/7357d12b2e4c6674175f9a09a3ba10498cde8340e622715bcc71e532981d/scikit_learn-1.7.0-cp313-cp313t-macosx_10_13_x86_64.whl", hash = "sha256:e39d95a929b112047c25b775035c8c234c5ca67e681ce60d12413afb501129f7", size = 12111822 },
    { url = "https://files.pythonhosted.org/packages/d0/0c/9c3715393343f04232f9d81fe540eb3831d0b4ec351135a145855295110f/scikit_learn-1.7.0-cp313-cp313t-macosx_12_0_arm64.whl", hash = "sha256:0521cb460426c56fee7e07f9365b0f45ec8ca7b2d696534ac98bfb85e7ae4775", size = 11325286 },
    { url = "https://files.pythonhosted.org/packages/64/e0/42282ad3dd70b7c1a5f65c412ac3841f6543502a8d6263cae7b466612dc9/scikit_learn-1.7.0-cp313-cp313t-manylinux_2_17_x86_64.manylinux2014_x86_64.whl", hash = "sha256:317ca9f83acbde2883bd6bb27116a741bfcb371369706b4f9973cf30e9a03b0d", size = 12380865 },
    { url = "https://files.pythonhosted.org/packages/4e/d0/3ef4ab2c6be4aa910445cd09c5ef0b44512e3de2cfb2112a88bb647d2cf7/scikit_learn-1.7.0-cp313-cp313t-win_amd64.whl", hash = "sha256:126c09740a6f016e815ab985b21e3a0656835414521c81fc1a8da78b679bdb75", size = 11549609 },
]

[[package]]
name = "scipy"
version = "1.15.3"
source = { registry = "https://pypi.org/simple" }
dependencies = [
    { name = "numpy" },
]
sdist = { url = "https://files.pythonhosted.org/packages/0f/37/6964b830433e654ec7485e45a00fc9a27cf868d622838f6b6d9c5ec0d532/scipy-1.15.3.tar.gz", hash = "sha256:eae3cf522bc7df64b42cad3925c876e1b0b6c35c1337c93e12c0f366f55b0eaf", size = 59419214 }
wheels = [
    { url = "https://files.pythonhosted.org/packages/96/ab/5cc9f80f28f6a7dff646c5756e559823614a42b1939d86dd0ed550470210/scipy-1.15.3-cp311-cp311-macosx_10_13_x86_64.whl", hash = "sha256:993439ce220d25e3696d1b23b233dd010169b62f6456488567e830654ee37a6b", size = 38714255 },
    { url = "https://files.pythonhosted.org/packages/4a/4a/66ba30abe5ad1a3ad15bfb0b59d22174012e8056ff448cb1644deccbfed2/scipy-1.15.3-cp311-cp311-macosx_12_0_arm64.whl", hash = "sha256:34716e281f181a02341ddeaad584205bd2fd3c242063bd3423d61ac259ca7eba", size = 30111035 },
    { url = "https://files.pythonhosted.org/packages/4b/fa/a7e5b95afd80d24313307f03624acc65801846fa75599034f8ceb9e2cbf6/scipy-1.15.3-cp311-cp311-macosx_14_0_arm64.whl", hash = "sha256:3b0334816afb8b91dab859281b1b9786934392aa3d527cd847e41bb6f45bee65", size = 22384499 },
    { url = "https://files.pythonhosted.org/packages/17/99/f3aaddccf3588bb4aea70ba35328c204cadd89517a1612ecfda5b2dd9d7a/scipy-1.15.3-cp311-cp311-macosx_14_0_x86_64.whl", hash = "sha256:6db907c7368e3092e24919b5e31c76998b0ce1684d51a90943cb0ed1b4ffd6c1", size = 25152602 },
    { url = "https://files.pythonhosted.org/packages/56/c5/1032cdb565f146109212153339f9cb8b993701e9fe56b1c97699eee12586/scipy-1.15.3-cp311-cp311-manylinux_2_17_aarch64.manylinux2014_aarch64.whl", hash = "sha256:721d6b4ef5dc82ca8968c25b111e307083d7ca9091bc38163fb89243e85e3889", size = 35503415 },
    { url = "https://files.pythonhosted.org/packages/bd/37/89f19c8c05505d0601ed5650156e50eb881ae3918786c8fd7262b4ee66d3/scipy-1.15.3-cp311-cp311-manylinux_2_17_x86_64.manylinux2014_x86_64.whl", hash = "sha256:39cb9c62e471b1bb3750066ecc3a3f3052b37751c7c3dfd0fd7e48900ed52982", size = 37652622 },
    { url = "https://files.pythonhosted.org/packages/7e/31/be59513aa9695519b18e1851bb9e487de66f2d31f835201f1b42f5d4d475/scipy-1.15.3-cp311-cp311-musllinux_1_2_aarch64.whl", hash = "sha256:795c46999bae845966368a3c013e0e00947932d68e235702b5c3f6ea799aa8c9", size = 37244796 },
    { url = "https://files.pythonhosted.org/packages/10/c0/4f5f3eeccc235632aab79b27a74a9130c6c35df358129f7ac8b29f562ac7/scipy-1.15.3-cp311-cp311-musllinux_1_2_x86_64.whl", hash = "sha256:18aaacb735ab38b38db42cb01f6b92a2d0d4b6aabefeb07f02849e47f8fb3594", size = 40047684 },
    { url = "https://files.pythonhosted.org/packages/ab/a7/0ddaf514ce8a8714f6ed243a2b391b41dbb65251affe21ee3077ec45ea9a/scipy-1.15.3-cp311-cp311-win_amd64.whl", hash = "sha256:ae48a786a28412d744c62fd7816a4118ef97e5be0bee968ce8f0a2fba7acf3bb", size = 41246504 },
    { url = "https://files.pythonhosted.org/packages/37/4b/683aa044c4162e10ed7a7ea30527f2cbd92e6999c10a8ed8edb253836e9c/scipy-1.15.3-cp312-cp312-macosx_10_13_x86_64.whl", hash = "sha256:6ac6310fdbfb7aa6612408bd2f07295bcbd3fda00d2d702178434751fe48e019", size = 38766735 },
    { url = "https://files.pythonhosted.org/packages/7b/7e/f30be3d03de07f25dc0ec926d1681fed5c732d759ac8f51079708c79e680/scipy-1.15.3-cp312-cp312-macosx_12_0_arm64.whl", hash = "sha256:185cd3d6d05ca4b44a8f1595af87f9c372bb6acf9c808e99aa3e9aa03bd98cf6", size = 30173284 },
    { url = "https://files.pythonhosted.org/packages/07/9c/0ddb0d0abdabe0d181c1793db51f02cd59e4901da6f9f7848e1f96759f0d/scipy-1.15.3-cp312-cp312-macosx_14_0_arm64.whl", hash = "sha256:05dc6abcd105e1a29f95eada46d4a3f251743cfd7d3ae8ddb4088047f24ea477", size = 22446958 },
    { url = "https://files.pythonhosted.org/packages/af/43/0bce905a965f36c58ff80d8bea33f1f9351b05fad4beaad4eae34699b7a1/scipy-1.15.3-cp312-cp312-macosx_14_0_x86_64.whl", hash = "sha256:06efcba926324df1696931a57a176c80848ccd67ce6ad020c810736bfd58eb1c", size = 25242454 },
    { url = "https://files.pythonhosted.org/packages/56/30/a6f08f84ee5b7b28b4c597aca4cbe545535c39fe911845a96414700b64ba/scipy-1.15.3-cp312-cp312-manylinux_2_17_aarch64.manylinux2014_aarch64.whl", hash = "sha256:c05045d8b9bfd807ee1b9f38761993297b10b245f012b11b13b91ba8945f7e45", size = 35210199 },
    { url = "https://files.pythonhosted.org/packages/0b/1f/03f52c282437a168ee2c7c14a1a0d0781a9a4a8962d84ac05c06b4c5b555/scipy-1.15.3-cp312-cp312-manylinux_2_17_x86_64.manylinux2014_x86_64.whl", hash = "sha256:271e3713e645149ea5ea3e97b57fdab61ce61333f97cfae392c28ba786f9bb49", size = 37309455 },
    { url = "https://files.pythonhosted.org/packages/89/b1/fbb53137f42c4bf630b1ffdfc2151a62d1d1b903b249f030d2b1c0280af8/scipy-1.15.3-cp312-cp312-musllinux_1_2_aarch64.whl", hash = "sha256:6cfd56fc1a8e53f6e89ba3a7a7251f7396412d655bca2aa5611c8ec9a6784a1e", size = 36885140 },
    { url = "https://files.pythonhosted.org/packages/2e/2e/025e39e339f5090df1ff266d021892694dbb7e63568edcfe43f892fa381d/scipy-1.15.3-cp312-cp312-musllinux_1_2_x86_64.whl", hash = "sha256:0ff17c0bb1cb32952c09217d8d1eed9b53d1463e5f1dd6052c7857f83127d539", size = 39710549 },
    { url = "https://files.pythonhosted.org/packages/e6/eb/3bf6ea8ab7f1503dca3a10df2e4b9c3f6b3316df07f6c0ded94b281c7101/scipy-1.15.3-cp312-cp312-win_amd64.whl", hash = "sha256:52092bc0472cfd17df49ff17e70624345efece4e1a12b23783a1ac59a1b728ed", size = 40966184 },
    { url = "https://files.pythonhosted.org/packages/73/18/ec27848c9baae6e0d6573eda6e01a602e5649ee72c27c3a8aad673ebecfd/scipy-1.15.3-cp313-cp313-macosx_10_13_x86_64.whl", hash = "sha256:2c620736bcc334782e24d173c0fdbb7590a0a436d2fdf39310a8902505008759", size = 38728256 },
    { url = "https://files.pythonhosted.org/packages/74/cd/1aef2184948728b4b6e21267d53b3339762c285a46a274ebb7863c9e4742/scipy-1.15.3-cp313-cp313-macosx_12_0_arm64.whl", hash = "sha256:7e11270a000969409d37ed399585ee530b9ef6aa99d50c019de4cb01e8e54e62", size = 30109540 },
    { url = "https://files.pythonhosted.org/packages/5b/d8/59e452c0a255ec352bd0a833537a3bc1bfb679944c4938ab375b0a6b3a3e/scipy-1.15.3-cp313-cp313-macosx_14_0_arm64.whl", hash = "sha256:8c9ed3ba2c8a2ce098163a9bdb26f891746d02136995df25227a20e71c396ebb", size = 22383115 },
    { url = "https://files.pythonhosted.org/packages/08/f5/456f56bbbfccf696263b47095291040655e3cbaf05d063bdc7c7517f32ac/scipy-1.15.3-cp313-cp313-macosx_14_0_x86_64.whl", hash = "sha256:0bdd905264c0c9cfa74a4772cdb2070171790381a5c4d312c973382fc6eaf730", size = 25163884 },
    { url = "https://files.pythonhosted.org/packages/a2/66/a9618b6a435a0f0c0b8a6d0a2efb32d4ec5a85f023c2b79d39512040355b/scipy-1.15.3-cp313-cp313-manylinux_2_17_aarch64.manylinux2014_aarch64.whl", hash = "sha256:79167bba085c31f38603e11a267d862957cbb3ce018d8b38f79ac043bc92d825", size = 35174018 },
    { url = "https://files.pythonhosted.org/packages/b5/09/c5b6734a50ad4882432b6bb7c02baf757f5b2f256041da5df242e2d7e6b6/scipy-1.15.3-cp313-cp313-manylinux_2_17_x86_64.manylinux2014_x86_64.whl", hash = "sha256:c9deabd6d547aee2c9a81dee6cc96c6d7e9a9b1953f74850c179f91fdc729cb7", size = 37269716 },
    { url = "https://files.pythonhosted.org/packages/77/0a/eac00ff741f23bcabd352731ed9b8995a0a60ef57f5fd788d611d43d69a1/scipy-1.15.3-cp313-cp313-musllinux_1_2_aarch64.whl", hash = "sha256:dde4fc32993071ac0c7dd2d82569e544f0bdaff66269cb475e0f369adad13f11", size = 36872342 },
    { url = "https://files.pythonhosted.org/packages/fe/54/4379be86dd74b6ad81551689107360d9a3e18f24d20767a2d5b9253a3f0a/scipy-1.15.3-cp313-cp313-musllinux_1_2_x86_64.whl", hash = "sha256:f77f853d584e72e874d87357ad70f44b437331507d1c311457bed8ed2b956126", size = 39670869 },
    { url = "https://files.pythonhosted.org/packages/87/2e/892ad2862ba54f084ffe8cc4a22667eaf9c2bcec6d2bff1d15713c6c0703/scipy-1.15.3-cp313-cp313-win_amd64.whl", hash = "sha256:b90ab29d0c37ec9bf55424c064312930ca5f4bde15ee8619ee44e69319aab163", size = 40988851 },
    { url = "https://files.pythonhosted.org/packages/1b/e9/7a879c137f7e55b30d75d90ce3eb468197646bc7b443ac036ae3fe109055/scipy-1.15.3-cp313-cp313t-macosx_10_13_x86_64.whl", hash = "sha256:3ac07623267feb3ae308487c260ac684b32ea35fd81e12845039952f558047b8", size = 38863011 },
    { url = "https://files.pythonhosted.org/packages/51/d1/226a806bbd69f62ce5ef5f3ffadc35286e9fbc802f606a07eb83bf2359de/scipy-1.15.3-cp313-cp313t-macosx_12_0_arm64.whl", hash = "sha256:6487aa99c2a3d509a5227d9a5e889ff05830a06b2ce08ec30df6d79db5fcd5c5", size = 30266407 },
    { url = "https://files.pythonhosted.org/packages/e5/9b/f32d1d6093ab9eeabbd839b0f7619c62e46cc4b7b6dbf05b6e615bbd4400/scipy-1.15.3-cp313-cp313t-macosx_14_0_arm64.whl", hash = "sha256:50f9e62461c95d933d5c5ef4a1f2ebf9a2b4e83b0db374cb3f1de104d935922e", size = 22540030 },
    { url = "https://files.pythonhosted.org/packages/e7/29/c278f699b095c1a884f29fda126340fcc201461ee8bfea5c8bdb1c7c958b/scipy-1.15.3-cp313-cp313t-macosx_14_0_x86_64.whl", hash = "sha256:14ed70039d182f411ffc74789a16df3835e05dc469b898233a245cdfd7f162cb", size = 25218709 },
    { url = "https://files.pythonhosted.org/packages/24/18/9e5374b617aba742a990581373cd6b68a2945d65cc588482749ef2e64467/scipy-1.15.3-cp313-cp313t-manylinux_2_17_aarch64.manylinux2014_aarch64.whl", hash = "sha256:0a769105537aa07a69468a0eefcd121be52006db61cdd8cac8a0e68980bbb723", size = 34809045 },
    { url = "https://files.pythonhosted.org/packages/e1/fe/9c4361e7ba2927074360856db6135ef4904d505e9b3afbbcb073c4008328/scipy-1.15.3-cp313-cp313t-manylinux_2_17_x86_64.manylinux2014_x86_64.whl", hash = "sha256:9db984639887e3dffb3928d118145ffe40eff2fa40cb241a306ec57c219ebbbb", size = 36703062 },
    { url = "https://files.pythonhosted.org/packages/b7/8e/038ccfe29d272b30086b25a4960f757f97122cb2ec42e62b460d02fe98e9/scipy-1.15.3-cp313-cp313t-musllinux_1_2_aarch64.whl", hash = "sha256:40e54d5c7e7ebf1aa596c374c49fa3135f04648a0caabcb66c52884b943f02b4", size = 36393132 },
    { url = "https://files.pythonhosted.org/packages/10/7e/5c12285452970be5bdbe8352c619250b97ebf7917d7a9a9e96b8a8140f17/scipy-1.15.3-cp313-cp313t-musllinux_1_2_x86_64.whl", hash = "sha256:5e721fed53187e71d0ccf382b6bf977644c533e506c4d33c3fb24de89f5c3ed5", size = 38979503 },
    { url = "https://files.pythonhosted.org/packages/81/06/0a5e5349474e1cbc5757975b21bd4fad0e72ebf138c5592f191646154e06/scipy-1.15.3-cp313-cp313t-win_amd64.whl", hash = "sha256:76ad1fb5f8752eabf0fa02e4cc0336b4e8f021e2d5f061ed37d6d264db35e3ca", size = 40308097 },
]

[[package]]
name = "setuptools"
version = "80.9.0"
source = { registry = "https://pypi.org/simple" }
sdist = { url = "https://files.pythonhosted.org/packages/18/5d/3bf57dcd21979b887f014ea83c24ae194cfcd12b9e0fda66b957c69d1fca/setuptools-80.9.0.tar.gz", hash = "sha256:f36b47402ecde768dbfafc46e8e4207b4360c654f1f3bb84475f0a28628fb19c", size = 1319958 }
wheels = [
    { url = "https://files.pythonhosted.org/packages/a3/dc/17031897dae0efacfea57dfd3a82fdd2a2aeb58e0ff71b77b87e44edc772/setuptools-80.9.0-py3-none-any.whl", hash = "sha256:062d34222ad13e0cc312a4c02d73f059e86a4acbfbdea8f8f76b28c99f306922", size = 1201486 },
]

[[package]]
name = "shibuya"
version = "2025.5.30"
source = { registry = "https://pypi.org/simple" }
dependencies = [
    { name = "sphinx" },
]
sdist = { url = "https://files.pythonhosted.org/packages/07/a2/525036e19a61fcaa33a4ca84235cee3be9809c0c6fb9b1a4700e5a654947/shibuya-2025.5.30.tar.gz", hash = "sha256:6ee0ca3af30d61ba240abe212b0ded21dc7542cf050c11ace7a28df9251171ae", size = 80650 }
wheels = [
    { url = "https://files.pythonhosted.org/packages/e7/eb/1ab0ab81b8ca32789b97193358ee56ac95b50436af6d77a2a131942ddfc1/shibuya-2025.5.30-py3-none-any.whl", hash = "sha256:9b57bb87196a5fb358aa75c6c1a1119e6a76fde2e3c961f88db5647b042075d4", size = 96305 },
]

[[package]]
name = "six"
version = "1.17.0"
source = { registry = "https://pypi.org/simple" }
sdist = { url = "https://files.pythonhosted.org/packages/94/e7/b2c673351809dca68a0e064b6af791aa332cf192da575fd474ed7d6f16a2/six-1.17.0.tar.gz", hash = "sha256:ff70335d468e7eb6ec65b95b99d3a2836546063f63acc5171de367e834932a81", size = 34031 }
wheels = [
    { url = "https://files.pythonhosted.org/packages/b7/ce/149a00dd41f10bc29e5921b496af8b574d8413afcd5e30dfa0ed46c2cc5e/six-1.17.0-py2.py3-none-any.whl", hash = "sha256:4721f391ed90541fddacab5acf947aa0d3dc7d27b2e1e8eda2be8970586c3274", size = 11050 },
]

[[package]]
name = "smmap"
version = "5.0.2"
source = { registry = "https://pypi.org/simple" }
sdist = { url = "https://files.pythonhosted.org/packages/44/cd/a040c4b3119bbe532e5b0732286f805445375489fceaec1f48306068ee3b/smmap-5.0.2.tar.gz", hash = "sha256:26ea65a03958fa0c8a1c7e8c7a58fdc77221b8910f6be2131affade476898ad5", size = 22329 }
wheels = [
    { url = "https://files.pythonhosted.org/packages/04/be/d09147ad1ec7934636ad912901c5fd7667e1c858e19d355237db0d0cd5e4/smmap-5.0.2-py3-none-any.whl", hash = "sha256:b30115f0def7d7531d22a0fb6502488d879e75b260a9db4d0819cfb25403af5e", size = 24303 },
]

[[package]]
name = "snowballstemmer"
version = "3.0.1"
source = { registry = "https://pypi.org/simple" }
sdist = { url = "https://files.pythonhosted.org/packages/75/a7/9810d872919697c9d01295633f5d574fb416d47e535f258272ca1f01f447/snowballstemmer-3.0.1.tar.gz", hash = "sha256:6d5eeeec8e9f84d4d56b847692bacf79bc2c8e90c7f80ca4444ff8b6f2e52895", size = 105575 }
wheels = [
    { url = "https://files.pythonhosted.org/packages/c8/78/3565d011c61f5a43488987ee32b6f3f656e7f107ac2782dd57bdd7d91d9a/snowballstemmer-3.0.1-py3-none-any.whl", hash = "sha256:6cd7b3897da8d6c9ffb968a6781fa6532dce9c3618a4b127d920dab764a19064", size = 103274 },
]

[[package]]
name = "soupsieve"
version = "2.7"
source = { registry = "https://pypi.org/simple" }
sdist = { url = "https://files.pythonhosted.org/packages/3f/f4/4a80cd6ef364b2e8b65b15816a843c0980f7a5a2b4dc701fc574952aa19f/soupsieve-2.7.tar.gz", hash = "sha256:ad282f9b6926286d2ead4750552c8a6142bc4c783fd66b0293547c8fe6ae126a", size = 103418 }
wheels = [
    { url = "https://files.pythonhosted.org/packages/e7/9c/0e6afc12c269578be5c0c1c9f4b49a8d32770a080260c333ac04cc1c832d/soupsieve-2.7-py3-none-any.whl", hash = "sha256:6e60cc5c1ffaf1cebcc12e8188320b72071e922c2e897f737cadce79ad5d30c4", size = 36677 },
]

[[package]]
name = "spglib"
version = "2.6.0"
source = { registry = "https://pypi.org/simple" }
dependencies = [
    { name = "numpy" },
    { name = "typing-extensions", marker = "python_full_version < '3.13'" },
]
sdist = { url = "https://files.pythonhosted.org/packages/bf/34/1fe99124be59579ebd24316522e1da780979c856977b142c0dcd878b0a2d/spglib-2.6.0.tar.gz", hash = "sha256:d66eda2ba00a1e14fd96ec9c3b4dbf8ab0fb3f124643e35785c71ee455b408eb", size = 2360880 }
wheels = [
    { url = "https://files.pythonhosted.org/packages/6c/44/30888e2a5b2fa2e6df18606b442cb8b126b0bea5a2f1ec4a2a82538ffecf/spglib-2.6.0-cp311-cp311-macosx_10_9_x86_64.whl", hash = "sha256:c22d87849e1086cbe88399c08c93b4e7babec92c1db49f15ef8b081339b67e25", size = 796254 },
    { url = "https://files.pythonhosted.org/packages/f6/ca/270d463f6c34f539bb55acdab14099c092d3be28c8af64d61399aa07610c/spglib-2.6.0-cp311-cp311-macosx_11_0_arm64.whl", hash = "sha256:02d2e730a3b2cb43e318944493d0c288592b0e2ddbab0d222a548312659ee22a", size = 798729 },
    { url = "https://files.pythonhosted.org/packages/9f/20/5e230660425b03b9a43d10e8d8c29d2242c0ba839919ae37a0a5120df137/spglib-2.6.0-cp311-cp311-manylinux_2_17_aarch64.manylinux2014_aarch64.whl", hash = "sha256:046b72f67f0a6e47ea2ec43c160c8f223f5bb557311617aa2043c5d0bb3b39fa", size = 805043 },
    { url = "https://files.pythonhosted.org/packages/55/41/591cd1e94254c20f00bb1f32c0b1a6de68c03d54e6daf78dd7b146d0b3fc/spglib-2.6.0-cp311-cp311-manylinux_2_17_x86_64.manylinux2014_x86_64.whl", hash = "sha256:ff6b2f21226f7ece7758eb1d320907168018aa0a30a57c2b0a24cbf8f6860211", size = 809047 },
    { url = "https://files.pythonhosted.org/packages/25/a8/d89e1bde525baba10eb8d0be79a5bbaf56c59a47b32bb954866d96a228e3/spglib-2.6.0-cp311-cp311-win_amd64.whl", hash = "sha256:9a72daeefcabf62ca88eff77adacf5b2b9d91a17c4f93d61d86f635476de8400", size = 561103 },
    { url = "https://files.pythonhosted.org/packages/3c/f5/9febf95f9ec5e2453fb5fc178683720cf135997c3779a8a1c82269ab5a11/spglib-2.6.0-cp312-cp312-macosx_10_13_x86_64.whl", hash = "sha256:f38b7a98e9cc56d23830e42af5d156802c6a756ef6ce52d7e35641b57f8daf7a", size = 795683 },
    { url = "https://files.pythonhosted.org/packages/bd/8c/d4907ad4f6bdc5bf79462d8767728713a7b316918a7444df372958a0e417/spglib-2.6.0-cp312-cp312-macosx_11_0_arm64.whl", hash = "sha256:83ea2e90addc7232017c793a32d94b47bc68040c595671d1cbb836ede4349510", size = 798720 },
    { url = "https://files.pythonhosted.org/packages/95/01/18d6ed856a1ff6d0556e5a0dffb8c126f936f2b2c9f8b20fbfec5b02d5e6/spglib-2.6.0-cp312-cp312-manylinux_2_17_aarch64.manylinux2014_aarch64.whl", hash = "sha256:a99533dd2e324d2adcb39fb43bee2fa7d41dd389afad3cc740146c64cbf96c9f", size = 805012 },
    { url = "https://files.pythonhosted.org/packages/33/75/98a7eb100dc5cfd20b019046452f08d5e67dfbacc71d8f28763d32426fd3/spglib-2.6.0-cp312-cp312-manylinux_2_17_x86_64.manylinux2014_x86_64.whl", hash = "sha256:a8e9c34da1e2428c3a8bd4e209e5356d12d454d8ac54120d5ba4a437d3abe7ba", size = 809072 },
    { url = "https://files.pythonhosted.org/packages/8f/82/b54e646be7b938fcbdda10030c6533bd2bb1a59930a1381cc83d6050a49c/spglib-2.6.0-cp312-cp312-win_amd64.whl", hash = "sha256:86d0fd355689e58becd2cda609b03c3a0d9ad9d6f761cefd08b970db6f314eae", size = 561090 },
    { url = "https://files.pythonhosted.org/packages/1b/a5/174d33068d4383df4be9ee1ea9251f17820a622f3be744ca2ab7334818ee/spglib-2.6.0-cp313-cp313-macosx_10_13_x86_64.whl", hash = "sha256:d7872819b6448024ecf7dfccac45147d8cac839bdfff6763b92784aae63bd139", size = 795685 },
    { url = "https://files.pythonhosted.org/packages/2d/47/634fe8323c6c2bfa86e10eb41ebfe410db5e6231aa1727a31ce4f002480f/spglib-2.6.0-cp313-cp313-macosx_11_0_arm64.whl", hash = "sha256:12db7a0d6ad84c55e61eda67590a438edeb48e57ffd5df868cd931b57fb8c630", size = 798725 },
    { url = "https://files.pythonhosted.org/packages/7c/3e/fa9706976dc00e3862d858ddc5d5f8a06938175ba503a9f43bf3d2c119e4/spglib-2.6.0-cp313-cp313-manylinux_2_17_aarch64.manylinux2014_aarch64.whl", hash = "sha256:6ebf487ab9f87378f4514e9415f27a546e3cd03ced6aa40428bb16bcb9728334", size = 805020 },
    { url = "https://files.pythonhosted.org/packages/53/01/1c0485ae02e645bc517bf5d5a6ca674f62c97e247890b954cbfe85c64dae/spglib-2.6.0-cp313-cp313-manylinux_2_17_x86_64.manylinux2014_x86_64.whl", hash = "sha256:cc9d856d7cc936dc73b6b303aaf8b2fb4230a8527659373450c6e1139cbb2a5c", size = 809074 },
    { url = "https://files.pythonhosted.org/packages/16/56/a31e8d3c9e8d21100b83bbe1c1f3f7c94db317393a229e193461e5e6d2a4/spglib-2.6.0-cp313-cp313-win_amd64.whl", hash = "sha256:ff1632524f6ac0031423474e48d6b69f4932ecb7eb4446a501f59619e2b5cbc9", size = 561092 },
]

[[package]]
name = "sphinx"
version = "8.2.3"
source = { registry = "https://pypi.org/simple" }
dependencies = [
    { name = "alabaster" },
    { name = "babel" },
    { name = "colorama", marker = "sys_platform == 'win32'" },
    { name = "docutils" },
    { name = "imagesize" },
    { name = "jinja2" },
    { name = "packaging" },
    { name = "pygments" },
    { name = "requests" },
    { name = "roman-numerals-py" },
    { name = "snowballstemmer" },
    { name = "sphinxcontrib-applehelp" },
    { name = "sphinxcontrib-devhelp" },
    { name = "sphinxcontrib-htmlhelp" },
    { name = "sphinxcontrib-jsmath" },
    { name = "sphinxcontrib-qthelp" },
    { name = "sphinxcontrib-serializinghtml" },
]
sdist = { url = "https://files.pythonhosted.org/packages/38/ad/4360e50ed56cb483667b8e6dadf2d3fda62359593faabbe749a27c4eaca6/sphinx-8.2.3.tar.gz", hash = "sha256:398ad29dee7f63a75888314e9424d40f52ce5a6a87ae88e7071e80af296ec348", size = 8321876 }
wheels = [
    { url = "https://files.pythonhosted.org/packages/31/53/136e9eca6e0b9dc0e1962e2c908fbea2e5ac000c2a2fbd9a35797958c48b/sphinx-8.2.3-py3-none-any.whl", hash = "sha256:4405915165f13521d875a8c29c8970800a0141c14cc5416a38feca4ea5d9b9c3", size = 3589741 },
]

[[package]]
name = "sphinx-autoapi"
version = "3.6.0"
source = { registry = "https://pypi.org/simple" }
dependencies = [
    { name = "astroid" },
    { name = "jinja2" },
    { name = "pyyaml" },
    { name = "sphinx" },
]
sdist = { url = "https://files.pythonhosted.org/packages/7f/a8/22b379a2a75ccb881217d3d4ae56d7d35f2d1bb4c8c0c51d0253676746a1/sphinx_autoapi-3.6.0.tar.gz", hash = "sha256:c685f274e41d0842ae7e199460c322c4bd7fec816ccc2da8d806094b4f64af06", size = 55417 }
wheels = [
    { url = "https://files.pythonhosted.org/packages/58/17/0eda9dc80fcaf257222b506844207e71b5d59567c41bbdcca2a72da119b9/sphinx_autoapi-3.6.0-py3-none-any.whl", hash = "sha256:f3b66714493cab140b0e896d33ce7137654a16ac1edb6563edcbd47bf975f711", size = 35281 },
]

[[package]]
name = "sphinx-autodoc-typehints"
version = "3.2.0"
source = { registry = "https://pypi.org/simple" }
dependencies = [
    { name = "sphinx" },
]
sdist = { url = "https://files.pythonhosted.org/packages/93/68/a388a9b8f066cd865d9daa65af589d097efbfab9a8c302d2cb2daa43b52e/sphinx_autodoc_typehints-3.2.0.tar.gz", hash = "sha256:107ac98bc8b4837202c88c0736d59d6da44076e65a0d7d7d543a78631f662a9b", size = 36724 }
wheels = [
    { url = "https://files.pythonhosted.org/packages/f7/c7/8aab362e86cbf887e58be749a78d20ad743e1eb2c73c2b13d4761f39a104/sphinx_autodoc_typehints-3.2.0-py3-none-any.whl", hash = "sha256:884b39be23b1d884dcc825d4680c9c6357a476936e3b381a67ae80091984eb49", size = 20563 },
]

[[package]]
name = "sphinx-code-include"
version = "2.0.0"
source = { registry = "https://pypi.org/simple" }
dependencies = [
    { name = "beautifulsoup4" },
    { name = "sphinx" },
]
sdist = { url = "https://files.pythonhosted.org/packages/a6/dc/f2303aa342411a6484bccdf7d194d9f4c0da105d79cdc1e0fe653bc01af4/sphinx_code_include-2.0.0.tar.gz", hash = "sha256:4237f0d99be746beee3c555343907f03dae737bcc7f07671968ee291c2d7b6ce", size = 235340 }
wheels = [
    { url = "https://files.pythonhosted.org/packages/9f/e3/140996a604ba498dad2d7c34ed3772168884f8664eb349003da424baef48/sphinx_code_include-2.0.0-py2.py3-none-any.whl", hash = "sha256:4fce2765c8e6fa84b1f7a460412162e50a6b74e44ed7768873293fafc0c2a68c", size = 15308 },
]

[[package]]
name = "sphinx-copybutton"
version = "0.5.2"
source = { registry = "https://pypi.org/simple" }
dependencies = [
    { name = "sphinx" },
]
sdist = { url = "https://files.pythonhosted.org/packages/fc/2b/a964715e7f5295f77509e59309959f4125122d648f86b4fe7d70ca1d882c/sphinx-copybutton-0.5.2.tar.gz", hash = "sha256:4cf17c82fb9646d1bc9ca92ac280813a3b605d8c421225fd9913154103ee1fbd", size = 23039 }
wheels = [
    { url = "https://files.pythonhosted.org/packages/9e/48/1ea60e74949eecb12cdd6ac43987f9fd331156388dcc2319b45e2ebb81bf/sphinx_copybutton-0.5.2-py3-none-any.whl", hash = "sha256:fb543fd386d917746c9a2c50360c7905b605726b9355cd26e9974857afeae06e", size = 13343 },
]

[[package]]
name = "sphinx-design"
version = "0.6.1"
source = { registry = "https://pypi.org/simple" }
dependencies = [
    { name = "sphinx" },
]
sdist = { url = "https://files.pythonhosted.org/packages/2b/69/b34e0cb5336f09c6866d53b4a19d76c227cdec1bbc7ac4de63ca7d58c9c7/sphinx_design-0.6.1.tar.gz", hash = "sha256:b44eea3719386d04d765c1a8257caca2b3e6f8421d7b3a5e742c0fd45f84e632", size = 2193689 }
wheels = [
    { url = "https://files.pythonhosted.org/packages/c6/43/65c0acbd8cc6f50195a3a1fc195c404988b15c67090e73c7a41a9f57d6bd/sphinx_design-0.6.1-py3-none-any.whl", hash = "sha256:b11f37db1a802a183d61b159d9a202314d4d2fe29c163437001324fe2f19549c", size = 2215338 },
]

[[package]]
name = "sphinx-math-dollar"
version = "1.2.1"
source = { registry = "https://pypi.org/simple" }
dependencies = [
    { name = "sphinx" },
]
sdist = { url = "https://files.pythonhosted.org/packages/9f/63/9227668066d044b6b6a582f000ade4b9e679978466555710dd2a15f21a3a/sphinx-math-dollar-1.2.1.tar.gz", hash = "sha256:03427240f21fdf23c7b8415289aa1a0e307ac32c198e02f840c59a4b1b0d950c", size = 25758 }
wheels = [
    { url = "https://files.pythonhosted.org/packages/96/58/f4df1f1cd8a2bd7c5720870fcd1373fbd6de934f74c887bbc40eef9d8328/sphinx_math_dollar-1.2.1-py3-none-any.whl", hash = "sha256:0b1523a4d7023b9020ddf3a9301f651d64427a0f1d802af534a87eaf24fbdf19", size = 8074 },
]

[[package]]
name = "sphinxawesome-theme"
version = "5.3.2"
source = { registry = "https://pypi.org/simple" }
dependencies = [
    { name = "beautifulsoup4" },
    { name = "sphinx", marker = "python_full_version < '3.13'" },
]
sdist = { url = "https://files.pythonhosted.org/packages/45/58/6f3e05f77c881e1356d73fc1d99561efe1795671bd56e7fb47c63a32cc1f/sphinxawesome_theme-5.3.2.tar.gz", hash = "sha256:0629d38b80aefc279b1186c53a7a6faf21e721b5b2ecda14f488ca1074e2631f", size = 364039 }
wheels = [
    { url = "https://files.pythonhosted.org/packages/9b/e9/ca6a7178677bb171c8fd7f9eab726c00182168d38a79d2a58e7678590227/sphinxawesome_theme-5.3.2-py3-none-any.whl", hash = "sha256:5f2bb6b6ab8fa11db1ded5590106eb557351d6a6c36adea7ebd4e0f4bc96945d", size = 375173 },
]

[[package]]
name = "sphinxcontrib-applehelp"
version = "2.0.0"
source = { registry = "https://pypi.org/simple" }
sdist = { url = "https://files.pythonhosted.org/packages/ba/6e/b837e84a1a704953c62ef8776d45c3e8d759876b4a84fe14eba2859106fe/sphinxcontrib_applehelp-2.0.0.tar.gz", hash = "sha256:2f29ef331735ce958efa4734873f084941970894c6090408b079c61b2e1c06d1", size = 20053 }
wheels = [
    { url = "https://files.pythonhosted.org/packages/5d/85/9ebeae2f76e9e77b952f4b274c27238156eae7979c5421fba91a28f4970d/sphinxcontrib_applehelp-2.0.0-py3-none-any.whl", hash = "sha256:4cd3f0ec4ac5dd9c17ec65e9ab272c9b867ea77425228e68ecf08d6b28ddbdb5", size = 119300 },
]

[[package]]
name = "sphinxcontrib-devhelp"
version = "2.0.0"
source = { registry = "https://pypi.org/simple" }
sdist = { url = "https://files.pythonhosted.org/packages/f6/d2/5beee64d3e4e747f316bae86b55943f51e82bb86ecd325883ef65741e7da/sphinxcontrib_devhelp-2.0.0.tar.gz", hash = "sha256:411f5d96d445d1d73bb5d52133377b4248ec79db5c793ce7dbe59e074b4dd1ad", size = 12967 }
wheels = [
    { url = "https://files.pythonhosted.org/packages/35/7a/987e583882f985fe4d7323774889ec58049171828b58c2217e7f79cdf44e/sphinxcontrib_devhelp-2.0.0-py3-none-any.whl", hash = "sha256:aefb8b83854e4b0998877524d1029fd3e6879210422ee3780459e28a1f03a8a2", size = 82530 },
]

[[package]]
name = "sphinxcontrib-htmlhelp"
version = "2.1.0"
source = { registry = "https://pypi.org/simple" }
sdist = { url = "https://files.pythonhosted.org/packages/43/93/983afd9aa001e5201eab16b5a444ed5b9b0a7a010541e0ddfbbfd0b2470c/sphinxcontrib_htmlhelp-2.1.0.tar.gz", hash = "sha256:c9e2916ace8aad64cc13a0d233ee22317f2b9025b9cf3295249fa985cc7082e9", size = 22617 }
wheels = [
    { url = "https://files.pythonhosted.org/packages/0a/7b/18a8c0bcec9182c05a0b3ec2a776bba4ead82750a55ff798e8d406dae604/sphinxcontrib_htmlhelp-2.1.0-py3-none-any.whl", hash = "sha256:166759820b47002d22914d64a075ce08f4c46818e17cfc9470a9786b759b19f8", size = 98705 },
]

[[package]]
name = "sphinxcontrib-jsmath"
version = "1.0.1"
source = { registry = "https://pypi.org/simple" }
sdist = { url = "https://files.pythonhosted.org/packages/b2/e8/9ed3830aeed71f17c026a07a5097edcf44b692850ef215b161b8ad875729/sphinxcontrib-jsmath-1.0.1.tar.gz", hash = "sha256:a9925e4a4587247ed2191a22df5f6970656cb8ca2bd6284309578f2153e0c4b8", size = 5787 }
wheels = [
    { url = "https://files.pythonhosted.org/packages/c2/42/4c8646762ee83602e3fb3fbe774c2fac12f317deb0b5dbeeedd2d3ba4b77/sphinxcontrib_jsmath-1.0.1-py2.py3-none-any.whl", hash = "sha256:2ec2eaebfb78f3f2078e73666b1415417a116cc848b72e5172e596c871103178", size = 5071 },
]

[[package]]
name = "sphinxcontrib-qthelp"
version = "2.0.0"
source = { registry = "https://pypi.org/simple" }
sdist = { url = "https://files.pythonhosted.org/packages/68/bc/9104308fc285eb3e0b31b67688235db556cd5b0ef31d96f30e45f2e51cae/sphinxcontrib_qthelp-2.0.0.tar.gz", hash = "sha256:4fe7d0ac8fc171045be623aba3e2a8f613f8682731f9153bb2e40ece16b9bbab", size = 17165 }
wheels = [
    { url = "https://files.pythonhosted.org/packages/27/83/859ecdd180cacc13b1f7e857abf8582a64552ea7a061057a6c716e790fce/sphinxcontrib_qthelp-2.0.0-py3-none-any.whl", hash = "sha256:b18a828cdba941ccd6ee8445dbe72ffa3ef8cbe7505d8cd1fa0d42d3f2d5f3eb", size = 88743 },
]

[[package]]
name = "sphinxcontrib-serializinghtml"
version = "2.0.0"
source = { registry = "https://pypi.org/simple" }
sdist = { url = "https://files.pythonhosted.org/packages/3b/44/6716b257b0aa6bfd51a1b31665d1c205fb12cb5ad56de752dfa15657de2f/sphinxcontrib_serializinghtml-2.0.0.tar.gz", hash = "sha256:e9d912827f872c029017a53f0ef2180b327c3f7fd23c87229f7a8e8b70031d4d", size = 16080 }
wheels = [
    { url = "https://files.pythonhosted.org/packages/52/a7/d2782e4e3f77c8450f727ba74a8f12756d5ba823d81b941f1b04da9d033a/sphinxcontrib_serializinghtml-2.0.0-py3-none-any.whl", hash = "sha256:6e2cb0eef194e10c27ec0023bfeb25badbbb5868244cf5bc5bdc04e4464bf331", size = 92072 },
]

[[package]]
name = "stack-data"
version = "0.6.3"
source = { registry = "https://pypi.org/simple" }
dependencies = [
    { name = "asttokens" },
    { name = "executing" },
    { name = "pure-eval" },
]
sdist = { url = "https://files.pythonhosted.org/packages/28/e3/55dcc2cfbc3ca9c29519eb6884dd1415ecb53b0e934862d3559ddcb7e20b/stack_data-0.6.3.tar.gz", hash = "sha256:836a778de4fec4dcd1dcd89ed8abff8a221f58308462e1c4aa2a3cf30148f0b9", size = 44707 }
wheels = [
    { url = "https://files.pythonhosted.org/packages/f1/7b/ce1eafaf1a76852e2ec9b22edecf1daa58175c090266e9f6c64afcd81d91/stack_data-0.6.3-py3-none-any.whl", hash = "sha256:d5558e0c25a4cb0853cddad3d77da9891a08cb85dd9f9f91b9f8cd66e511e695", size = 24521 },
]

[[package]]
name = "structuregraph-helpers"
version = "0.0.9"
source = { registry = "https://pypi.org/simple" }
dependencies = [
    { name = "click" },
    { name = "loguru" },
    { name = "pymatgen" },
    { name = "pyyaml" },
]
sdist = { url = "https://files.pythonhosted.org/packages/78/41/b5fd49d4c5dcdb944d84b7a25f57d7f66ec0e591233d97192e5f9d7d0250/structuregraph_helpers-0.0.9.tar.gz", hash = "sha256:b7e05a080c832c53fc7d48f8a91653c95ec4ea79e5e199dc6d2e3adb6a6eb644", size = 94754 }
wheels = [
    { url = "https://files.pythonhosted.org/packages/ab/7c/d74f36987288388272d92740f3895e831350a0d2939bd12b3a112265c57a/structuregraph_helpers-0.0.9-py3-none-any.whl", hash = "sha256:6e872f8b6d0ca0ab8c9f3ae52b2014947f6f2f2d94527619ac9bc7173de21b60", size = 71692 },
]

[[package]]
name = "sympy"
version = "1.14.0"
source = { registry = "https://pypi.org/simple" }
dependencies = [
    { name = "mpmath" },
]
sdist = { url = "https://files.pythonhosted.org/packages/83/d3/803453b36afefb7c2bb238361cd4ae6125a569b4db67cd9e79846ba2d68c/sympy-1.14.0.tar.gz", hash = "sha256:d3d3fe8df1e5a0b42f0e7bdf50541697dbe7d23746e894990c030e2b05e72517", size = 7793921 }
wheels = [
    { url = "https://files.pythonhosted.org/packages/a2/09/77d55d46fd61b4a135c444fc97158ef34a095e5681d0a6c10b75bf356191/sympy-1.14.0-py3-none-any.whl", hash = "sha256:e091cc3e99d2141a0ba2847328f5479b05d94a6635cb96148ccb3f34671bd8f5", size = 6299353 },
]

[[package]]
name = "tabulate"
version = "0.9.0"
source = { registry = "https://pypi.org/simple" }
sdist = { url = "https://files.pythonhosted.org/packages/ec/fe/802052aecb21e3797b8f7902564ab6ea0d60ff8ca23952079064155d1ae1/tabulate-0.9.0.tar.gz", hash = "sha256:0095b12bf5966de529c0feb1fa08671671b3368eec77d7ef7ab114be2c068b3c", size = 81090 }
wheels = [
    { url = "https://files.pythonhosted.org/packages/40/44/4a5f08c96eb108af5cb50b41f76142f0afa346dfa99d5296fe7202a11854/tabulate-0.9.0-py3-none-any.whl", hash = "sha256:024ca478df22e9340661486f85298cff5f6dcdba14f3813e8830015b9ed1948f", size = 35252 },
]

[[package]]
name = "threadpoolctl"
version = "3.6.0"
source = { registry = "https://pypi.org/simple" }
sdist = { url = "https://files.pythonhosted.org/packages/b7/4d/08c89e34946fce2aec4fbb45c9016efd5f4d7f24af8e5d93296e935631d8/threadpoolctl-3.6.0.tar.gz", hash = "sha256:8ab8b4aa3491d812b623328249fab5302a68d2d71745c8a4c719a2fcaba9f44e", size = 21274 }
wheels = [
    { url = "https://files.pythonhosted.org/packages/32/d5/f9a850d79b0851d1d4ef6456097579a9005b31fea68726a4ae5f2d82ddd9/threadpoolctl-3.6.0-py3-none-any.whl", hash = "sha256:43a0b8fd5a2928500110039e43a5eed8480b918967083ea48dc3ab9f13c4a7fb", size = 18638 },
]

[[package]]
name = "torch"
version = "2.7.1"
source = { registry = "https://pypi.org/simple" }
dependencies = [
    { name = "filelock" },
    { name = "fsspec" },
    { name = "jinja2" },
    { name = "networkx" },
    { name = "nvidia-cublas-cu12", marker = "platform_machine == 'x86_64' and sys_platform == 'linux'" },
    { name = "nvidia-cuda-cupti-cu12", marker = "platform_machine == 'x86_64' and sys_platform == 'linux'" },
    { name = "nvidia-cuda-nvrtc-cu12", marker = "platform_machine == 'x86_64' and sys_platform == 'linux'" },
    { name = "nvidia-cuda-runtime-cu12", marker = "platform_machine == 'x86_64' and sys_platform == 'linux'" },
    { name = "nvidia-cudnn-cu12", marker = "platform_machine == 'x86_64' and sys_platform == 'linux'" },
    { name = "nvidia-cufft-cu12", marker = "platform_machine == 'x86_64' and sys_platform == 'linux'" },
    { name = "nvidia-cufile-cu12", marker = "platform_machine == 'x86_64' and sys_platform == 'linux'" },
    { name = "nvidia-curand-cu12", marker = "platform_machine == 'x86_64' and sys_platform == 'linux'" },
    { name = "nvidia-cusolver-cu12", marker = "platform_machine == 'x86_64' and sys_platform == 'linux'" },
    { name = "nvidia-cusparse-cu12", marker = "platform_machine == 'x86_64' and sys_platform == 'linux'" },
    { name = "nvidia-cusparselt-cu12", marker = "platform_machine == 'x86_64' and sys_platform == 'linux'" },
    { name = "nvidia-nccl-cu12", marker = "platform_machine == 'x86_64' and sys_platform == 'linux'" },
    { name = "nvidia-nvjitlink-cu12", marker = "platform_machine == 'x86_64' and sys_platform == 'linux'" },
    { name = "nvidia-nvtx-cu12", marker = "platform_machine == 'x86_64' and sys_platform == 'linux'" },
    { name = "setuptools", marker = "python_full_version >= '3.12'" },
    { name = "sympy" },
    { name = "triton", marker = "platform_machine == 'x86_64' and sys_platform == 'linux'" },
    { name = "typing-extensions" },
]
wheels = [
    { url = "https://files.pythonhosted.org/packages/11/56/2eae3494e3d375533034a8e8cf0ba163363e996d85f0629441fa9d9843fe/torch-2.7.1-cp311-cp311-manylinux_2_28_aarch64.whl", hash = "sha256:236f501f2e383f1cb861337bdf057712182f910f10aeaf509065d54d339e49b2", size = 99093039 },
    { url = "https://files.pythonhosted.org/packages/e5/94/34b80bd172d0072c9979708ccd279c2da2f55c3ef318eceec276ab9544a4/torch-2.7.1-cp311-cp311-manylinux_2_28_x86_64.whl", hash = "sha256:06eea61f859436622e78dd0cdd51dbc8f8c6d76917a9cf0555a333f9eac31ec1", size = 821174704 },
    { url = "https://files.pythonhosted.org/packages/50/9e/acf04ff375b0b49a45511c55d188bcea5c942da2aaf293096676110086d1/torch-2.7.1-cp311-cp311-win_amd64.whl", hash = "sha256:8273145a2e0a3c6f9fd2ac36762d6ee89c26d430e612b95a99885df083b04e52", size = 216095937 },
    { url = "https://files.pythonhosted.org/packages/5b/2b/d36d57c66ff031f93b4fa432e86802f84991477e522adcdffd314454326b/torch-2.7.1-cp311-none-macosx_11_0_arm64.whl", hash = "sha256:aea4fc1bf433d12843eb2c6b2204861f43d8364597697074c8d38ae2507f8730", size = 68640034 },
    { url = "https://files.pythonhosted.org/packages/87/93/fb505a5022a2e908d81fe9a5e0aa84c86c0d5f408173be71c6018836f34e/torch-2.7.1-cp312-cp312-manylinux_2_28_aarch64.whl", hash = "sha256:27ea1e518df4c9de73af7e8a720770f3628e7f667280bce2be7a16292697e3fa", size = 98948276 },
    { url = "https://files.pythonhosted.org/packages/56/7e/67c3fe2b8c33f40af06326a3d6ae7776b3e3a01daa8f71d125d78594d874/torch-2.7.1-cp312-cp312-manylinux_2_28_x86_64.whl", hash = "sha256:c33360cfc2edd976c2633b3b66c769bdcbbf0e0b6550606d188431c81e7dd1fc", size = 821025792 },
    { url = "https://files.pythonhosted.org/packages/a1/37/a37495502bc7a23bf34f89584fa5a78e25bae7b8da513bc1b8f97afb7009/torch-2.7.1-cp312-cp312-win_amd64.whl", hash = "sha256:d8bf6e1856ddd1807e79dc57e54d3335f2b62e6f316ed13ed3ecfe1fc1df3d8b", size = 216050349 },
    { url = "https://files.pythonhosted.org/packages/3a/60/04b77281c730bb13460628e518c52721257814ac6c298acd25757f6a175c/torch-2.7.1-cp312-none-macosx_11_0_arm64.whl", hash = "sha256:787687087412c4bd68d315e39bc1223f08aae1d16a9e9771d95eabbb04ae98fb", size = 68645146 },
    { url = "https://files.pythonhosted.org/packages/66/81/e48c9edb655ee8eb8c2a6026abdb6f8d2146abd1f150979ede807bb75dcb/torch-2.7.1-cp313-cp313-manylinux_2_28_aarch64.whl", hash = "sha256:03563603d931e70722dce0e11999d53aa80a375a3d78e6b39b9f6805ea0a8d28", size = 98946649 },
    { url = "https://files.pythonhosted.org/packages/3a/24/efe2f520d75274fc06b695c616415a1e8a1021d87a13c68ff9dce733d088/torch-2.7.1-cp313-cp313-manylinux_2_28_x86_64.whl", hash = "sha256:d632f5417b6980f61404a125b999ca6ebd0b8b4bbdbb5fbbba44374ab619a412", size = 821033192 },
    { url = "https://files.pythonhosted.org/packages/dd/d9/9c24d230333ff4e9b6807274f6f8d52a864210b52ec794c5def7925f4495/torch-2.7.1-cp313-cp313-win_amd64.whl", hash = "sha256:23660443e13995ee93e3d844786701ea4ca69f337027b05182f5ba053ce43b38", size = 216055668 },
    { url = "https://files.pythonhosted.org/packages/95/bf/e086ee36ddcef9299f6e708d3b6c8487c1651787bb9ee2939eb2a7f74911/torch-2.7.1-cp313-cp313t-macosx_14_0_arm64.whl", hash = "sha256:0da4f4dba9f65d0d203794e619fe7ca3247a55ffdcbd17ae8fb83c8b2dc9b585", size = 68925988 },
    { url = "https://files.pythonhosted.org/packages/69/6a/67090dcfe1cf9048448b31555af6efb149f7afa0a310a366adbdada32105/torch-2.7.1-cp313-cp313t-manylinux_2_28_aarch64.whl", hash = "sha256:e08d7e6f21a617fe38eeb46dd2213ded43f27c072e9165dc27300c9ef9570934", size = 99028857 },
    { url = "https://files.pythonhosted.org/packages/90/1c/48b988870823d1cc381f15ec4e70ed3d65e043f43f919329b0045ae83529/torch-2.7.1-cp313-cp313t-manylinux_2_28_x86_64.whl", hash = "sha256:30207f672328a42df4f2174b8f426f354b2baa0b7cca3a0adb3d6ab5daf00dc8", size = 821098066 },
    { url = "https://files.pythonhosted.org/packages/7b/eb/10050d61c9d5140c5dc04a89ed3257ef1a6b93e49dd91b95363d757071e0/torch-2.7.1-cp313-cp313t-win_amd64.whl", hash = "sha256:79042feca1c634aaf6603fe6feea8c6b30dfa140a6bbc0b973e2260c7e79a22e", size = 216336310 },
    { url = "https://files.pythonhosted.org/packages/b1/29/beb45cdf5c4fc3ebe282bf5eafc8dfd925ead7299b3c97491900fe5ed844/torch-2.7.1-cp313-none-macosx_11_0_arm64.whl", hash = "sha256:988b0cbc4333618a1056d2ebad9eb10089637b659eb645434d0809d8d937b946", size = 68645708 },
]

[[package]]
name = "torch-ema"
version = "0.3"
source = { registry = "https://pypi.org/simple" }
dependencies = [
    { name = "torch" },
]
sdist = { url = "https://files.pythonhosted.org/packages/45/af/db7d0c8b26a13062d9b85bdcf8d977acd8a51057fb6edca9eb30613ef5ef/torch_ema-0.3.tar.gz", hash = "sha256:5a3595405fa311995f01291a1d4a9242d6be08a0fc9db29152ec6cfd586ea414", size = 5486 }
wheels = [
    { url = "https://files.pythonhosted.org/packages/c0/f1/a47c831436595cffbfd69a19ea129a23627120b13f4886499e58775329d1/torch_ema-0.3-py3-none-any.whl", hash = "sha256:823ad8da5c10bc1eebcec739cc3f521aa9573229fe04e5673c304d29f1433279", size = 5475 },
]

[[package]]
name = "torchmetrics"
version = "1.7.2"
source = { registry = "https://pypi.org/simple" }
dependencies = [
    { name = "lightning-utilities" },
    { name = "numpy" },
    { name = "packaging" },
    { name = "torch" },
]
sdist = { url = "https://files.pythonhosted.org/packages/b7/ec/f5a4f94c77a1b4c0a37e5c5c8b666a33bc074130258a6b655346bec560c2/torchmetrics-1.7.2.tar.gz", hash = "sha256:ba401cd01aeaa268e809c0e4f42ef8f95669bf9b485e1d93d54dc765e012338a", size = 566185 }
wheels = [
    { url = "https://files.pythonhosted.org/packages/56/89/b5fd7eb99b27457d71d3b7d9eca0b884fa5992abca7672aab1177c5f22d8/torchmetrics-1.7.2-py3-none-any.whl", hash = "sha256:9cc3bff07a715fcb37fb04d2a1a5ae36267c36066c097578020056653a94f2a8", size = 962510 },
]

[[package]]
name = "tqdm"
version = "4.67.1"
source = { registry = "https://pypi.org/simple" }
dependencies = [
    { name = "colorama", marker = "sys_platform == 'win32'" },
]
sdist = { url = "https://files.pythonhosted.org/packages/a8/4b/29b4ef32e036bb34e4ab51796dd745cdba7ed47ad142a9f4a1eb8e0c744d/tqdm-4.67.1.tar.gz", hash = "sha256:f8aef9c52c08c13a65f30ea34f4e5aac3fd1a34959879d7e59e63027286627f2", size = 169737 }
wheels = [
    { url = "https://files.pythonhosted.org/packages/d0/30/dc54f88dd4a2b5dc8a0279bdd7270e735851848b762aeb1c1184ed1f6b14/tqdm-4.67.1-py3-none-any.whl", hash = "sha256:26445eca388f82e72884e0d580d5464cd801a3ea01e63e5601bdff9ba6a48de2", size = 78540 },
]

[[package]]
name = "traitlets"
version = "5.14.3"
source = { registry = "https://pypi.org/simple" }
sdist = { url = "https://files.pythonhosted.org/packages/eb/79/72064e6a701c2183016abbbfedaba506d81e30e232a68c9f0d6f6fcd1574/traitlets-5.14.3.tar.gz", hash = "sha256:9ed0579d3502c94b4b3732ac120375cda96f923114522847de4b3bb98b96b6b7", size = 161621 }
wheels = [
    { url = "https://files.pythonhosted.org/packages/00/c0/8f5d070730d7836adc9c9b6408dec68c6ced86b304a9b26a14df072a6e8c/traitlets-5.14.3-py3-none-any.whl", hash = "sha256:b74e89e397b1ed28cc831db7aea759ba6640cb3de13090ca145426688ff1ac4f", size = 85359 },
]

[[package]]
name = "triton"
version = "3.3.1"
source = { registry = "https://pypi.org/simple" }
dependencies = [
    { name = "setuptools", marker = "sys_platform != 'win32'" },
]
wheels = [
    { url = "https://files.pythonhosted.org/packages/21/2f/3e56ea7b58f80ff68899b1dbe810ff257c9d177d288c6b0f55bf2fe4eb50/triton-3.3.1-cp311-cp311-manylinux_2_27_x86_64.manylinux_2_28_x86_64.whl", hash = "sha256:b31e3aa26f8cb3cc5bf4e187bf737cbacf17311e1112b781d4a059353dfd731b", size = 155689937 },
    { url = "https://files.pythonhosted.org/packages/24/5f/950fb373bf9c01ad4eb5a8cd5eaf32cdf9e238c02f9293557a2129b9c4ac/triton-3.3.1-cp312-cp312-manylinux_2_27_x86_64.manylinux_2_28_x86_64.whl", hash = "sha256:9999e83aba21e1a78c1f36f21bce621b77bcaa530277a50484a7cb4a822f6e43", size = 155669138 },
    { url = "https://files.pythonhosted.org/packages/74/1f/dfb531f90a2d367d914adfee771babbd3f1a5b26c3f5fbc458dee21daa78/triton-3.3.1-cp313-cp313-manylinux_2_27_x86_64.manylinux_2_28_x86_64.whl", hash = "sha256:b89d846b5a4198317fec27a5d3a609ea96b6d557ff44b56c23176546023c4240", size = 155673035 },
    { url = "https://files.pythonhosted.org/packages/28/71/bd20ffcb7a64c753dc2463489a61bf69d531f308e390ad06390268c4ea04/triton-3.3.1-cp313-cp313t-manylinux_2_27_x86_64.manylinux_2_28_x86_64.whl", hash = "sha256:a3198adb9d78b77818a5388bff89fa72ff36f9da0bc689db2f0a651a67ce6a42", size = 155735832 },
]

[[package]]
name = "typing-extensions"
version = "4.14.0"
source = { registry = "https://pypi.org/simple" }
sdist = { url = "https://files.pythonhosted.org/packages/d1/bc/51647cd02527e87d05cb083ccc402f93e441606ff1f01739a62c8ad09ba5/typing_extensions-4.14.0.tar.gz", hash = "sha256:8676b788e32f02ab42d9e7c61324048ae4c6d844a399eebace3d4979d75ceef4", size = 107423 }
wheels = [
    { url = "https://files.pythonhosted.org/packages/69/e0/552843e0d356fbb5256d21449fa957fa4eff3bbc135a74a691ee70c7c5da/typing_extensions-4.14.0-py3-none-any.whl", hash = "sha256:a1514509136dd0b477638fc68d6a91497af5076466ad0fa6c338e44e359944af", size = 43839 },
]

[[package]]
name = "tzdata"
version = "2025.2"
source = { registry = "https://pypi.org/simple" }
sdist = { url = "https://files.pythonhosted.org/packages/95/32/1a225d6164441be760d75c2c42e2780dc0873fe382da3e98a2e1e48361e5/tzdata-2025.2.tar.gz", hash = "sha256:b60a638fcc0daffadf82fe0f57e53d06bdec2f36c4df66280ae79bce6bd6f2b9", size = 196380 }
wheels = [
    { url = "https://files.pythonhosted.org/packages/5c/23/c7abc0ca0a1526a0774eca151daeb8de62ec457e77262b66b359c3c7679e/tzdata-2025.2-py2.py3-none-any.whl", hash = "sha256:1a403fada01ff9221ca8044d701868fa132215d84beb92242d9acd2147f667a8", size = 347839 },
]

[[package]]
name = "uncertainties"
version = "3.2.3"
source = { registry = "https://pypi.org/simple" }
sdist = { url = "https://files.pythonhosted.org/packages/fe/0c/cb09f33b26955399c675ab378e4063ed7e48422d3d49f96219ab0be5eba9/uncertainties-3.2.3.tar.gz", hash = "sha256:76a5653e686f617a42922d546a239e9efce72e6b35411b7750a1d12dcba03031", size = 160492 }
wheels = [
    { url = "https://files.pythonhosted.org/packages/8f/5e/f1e1dd319e35e962a4e00b33150a8868b6329cc1d19fd533436ba5488f09/uncertainties-3.2.3-py3-none-any.whl", hash = "sha256:313353900d8f88b283c9bad81e7d2b2d3d4bcc330cbace35403faaed7e78890a", size = 60118 },
]

[[package]]
name = "urllib3"
version = "2.4.0"
source = { registry = "https://pypi.org/simple" }
sdist = { url = "https://files.pythonhosted.org/packages/8a/78/16493d9c386d8e60e442a35feac5e00f0913c0f4b7c217c11e8ec2ff53e0/urllib3-2.4.0.tar.gz", hash = "sha256:414bc6535b787febd7567804cc015fee39daab8ad86268f1310a9250697de466", size = 390672 }
wheels = [
    { url = "https://files.pythonhosted.org/packages/6b/11/cc635220681e93a0183390e26485430ca2c7b5f9d33b15c74c2861cb8091/urllib3-2.4.0-py3-none-any.whl", hash = "sha256:4e16665048960a0900c702d4a66415956a584919c03361cac9f1df5c5dd7e813", size = 128680 },
]

[[package]]
name = "virtualenv"
version = "20.31.2"
source = { registry = "https://pypi.org/simple" }
dependencies = [
    { name = "distlib" },
    { name = "filelock" },
    { name = "platformdirs" },
]
sdist = { url = "https://files.pythonhosted.org/packages/56/2c/444f465fb2c65f40c3a104fd0c495184c4f2336d65baf398e3c75d72ea94/virtualenv-20.31.2.tar.gz", hash = "sha256:e10c0a9d02835e592521be48b332b6caee6887f332c111aa79a09b9e79efc2af", size = 6076316 }
wheels = [
    { url = "https://files.pythonhosted.org/packages/f3/40/b1c265d4b2b62b58576588510fc4d1fe60a86319c8de99fd8e9fec617d2c/virtualenv-20.31.2-py3-none-any.whl", hash = "sha256:36efd0d9650ee985f0cad72065001e66d49a6f24eb44d98980f630686243cf11", size = 6057982 },
]

[[package]]
name = "wcwidth"
version = "0.2.13"
source = { registry = "https://pypi.org/simple" }
sdist = { url = "https://files.pythonhosted.org/packages/6c/63/53559446a878410fc5a5974feb13d31d78d752eb18aeba59c7fef1af7598/wcwidth-0.2.13.tar.gz", hash = "sha256:72ea0c06399eb286d978fdedb6923a9eb47e1c486ce63e9b4e64fc18303972b5", size = 101301 }
wheels = [
    { url = "https://files.pythonhosted.org/packages/fd/84/fd2ba7aafacbad3c4201d395674fc6348826569da3c0937e75505ead3528/wcwidth-0.2.13-py2.py3-none-any.whl", hash = "sha256:3da69048e4540d84af32131829ff948f1e022c1c6bdb8d6102117aac784f6859", size = 34166 },
]

[[package]]
name = "win32-setctime"
version = "1.2.0"
source = { registry = "https://pypi.org/simple" }
sdist = { url = "https://files.pythonhosted.org/packages/b3/8f/705086c9d734d3b663af0e9bb3d4de6578d08f46b1b101c2442fd9aecaa2/win32_setctime-1.2.0.tar.gz", hash = "sha256:ae1fdf948f5640aae05c511ade119313fb6a30d7eabe25fef9764dca5873c4c0", size = 4867 }
wheels = [
    { url = "https://files.pythonhosted.org/packages/e1/07/c6fe3ad3e685340704d314d765b7912993bcb8dc198f0e7a89382d37974b/win32_setctime-1.2.0-py3-none-any.whl", hash = "sha256:95d644c4e708aba81dc3704a116d8cbc974d70b3bdb8be1d150e36be6e9d1390", size = 4083 },
]

[[package]]
name = "xxhash"
version = "3.5.0"
source = { registry = "https://pypi.org/simple" }
sdist = { url = "https://files.pythonhosted.org/packages/00/5e/d6e5258d69df8b4ed8c83b6664f2b47d30d2dec551a29ad72a6c69eafd31/xxhash-3.5.0.tar.gz", hash = "sha256:84f2caddf951c9cbf8dc2e22a89d4ccf5d86391ac6418fe81e3c67d0cf60b45f", size = 84241 }
wheels = [
    { url = "https://files.pythonhosted.org/packages/b8/c7/afed0f131fbda960ff15eee7f304fa0eeb2d58770fade99897984852ef23/xxhash-3.5.0-cp311-cp311-macosx_10_9_x86_64.whl", hash = "sha256:02c2e816896dc6f85922ced60097bcf6f008dedfc5073dcba32f9c8dd786f3c1", size = 31969 },
    { url = "https://files.pythonhosted.org/packages/8c/0c/7c3bc6d87e5235672fcc2fb42fd5ad79fe1033925f71bf549ee068c7d1ca/xxhash-3.5.0-cp311-cp311-macosx_11_0_arm64.whl", hash = "sha256:6027dcd885e21581e46d3c7f682cfb2b870942feeed58a21c29583512c3f09f8", size = 30800 },
    { url = "https://files.pythonhosted.org/packages/04/9e/01067981d98069eec1c20201f8c145367698e9056f8bc295346e4ea32dd1/xxhash-3.5.0-cp311-cp311-manylinux_2_17_aarch64.manylinux2014_aarch64.whl", hash = "sha256:1308fa542bbdbf2fa85e9e66b1077eea3a88bef38ee8a06270b4298a7a62a166", size = 221566 },
    { url = "https://files.pythonhosted.org/packages/d4/09/d4996de4059c3ce5342b6e1e6a77c9d6c91acce31f6ed979891872dd162b/xxhash-3.5.0-cp311-cp311-manylinux_2_17_ppc64le.manylinux2014_ppc64le.whl", hash = "sha256:c28b2fdcee797e1c1961cd3bcd3d545cab22ad202c846235197935e1df2f8ef7", size = 201214 },
    { url = "https://files.pythonhosted.org/packages/62/f5/6d2dc9f8d55a7ce0f5e7bfef916e67536f01b85d32a9fbf137d4cadbee38/xxhash-3.5.0-cp311-cp311-manylinux_2_17_s390x.manylinux2014_s390x.whl", hash = "sha256:924361811732ddad75ff23e90efd9ccfda4f664132feecb90895bade6a1b4623", size = 429433 },
    { url = "https://files.pythonhosted.org/packages/d9/72/9256303f10e41ab004799a4aa74b80b3c5977d6383ae4550548b24bd1971/xxhash-3.5.0-cp311-cp311-manylinux_2_17_x86_64.manylinux2014_x86_64.whl", hash = "sha256:89997aa1c4b6a5b1e5b588979d1da048a3c6f15e55c11d117a56b75c84531f5a", size = 194822 },
    { url = "https://files.pythonhosted.org/packages/34/92/1a3a29acd08248a34b0e6a94f4e0ed9b8379a4ff471f1668e4dce7bdbaa8/xxhash-3.5.0-cp311-cp311-manylinux_2_5_i686.manylinux1_i686.manylinux_2_17_i686.manylinux2014_i686.whl", hash = "sha256:685c4f4e8c59837de103344eb1c8a3851f670309eb5c361f746805c5471b8c88", size = 208538 },
    { url = "https://files.pythonhosted.org/packages/53/ad/7fa1a109663366de42f724a1cdb8e796a260dbac45047bce153bc1e18abf/xxhash-3.5.0-cp311-cp311-musllinux_1_2_aarch64.whl", hash = "sha256:dbd2ecfbfee70bc1a4acb7461fa6af7748ec2ab08ac0fa298f281c51518f982c", size = 216953 },
    { url = "https://files.pythonhosted.org/packages/35/02/137300e24203bf2b2a49b48ce898ecce6fd01789c0fcd9c686c0a002d129/xxhash-3.5.0-cp311-cp311-musllinux_1_2_i686.whl", hash = "sha256:25b5a51dc3dfb20a10833c8eee25903fd2e14059e9afcd329c9da20609a307b2", size = 203594 },
    { url = "https://files.pythonhosted.org/packages/23/03/aeceb273933d7eee248c4322b98b8e971f06cc3880e5f7602c94e5578af5/xxhash-3.5.0-cp311-cp311-musllinux_1_2_ppc64le.whl", hash = "sha256:a8fb786fb754ef6ff8c120cb96629fb518f8eb5a61a16aac3a979a9dbd40a084", size = 210971 },
    { url = "https://files.pythonhosted.org/packages/e3/64/ed82ec09489474cbb35c716b189ddc1521d8b3de12b1b5ab41ce7f70253c/xxhash-3.5.0-cp311-cp311-musllinux_1_2_s390x.whl", hash = "sha256:a905ad00ad1e1c34fe4e9d7c1d949ab09c6fa90c919860c1534ff479f40fd12d", size = 415050 },
    { url = "https://files.pythonhosted.org/packages/71/43/6db4c02dcb488ad4e03bc86d70506c3d40a384ee73c9b5c93338eb1f3c23/xxhash-3.5.0-cp311-cp311-musllinux_1_2_x86_64.whl", hash = "sha256:963be41bcd49f53af6d795f65c0da9b4cc518c0dd9c47145c98f61cb464f4839", size = 192216 },
    { url = "https://files.pythonhosted.org/packages/22/6d/db4abec29e7a567455344433d095fdb39c97db6955bb4a2c432e486b4d28/xxhash-3.5.0-cp311-cp311-win32.whl", hash = "sha256:109b436096d0a2dd039c355fa3414160ec4d843dfecc64a14077332a00aeb7da", size = 30120 },
    { url = "https://files.pythonhosted.org/packages/52/1c/fa3b61c0cf03e1da4767213672efe186b1dfa4fc901a4a694fb184a513d1/xxhash-3.5.0-cp311-cp311-win_amd64.whl", hash = "sha256:b702f806693201ad6c0a05ddbbe4c8f359626d0b3305f766077d51388a6bac58", size = 30003 },
    { url = "https://files.pythonhosted.org/packages/6b/8e/9e6fc572acf6e1cc7ccb01973c213f895cb8668a9d4c2b58a99350da14b7/xxhash-3.5.0-cp311-cp311-win_arm64.whl", hash = "sha256:c4dcb4120d0cc3cc448624147dba64e9021b278c63e34a38789b688fd0da9bf3", size = 26777 },
    { url = "https://files.pythonhosted.org/packages/07/0e/1bfce2502c57d7e2e787600b31c83535af83746885aa1a5f153d8c8059d6/xxhash-3.5.0-cp312-cp312-macosx_10_9_x86_64.whl", hash = "sha256:14470ace8bd3b5d51318782cd94e6f94431974f16cb3b8dc15d52f3b69df8e00", size = 31969 },
    { url = "https://files.pythonhosted.org/packages/3f/d6/8ca450d6fe5b71ce521b4e5db69622383d039e2b253e9b2f24f93265b52c/xxhash-3.5.0-cp312-cp312-macosx_11_0_arm64.whl", hash = "sha256:59aa1203de1cb96dbeab595ded0ad0c0056bb2245ae11fac11c0ceea861382b9", size = 30787 },
    { url = "https://files.pythonhosted.org/packages/5b/84/de7c89bc6ef63d750159086a6ada6416cc4349eab23f76ab870407178b93/xxhash-3.5.0-cp312-cp312-manylinux_2_17_aarch64.manylinux2014_aarch64.whl", hash = "sha256:08424f6648526076e28fae6ea2806c0a7d504b9ef05ae61d196d571e5c879c84", size = 220959 },
    { url = "https://files.pythonhosted.org/packages/fe/86/51258d3e8a8545ff26468c977101964c14d56a8a37f5835bc0082426c672/xxhash-3.5.0-cp312-cp312-manylinux_2_17_ppc64le.manylinux2014_ppc64le.whl", hash = "sha256:61a1ff00674879725b194695e17f23d3248998b843eb5e933007ca743310f793", size = 200006 },
    { url = "https://files.pythonhosted.org/packages/02/0a/96973bd325412feccf23cf3680fd2246aebf4b789122f938d5557c54a6b2/xxhash-3.5.0-cp312-cp312-manylinux_2_17_s390x.manylinux2014_s390x.whl", hash = "sha256:f2f2c61bee5844d41c3eb015ac652a0229e901074951ae48581d58bfb2ba01be", size = 428326 },
    { url = "https://files.pythonhosted.org/packages/11/a7/81dba5010f7e733de88af9555725146fc133be97ce36533867f4c7e75066/xxhash-3.5.0-cp312-cp312-manylinux_2_17_x86_64.manylinux2014_x86_64.whl", hash = "sha256:9d32a592cac88d18cc09a89172e1c32d7f2a6e516c3dfde1b9adb90ab5df54a6", size = 194380 },
    { url = "https://files.pythonhosted.org/packages/fb/7d/f29006ab398a173f4501c0e4977ba288f1c621d878ec217b4ff516810c04/xxhash-3.5.0-cp312-cp312-manylinux_2_5_i686.manylinux1_i686.manylinux_2_17_i686.manylinux2014_i686.whl", hash = "sha256:70dabf941dede727cca579e8c205e61121afc9b28516752fd65724be1355cc90", size = 207934 },
    { url = "https://files.pythonhosted.org/packages/8a/6e/6e88b8f24612510e73d4d70d9b0c7dff62a2e78451b9f0d042a5462c8d03/xxhash-3.5.0-cp312-cp312-musllinux_1_2_aarch64.whl", hash = "sha256:e5d0ddaca65ecca9c10dcf01730165fd858533d0be84c75c327487c37a906a27", size = 216301 },
    { url = "https://files.pythonhosted.org/packages/af/51/7862f4fa4b75a25c3b4163c8a873f070532fe5f2d3f9b3fc869c8337a398/xxhash-3.5.0-cp312-cp312-musllinux_1_2_i686.whl", hash = "sha256:3e5b5e16c5a480fe5f59f56c30abdeba09ffd75da8d13f6b9b6fd224d0b4d0a2", size = 203351 },
    { url = "https://files.pythonhosted.org/packages/22/61/8d6a40f288f791cf79ed5bb113159abf0c81d6efb86e734334f698eb4c59/xxhash-3.5.0-cp312-cp312-musllinux_1_2_ppc64le.whl", hash = "sha256:149b7914451eb154b3dfaa721315117ea1dac2cc55a01bfbd4df7c68c5dd683d", size = 210294 },
    { url = "https://files.pythonhosted.org/packages/17/02/215c4698955762d45a8158117190261b2dbefe9ae7e5b906768c09d8bc74/xxhash-3.5.0-cp312-cp312-musllinux_1_2_s390x.whl", hash = "sha256:eade977f5c96c677035ff39c56ac74d851b1cca7d607ab3d8f23c6b859379cab", size = 414674 },
    { url = "https://files.pythonhosted.org/packages/31/5c/b7a8db8a3237cff3d535261325d95de509f6a8ae439a5a7a4ffcff478189/xxhash-3.5.0-cp312-cp312-musllinux_1_2_x86_64.whl", hash = "sha256:fa9f547bd98f5553d03160967866a71056a60960be00356a15ecc44efb40ba8e", size = 192022 },
    { url = "https://files.pythonhosted.org/packages/78/e3/dd76659b2811b3fd06892a8beb850e1996b63e9235af5a86ea348f053e9e/xxhash-3.5.0-cp312-cp312-win32.whl", hash = "sha256:f7b58d1fd3551b8c80a971199543379be1cee3d0d409e1f6d8b01c1a2eebf1f8", size = 30170 },
    { url = "https://files.pythonhosted.org/packages/d9/6b/1c443fe6cfeb4ad1dcf231cdec96eb94fb43d6498b4469ed8b51f8b59a37/xxhash-3.5.0-cp312-cp312-win_amd64.whl", hash = "sha256:fa0cafd3a2af231b4e113fba24a65d7922af91aeb23774a8b78228e6cd785e3e", size = 30040 },
    { url = "https://files.pythonhosted.org/packages/0f/eb/04405305f290173acc0350eba6d2f1a794b57925df0398861a20fbafa415/xxhash-3.5.0-cp312-cp312-win_arm64.whl", hash = "sha256:586886c7e89cb9828bcd8a5686b12e161368e0064d040e225e72607b43858ba2", size = 26796 },
    { url = "https://files.pythonhosted.org/packages/c9/b8/e4b3ad92d249be5c83fa72916c9091b0965cb0faeff05d9a0a3870ae6bff/xxhash-3.5.0-cp313-cp313-macosx_10_13_x86_64.whl", hash = "sha256:37889a0d13b0b7d739cfc128b1c902f04e32de17b33d74b637ad42f1c55101f6", size = 31795 },
    { url = "https://files.pythonhosted.org/packages/fc/d8/b3627a0aebfbfa4c12a41e22af3742cf08c8ea84f5cc3367b5de2d039cce/xxhash-3.5.0-cp313-cp313-macosx_11_0_arm64.whl", hash = "sha256:97a662338797c660178e682f3bc180277b9569a59abfb5925e8620fba00b9fc5", size = 30792 },
    { url = "https://files.pythonhosted.org/packages/c3/cc/762312960691da989c7cd0545cb120ba2a4148741c6ba458aa723c00a3f8/xxhash-3.5.0-cp313-cp313-manylinux_2_17_aarch64.manylinux2014_aarch64.whl", hash = "sha256:7f85e0108d51092bdda90672476c7d909c04ada6923c14ff9d913c4f7dc8a3bc", size = 220950 },
    { url = "https://files.pythonhosted.org/packages/fe/e9/cc266f1042c3c13750e86a535496b58beb12bf8c50a915c336136f6168dc/xxhash-3.5.0-cp313-cp313-manylinux_2_17_ppc64le.manylinux2014_ppc64le.whl", hash = "sha256:cd2fd827b0ba763ac919440042302315c564fdb797294d86e8cdd4578e3bc7f3", size = 199980 },
    { url = "https://files.pythonhosted.org/packages/bf/85/a836cd0dc5cc20376de26b346858d0ac9656f8f730998ca4324921a010b9/xxhash-3.5.0-cp313-cp313-manylinux_2_17_s390x.manylinux2014_s390x.whl", hash = "sha256:82085c2abec437abebf457c1d12fccb30cc8b3774a0814872511f0f0562c768c", size = 428324 },
    { url = "https://files.pythonhosted.org/packages/b4/0e/15c243775342ce840b9ba34aceace06a1148fa1630cd8ca269e3223987f5/xxhash-3.5.0-cp313-cp313-manylinux_2_17_x86_64.manylinux2014_x86_64.whl", hash = "sha256:07fda5de378626e502b42b311b049848c2ef38784d0d67b6f30bb5008642f8eb", size = 194370 },
    { url = "https://files.pythonhosted.org/packages/87/a1/b028bb02636dfdc190da01951d0703b3d904301ed0ef6094d948983bef0e/xxhash-3.5.0-cp313-cp313-manylinux_2_5_i686.manylinux1_i686.manylinux_2_17_i686.manylinux2014_i686.whl", hash = "sha256:c279f0d2b34ef15f922b77966640ade58b4ccdfef1c4d94b20f2a364617a493f", size = 207911 },
    { url = "https://files.pythonhosted.org/packages/80/d5/73c73b03fc0ac73dacf069fdf6036c9abad82de0a47549e9912c955ab449/xxhash-3.5.0-cp313-cp313-musllinux_1_2_aarch64.whl", hash = "sha256:89e66ceed67b213dec5a773e2f7a9e8c58f64daeb38c7859d8815d2c89f39ad7", size = 216352 },
    { url = "https://files.pythonhosted.org/packages/b6/2a/5043dba5ddbe35b4fe6ea0a111280ad9c3d4ba477dd0f2d1fe1129bda9d0/xxhash-3.5.0-cp313-cp313-musllinux_1_2_i686.whl", hash = "sha256:bcd51708a633410737111e998ceb3b45d3dbc98c0931f743d9bb0a209033a326", size = 203410 },
    { url = "https://files.pythonhosted.org/packages/a2/b2/9a8ded888b7b190aed75b484eb5c853ddd48aa2896e7b59bbfbce442f0a1/xxhash-3.5.0-cp313-cp313-musllinux_1_2_ppc64le.whl", hash = "sha256:3ff2c0a34eae7df88c868be53a8dd56fbdf592109e21d4bfa092a27b0bf4a7bf", size = 210322 },
    { url = "https://files.pythonhosted.org/packages/98/62/440083fafbc917bf3e4b67c2ade621920dd905517e85631c10aac955c1d2/xxhash-3.5.0-cp313-cp313-musllinux_1_2_s390x.whl", hash = "sha256:4e28503dccc7d32e0b9817aa0cbfc1f45f563b2c995b7a66c4c8a0d232e840c7", size = 414725 },
    { url = "https://files.pythonhosted.org/packages/75/db/009206f7076ad60a517e016bb0058381d96a007ce3f79fa91d3010f49cc2/xxhash-3.5.0-cp313-cp313-musllinux_1_2_x86_64.whl", hash = "sha256:a6c50017518329ed65a9e4829154626f008916d36295b6a3ba336e2458824c8c", size = 192070 },
    { url = "https://files.pythonhosted.org/packages/1f/6d/c61e0668943a034abc3a569cdc5aeae37d686d9da7e39cf2ed621d533e36/xxhash-3.5.0-cp313-cp313-win32.whl", hash = "sha256:53a068fe70301ec30d868ece566ac90d873e3bb059cf83c32e76012c889b8637", size = 30172 },
    { url = "https://files.pythonhosted.org/packages/96/14/8416dce965f35e3d24722cdf79361ae154fa23e2ab730e5323aa98d7919e/xxhash-3.5.0-cp313-cp313-win_amd64.whl", hash = "sha256:80babcc30e7a1a484eab952d76a4f4673ff601f54d5142c26826502740e70b43", size = 30041 },
    { url = "https://files.pythonhosted.org/packages/27/ee/518b72faa2073f5aa8e3262408d284892cb79cf2754ba0c3a5870645ef73/xxhash-3.5.0-cp313-cp313-win_arm64.whl", hash = "sha256:4811336f1ce11cac89dcbd18f3a25c527c16311709a89313c3acaf771def2d4b", size = 26801 },
]

[[package]]
name = "yarl"
version = "1.20.1"
source = { registry = "https://pypi.org/simple" }
dependencies = [
    { name = "idna" },
    { name = "multidict" },
    { name = "propcache" },
]
sdist = { url = "https://files.pythonhosted.org/packages/3c/fb/efaa23fa4e45537b827620f04cf8f3cd658b76642205162e072703a5b963/yarl-1.20.1.tar.gz", hash = "sha256:d017a4997ee50c91fd5466cef416231bb82177b93b029906cefc542ce14c35ac", size = 186428 }
wheels = [
    { url = "https://files.pythonhosted.org/packages/b1/18/893b50efc2350e47a874c5c2d67e55a0ea5df91186b2a6f5ac52eff887cd/yarl-1.20.1-cp311-cp311-macosx_10_9_universal2.whl", hash = "sha256:47ee6188fea634bdfaeb2cc420f5b3b17332e6225ce88149a17c413c77ff269e", size = 133833 },
    { url = "https://files.pythonhosted.org/packages/89/ed/b8773448030e6fc47fa797f099ab9eab151a43a25717f9ac043844ad5ea3/yarl-1.20.1-cp311-cp311-macosx_10_9_x86_64.whl", hash = "sha256:d0f6500f69e8402d513e5eedb77a4e1818691e8f45e6b687147963514d84b44b", size = 91070 },
    { url = "https://files.pythonhosted.org/packages/e3/e3/409bd17b1e42619bf69f60e4f031ce1ccb29bd7380117a55529e76933464/yarl-1.20.1-cp311-cp311-macosx_11_0_arm64.whl", hash = "sha256:7a8900a42fcdaad568de58887c7b2f602962356908eedb7628eaf6021a6e435b", size = 89818 },
    { url = "https://files.pythonhosted.org/packages/f8/77/64d8431a4d77c856eb2d82aa3de2ad6741365245a29b3a9543cd598ed8c5/yarl-1.20.1-cp311-cp311-manylinux_2_17_aarch64.manylinux2014_aarch64.whl", hash = "sha256:bad6d131fda8ef508b36be3ece16d0902e80b88ea7200f030a0f6c11d9e508d4", size = 347003 },
    { url = "https://files.pythonhosted.org/packages/8d/d2/0c7e4def093dcef0bd9fa22d4d24b023788b0a33b8d0088b51aa51e21e99/yarl-1.20.1-cp311-cp311-manylinux_2_17_armv7l.manylinux2014_armv7l.manylinux_2_31_armv7l.whl", hash = "sha256:df018d92fe22aaebb679a7f89fe0c0f368ec497e3dda6cb81a567610f04501f1", size = 336537 },
    { url = "https://files.pythonhosted.org/packages/f0/f3/fc514f4b2cf02cb59d10cbfe228691d25929ce8f72a38db07d3febc3f706/yarl-1.20.1-cp311-cp311-manylinux_2_17_ppc64le.manylinux2014_ppc64le.whl", hash = "sha256:8f969afbb0a9b63c18d0feecf0db09d164b7a44a053e78a7d05f5df163e43833", size = 362358 },
    { url = "https://files.pythonhosted.org/packages/ea/6d/a313ac8d8391381ff9006ac05f1d4331cee3b1efaa833a53d12253733255/yarl-1.20.1-cp311-cp311-manylinux_2_17_s390x.manylinux2014_s390x.whl", hash = "sha256:812303eb4aa98e302886ccda58d6b099e3576b1b9276161469c25803a8db277d", size = 357362 },
    { url = "https://files.pythonhosted.org/packages/00/70/8f78a95d6935a70263d46caa3dd18e1f223cf2f2ff2037baa01a22bc5b22/yarl-1.20.1-cp311-cp311-manylinux_2_17_x86_64.manylinux2014_x86_64.whl", hash = "sha256:98c4a7d166635147924aa0bf9bfe8d8abad6fffa6102de9c99ea04a1376f91e8", size = 348979 },
    { url = "https://files.pythonhosted.org/packages/cb/05/42773027968968f4f15143553970ee36ead27038d627f457cc44bbbeecf3/yarl-1.20.1-cp311-cp311-manylinux_2_5_i686.manylinux1_i686.manylinux_2_17_i686.manylinux2014_i686.whl", hash = "sha256:12e768f966538e81e6e7550f9086a6236b16e26cd964cf4df35349970f3551cf", size = 337274 },
    { url = "https://files.pythonhosted.org/packages/05/be/665634aa196954156741ea591d2f946f1b78ceee8bb8f28488bf28c0dd62/yarl-1.20.1-cp311-cp311-musllinux_1_2_aarch64.whl", hash = "sha256:fe41919b9d899661c5c28a8b4b0acf704510b88f27f0934ac7a7bebdd8938d5e", size = 363294 },
    { url = "https://files.pythonhosted.org/packages/eb/90/73448401d36fa4e210ece5579895731f190d5119c4b66b43b52182e88cd5/yarl-1.20.1-cp311-cp311-musllinux_1_2_armv7l.whl", hash = "sha256:8601bc010d1d7780592f3fc1bdc6c72e2b6466ea34569778422943e1a1f3c389", size = 358169 },
    { url = "https://files.pythonhosted.org/packages/c3/b0/fce922d46dc1eb43c811f1889f7daa6001b27a4005587e94878570300881/yarl-1.20.1-cp311-cp311-musllinux_1_2_i686.whl", hash = "sha256:daadbdc1f2a9033a2399c42646fbd46da7992e868a5fe9513860122d7fe7a73f", size = 362776 },
    { url = "https://files.pythonhosted.org/packages/f1/0d/b172628fce039dae8977fd22caeff3eeebffd52e86060413f5673767c427/yarl-1.20.1-cp311-cp311-musllinux_1_2_ppc64le.whl", hash = "sha256:03aa1e041727cb438ca762628109ef1333498b122e4c76dd858d186a37cec845", size = 381341 },
    { url = "https://files.pythonhosted.org/packages/6b/9b/5b886d7671f4580209e855974fe1cecec409aa4a89ea58b8f0560dc529b1/yarl-1.20.1-cp311-cp311-musllinux_1_2_s390x.whl", hash = "sha256:642980ef5e0fa1de5fa96d905c7e00cb2c47cb468bfcac5a18c58e27dbf8d8d1", size = 379988 },
    { url = "https://files.pythonhosted.org/packages/73/be/75ef5fd0fcd8f083a5d13f78fd3f009528132a1f2a1d7c925c39fa20aa79/yarl-1.20.1-cp311-cp311-musllinux_1_2_x86_64.whl", hash = "sha256:86971e2795584fe8c002356d3b97ef6c61862720eeff03db2a7c86b678d85b3e", size = 371113 },
    { url = "https://files.pythonhosted.org/packages/50/4f/62faab3b479dfdcb741fe9e3f0323e2a7d5cd1ab2edc73221d57ad4834b2/yarl-1.20.1-cp311-cp311-win32.whl", hash = "sha256:597f40615b8d25812f14562699e287f0dcc035d25eb74da72cae043bb884d773", size = 81485 },
    { url = "https://files.pythonhosted.org/packages/f0/09/d9c7942f8f05c32ec72cd5c8e041c8b29b5807328b68b4801ff2511d4d5e/yarl-1.20.1-cp311-cp311-win_amd64.whl", hash = "sha256:26ef53a9e726e61e9cd1cda6b478f17e350fb5800b4bd1cd9fe81c4d91cfeb2e", size = 86686 },
    { url = "https://files.pythonhosted.org/packages/5f/9a/cb7fad7d73c69f296eda6815e4a2c7ed53fc70c2f136479a91c8e5fbdb6d/yarl-1.20.1-cp312-cp312-macosx_10_13_universal2.whl", hash = "sha256:bdcc4cd244e58593a4379fe60fdee5ac0331f8eb70320a24d591a3be197b94a9", size = 133667 },
    { url = "https://files.pythonhosted.org/packages/67/38/688577a1cb1e656e3971fb66a3492501c5a5df56d99722e57c98249e5b8a/yarl-1.20.1-cp312-cp312-macosx_10_13_x86_64.whl", hash = "sha256:b29a2c385a5f5b9c7d9347e5812b6f7ab267193c62d282a540b4fc528c8a9d2a", size = 91025 },
    { url = "https://files.pythonhosted.org/packages/50/ec/72991ae51febeb11a42813fc259f0d4c8e0507f2b74b5514618d8b640365/yarl-1.20.1-cp312-cp312-macosx_11_0_arm64.whl", hash = "sha256:1112ae8154186dfe2de4732197f59c05a83dc814849a5ced892b708033f40dc2", size = 89709 },
    { url = "https://files.pythonhosted.org/packages/99/da/4d798025490e89426e9f976702e5f9482005c548c579bdae792a4c37769e/yarl-1.20.1-cp312-cp312-manylinux_2_17_aarch64.manylinux2014_aarch64.whl", hash = "sha256:90bbd29c4fe234233f7fa2b9b121fb63c321830e5d05b45153a2ca68f7d310ee", size = 352287 },
    { url = "https://files.pythonhosted.org/packages/1a/26/54a15c6a567aac1c61b18aa0f4b8aa2e285a52d547d1be8bf48abe2b3991/yarl-1.20.1-cp312-cp312-manylinux_2_17_armv7l.manylinux2014_armv7l.manylinux_2_31_armv7l.whl", hash = "sha256:680e19c7ce3710ac4cd964e90dad99bf9b5029372ba0c7cbfcd55e54d90ea819", size = 345429 },
    { url = "https://files.pythonhosted.org/packages/d6/95/9dcf2386cb875b234353b93ec43e40219e14900e046bf6ac118f94b1e353/yarl-1.20.1-cp312-cp312-manylinux_2_17_ppc64le.manylinux2014_ppc64le.whl", hash = "sha256:4a979218c1fdb4246a05efc2cc23859d47c89af463a90b99b7c56094daf25a16", size = 365429 },
    { url = "https://files.pythonhosted.org/packages/91/b2/33a8750f6a4bc224242a635f5f2cff6d6ad5ba651f6edcccf721992c21a0/yarl-1.20.1-cp312-cp312-manylinux_2_17_s390x.manylinux2014_s390x.whl", hash = "sha256:255b468adf57b4a7b65d8aad5b5138dce6a0752c139965711bdcb81bc370e1b6", size = 363862 },
    { url = "https://files.pythonhosted.org/packages/98/28/3ab7acc5b51f4434b181b0cee8f1f4b77a65919700a355fb3617f9488874/yarl-1.20.1-cp312-cp312-manylinux_2_17_x86_64.manylinux2014_x86_64.whl", hash = "sha256:a97d67108e79cfe22e2b430d80d7571ae57d19f17cda8bb967057ca8a7bf5bfd", size = 355616 },
    { url = "https://files.pythonhosted.org/packages/36/a3/f666894aa947a371724ec7cd2e5daa78ee8a777b21509b4252dd7bd15e29/yarl-1.20.1-cp312-cp312-manylinux_2_5_i686.manylinux1_i686.manylinux_2_17_i686.manylinux2014_i686.whl", hash = "sha256:8570d998db4ddbfb9a590b185a0a33dbf8aafb831d07a5257b4ec9948df9cb0a", size = 339954 },
    { url = "https://files.pythonhosted.org/packages/f1/81/5f466427e09773c04219d3450d7a1256138a010b6c9f0af2d48565e9ad13/yarl-1.20.1-cp312-cp312-musllinux_1_2_aarch64.whl", hash = "sha256:97c75596019baae7c71ccf1d8cc4738bc08134060d0adfcbe5642f778d1dca38", size = 365575 },
    { url = "https://files.pythonhosted.org/packages/2e/e3/e4b0ad8403e97e6c9972dd587388940a032f030ebec196ab81a3b8e94d31/yarl-1.20.1-cp312-cp312-musllinux_1_2_armv7l.whl", hash = "sha256:1c48912653e63aef91ff988c5432832692ac5a1d8f0fb8a33091520b5bbe19ef", size = 365061 },
    { url = "https://files.pythonhosted.org/packages/ac/99/b8a142e79eb86c926f9f06452eb13ecb1bb5713bd01dc0038faf5452e544/yarl-1.20.1-cp312-cp312-musllinux_1_2_i686.whl", hash = "sha256:4c3ae28f3ae1563c50f3d37f064ddb1511ecc1d5584e88c6b7c63cf7702a6d5f", size = 364142 },
    { url = "https://files.pythonhosted.org/packages/34/f2/08ed34a4a506d82a1a3e5bab99ccd930a040f9b6449e9fd050320e45845c/yarl-1.20.1-cp312-cp312-musllinux_1_2_ppc64le.whl", hash = "sha256:c5e9642f27036283550f5f57dc6156c51084b458570b9d0d96100c8bebb186a8", size = 381894 },
    { url = "https://files.pythonhosted.org/packages/92/f8/9a3fbf0968eac704f681726eff595dce9b49c8a25cd92bf83df209668285/yarl-1.20.1-cp312-cp312-musllinux_1_2_s390x.whl", hash = "sha256:2c26b0c49220d5799f7b22c6838409ee9bc58ee5c95361a4d7831f03cc225b5a", size = 383378 },
    { url = "https://files.pythonhosted.org/packages/af/85/9363f77bdfa1e4d690957cd39d192c4cacd1c58965df0470a4905253b54f/yarl-1.20.1-cp312-cp312-musllinux_1_2_x86_64.whl", hash = "sha256:564ab3d517e3d01c408c67f2e5247aad4019dcf1969982aba3974b4093279004", size = 374069 },
    { url = "https://files.pythonhosted.org/packages/35/99/9918c8739ba271dcd935400cff8b32e3cd319eaf02fcd023d5dcd487a7c8/yarl-1.20.1-cp312-cp312-win32.whl", hash = "sha256:daea0d313868da1cf2fac6b2d3a25c6e3a9e879483244be38c8e6a41f1d876a5", size = 81249 },
    { url = "https://files.pythonhosted.org/packages/eb/83/5d9092950565481b413b31a23e75dd3418ff0a277d6e0abf3729d4d1ce25/yarl-1.20.1-cp312-cp312-win_amd64.whl", hash = "sha256:48ea7d7f9be0487339828a4de0360d7ce0efc06524a48e1810f945c45b813698", size = 86710 },
    { url = "https://files.pythonhosted.org/packages/8a/e1/2411b6d7f769a07687acee88a062af5833cf1966b7266f3d8dfb3d3dc7d3/yarl-1.20.1-cp313-cp313-macosx_10_13_universal2.whl", hash = "sha256:0b5ff0fbb7c9f1b1b5ab53330acbfc5247893069e7716840c8e7d5bb7355038a", size = 131811 },
    { url = "https://files.pythonhosted.org/packages/b2/27/584394e1cb76fb771371770eccad35de400e7b434ce3142c2dd27392c968/yarl-1.20.1-cp313-cp313-macosx_10_13_x86_64.whl", hash = "sha256:14f326acd845c2b2e2eb38fb1346c94f7f3b01a4f5c788f8144f9b630bfff9a3", size = 90078 },
    { url = "https://files.pythonhosted.org/packages/bf/9a/3246ae92d4049099f52d9b0fe3486e3b500e29b7ea872d0f152966fc209d/yarl-1.20.1-cp313-cp313-macosx_11_0_arm64.whl", hash = "sha256:f60e4ad5db23f0b96e49c018596707c3ae89f5d0bd97f0ad3684bcbad899f1e7", size = 88748 },
    { url = "https://files.pythonhosted.org/packages/a3/25/35afe384e31115a1a801fbcf84012d7a066d89035befae7c5d4284df1e03/yarl-1.20.1-cp313-cp313-manylinux_2_17_aarch64.manylinux2014_aarch64.whl", hash = "sha256:49bdd1b8e00ce57e68ba51916e4bb04461746e794e7c4d4bbc42ba2f18297691", size = 349595 },
    { url = "https://files.pythonhosted.org/packages/28/2d/8aca6cb2cabc8f12efcb82749b9cefecbccfc7b0384e56cd71058ccee433/yarl-1.20.1-cp313-cp313-manylinux_2_17_armv7l.manylinux2014_armv7l.manylinux_2_31_armv7l.whl", hash = "sha256:66252d780b45189975abfed839616e8fd2dbacbdc262105ad7742c6ae58f3e31", size = 342616 },
    { url = "https://files.pythonhosted.org/packages/0b/e9/1312633d16b31acf0098d30440ca855e3492d66623dafb8e25b03d00c3da/yarl-1.20.1-cp313-cp313-manylinux_2_17_ppc64le.manylinux2014_ppc64le.whl", hash = "sha256:59174e7332f5d153d8f7452a102b103e2e74035ad085f404df2e40e663a22b28", size = 361324 },
    { url = "https://files.pythonhosted.org/packages/bc/a0/688cc99463f12f7669eec7c8acc71ef56a1521b99eab7cd3abb75af887b0/yarl-1.20.1-cp313-cp313-manylinux_2_17_s390x.manylinux2014_s390x.whl", hash = "sha256:e3968ec7d92a0c0f9ac34d5ecfd03869ec0cab0697c91a45db3fbbd95fe1b653", size = 359676 },
    { url = "https://files.pythonhosted.org/packages/af/44/46407d7f7a56e9a85a4c207724c9f2c545c060380718eea9088f222ba697/yarl-1.20.1-cp313-cp313-manylinux_2_17_x86_64.manylinux2014_x86_64.whl", hash = "sha256:d1a4fbb50e14396ba3d375f68bfe02215d8e7bc3ec49da8341fe3157f59d2ff5", size = 352614 },
    { url = "https://files.pythonhosted.org/packages/b1/91/31163295e82b8d5485d31d9cf7754d973d41915cadce070491778d9c9825/yarl-1.20.1-cp313-cp313-manylinux_2_5_i686.manylinux1_i686.manylinux_2_17_i686.manylinux2014_i686.whl", hash = "sha256:11a62c839c3a8eac2410e951301309426f368388ff2f33799052787035793b02", size = 336766 },
    { url = "https://files.pythonhosted.org/packages/b4/8e/c41a5bc482121f51c083c4c2bcd16b9e01e1cf8729e380273a952513a21f/yarl-1.20.1-cp313-cp313-musllinux_1_2_aarch64.whl", hash = "sha256:041eaa14f73ff5a8986b4388ac6bb43a77f2ea09bf1913df7a35d4646db69e53", size = 364615 },
    { url = "https://files.pythonhosted.org/packages/e3/5b/61a3b054238d33d70ea06ebba7e58597891b71c699e247df35cc984ab393/yarl-1.20.1-cp313-cp313-musllinux_1_2_armv7l.whl", hash = "sha256:377fae2fef158e8fd9d60b4c8751387b8d1fb121d3d0b8e9b0be07d1b41e83dc", size = 360982 },
    { url = "https://files.pythonhosted.org/packages/df/a3/6a72fb83f8d478cb201d14927bc8040af901811a88e0ff2da7842dd0ed19/yarl-1.20.1-cp313-cp313-musllinux_1_2_i686.whl", hash = "sha256:1c92f4390e407513f619d49319023664643d3339bd5e5a56a3bebe01bc67ec04", size = 369792 },
    { url = "https://files.pythonhosted.org/packages/7c/af/4cc3c36dfc7c077f8dedb561eb21f69e1e9f2456b91b593882b0b18c19dc/yarl-1.20.1-cp313-cp313-musllinux_1_2_ppc64le.whl", hash = "sha256:d25ddcf954df1754ab0f86bb696af765c5bfaba39b74095f27eececa049ef9a4", size = 382049 },
    { url = "https://files.pythonhosted.org/packages/19/3a/e54e2c4752160115183a66dc9ee75a153f81f3ab2ba4bf79c3c53b33de34/yarl-1.20.1-cp313-cp313-musllinux_1_2_s390x.whl", hash = "sha256:909313577e9619dcff8c31a0ea2aa0a2a828341d92673015456b3ae492e7317b", size = 384774 },
    { url = "https://files.pythonhosted.org/packages/9c/20/200ae86dabfca89060ec6447649f219b4cbd94531e425e50d57e5f5ac330/yarl-1.20.1-cp313-cp313-musllinux_1_2_x86_64.whl", hash = "sha256:793fd0580cb9664548c6b83c63b43c477212c0260891ddf86809e1c06c8b08f1", size = 374252 },
    { url = "https://files.pythonhosted.org/packages/83/75/11ee332f2f516b3d094e89448da73d557687f7d137d5a0f48c40ff211487/yarl-1.20.1-cp313-cp313-win32.whl", hash = "sha256:468f6e40285de5a5b3c44981ca3a319a4b208ccc07d526b20b12aeedcfa654b7", size = 81198 },
    { url = "https://files.pythonhosted.org/packages/ba/ba/39b1ecbf51620b40ab402b0fc817f0ff750f6d92712b44689c2c215be89d/yarl-1.20.1-cp313-cp313-win_amd64.whl", hash = "sha256:495b4ef2fea40596bfc0affe3837411d6aa3371abcf31aac0ccc4bdd64d4ef5c", size = 86346 },
    { url = "https://files.pythonhosted.org/packages/43/c7/669c52519dca4c95153c8ad96dd123c79f354a376346b198f438e56ffeb4/yarl-1.20.1-cp313-cp313t-macosx_10_13_universal2.whl", hash = "sha256:f60233b98423aab21d249a30eb27c389c14929f47be8430efa7dbd91493a729d", size = 138826 },
    { url = "https://files.pythonhosted.org/packages/6a/42/fc0053719b44f6ad04a75d7f05e0e9674d45ef62f2d9ad2c1163e5c05827/yarl-1.20.1-cp313-cp313t-macosx_10_13_x86_64.whl", hash = "sha256:6f3eff4cc3f03d650d8755c6eefc844edde99d641d0dcf4da3ab27141a5f8ddf", size = 93217 },
    { url = "https://files.pythonhosted.org/packages/4f/7f/fa59c4c27e2a076bba0d959386e26eba77eb52ea4a0aac48e3515c186b4c/yarl-1.20.1-cp313-cp313t-macosx_11_0_arm64.whl", hash = "sha256:69ff8439d8ba832d6bed88af2c2b3445977eba9a4588b787b32945871c2444e3", size = 92700 },
    { url = "https://files.pythonhosted.org/packages/2f/d4/062b2f48e7c93481e88eff97a6312dca15ea200e959f23e96d8ab898c5b8/yarl-1.20.1-cp313-cp313t-manylinux_2_17_aarch64.manylinux2014_aarch64.whl", hash = "sha256:3cf34efa60eb81dd2645a2e13e00bb98b76c35ab5061a3989c7a70f78c85006d", size = 347644 },
    { url = "https://files.pythonhosted.org/packages/89/47/78b7f40d13c8f62b499cc702fdf69e090455518ae544c00a3bf4afc9fc77/yarl-1.20.1-cp313-cp313t-manylinux_2_17_armv7l.manylinux2014_armv7l.manylinux_2_31_armv7l.whl", hash = "sha256:8e0fe9364ad0fddab2688ce72cb7a8e61ea42eff3c7caeeb83874a5d479c896c", size = 323452 },
    { url = "https://files.pythonhosted.org/packages/eb/2b/490d3b2dc66f52987d4ee0d3090a147ea67732ce6b4d61e362c1846d0d32/yarl-1.20.1-cp313-cp313t-manylinux_2_17_ppc64le.manylinux2014_ppc64le.whl", hash = "sha256:8f64fbf81878ba914562c672024089e3401974a39767747691c65080a67b18c1", size = 346378 },
    { url = "https://files.pythonhosted.org/packages/66/ad/775da9c8a94ce925d1537f939a4f17d782efef1f973039d821cbe4bcc211/yarl-1.20.1-cp313-cp313t-manylinux_2_17_s390x.manylinux2014_s390x.whl", hash = "sha256:f6342d643bf9a1de97e512e45e4b9560a043347e779a173250824f8b254bd5ce", size = 353261 },
    { url = "https://files.pythonhosted.org/packages/4b/23/0ed0922b47a4f5c6eb9065d5ff1e459747226ddce5c6a4c111e728c9f701/yarl-1.20.1-cp313-cp313t-manylinux_2_17_x86_64.manylinux2014_x86_64.whl", hash = "sha256:56dac5f452ed25eef0f6e3c6a066c6ab68971d96a9fb441791cad0efba6140d3", size = 335987 },
    { url = "https://files.pythonhosted.org/packages/3e/49/bc728a7fe7d0e9336e2b78f0958a2d6b288ba89f25a1762407a222bf53c3/yarl-1.20.1-cp313-cp313t-manylinux_2_5_i686.manylinux1_i686.manylinux_2_17_i686.manylinux2014_i686.whl", hash = "sha256:c7d7f497126d65e2cad8dc5f97d34c27b19199b6414a40cb36b52f41b79014be", size = 329361 },
    { url = "https://files.pythonhosted.org/packages/93/8f/b811b9d1f617c83c907e7082a76e2b92b655400e61730cd61a1f67178393/yarl-1.20.1-cp313-cp313t-musllinux_1_2_aarch64.whl", hash = "sha256:67e708dfb8e78d8a19169818eeb5c7a80717562de9051bf2413aca8e3696bf16", size = 346460 },
    { url = "https://files.pythonhosted.org/packages/70/fd/af94f04f275f95da2c3b8b5e1d49e3e79f1ed8b6ceb0f1664cbd902773ff/yarl-1.20.1-cp313-cp313t-musllinux_1_2_armv7l.whl", hash = "sha256:595c07bc79af2494365cc96ddeb772f76272364ef7c80fb892ef9d0649586513", size = 334486 },
    { url = "https://files.pythonhosted.org/packages/84/65/04c62e82704e7dd0a9b3f61dbaa8447f8507655fd16c51da0637b39b2910/yarl-1.20.1-cp313-cp313t-musllinux_1_2_i686.whl", hash = "sha256:7bdd2f80f4a7df852ab9ab49484a4dee8030023aa536df41f2d922fd57bf023f", size = 342219 },
    { url = "https://files.pythonhosted.org/packages/91/95/459ca62eb958381b342d94ab9a4b6aec1ddec1f7057c487e926f03c06d30/yarl-1.20.1-cp313-cp313t-musllinux_1_2_ppc64le.whl", hash = "sha256:c03bfebc4ae8d862f853a9757199677ab74ec25424d0ebd68a0027e9c639a390", size = 350693 },
    { url = "https://files.pythonhosted.org/packages/a6/00/d393e82dd955ad20617abc546a8f1aee40534d599ff555ea053d0ec9bf03/yarl-1.20.1-cp313-cp313t-musllinux_1_2_s390x.whl", hash = "sha256:344d1103e9c1523f32a5ed704d576172d2cabed3122ea90b1d4e11fe17c66458", size = 355803 },
    { url = "https://files.pythonhosted.org/packages/9e/ed/c5fb04869b99b717985e244fd93029c7a8e8febdfcffa06093e32d7d44e7/yarl-1.20.1-cp313-cp313t-musllinux_1_2_x86_64.whl", hash = "sha256:88cab98aa4e13e1ade8c141daeedd300a4603b7132819c484841bb7af3edce9e", size = 341709 },
    { url = "https://files.pythonhosted.org/packages/24/fd/725b8e73ac2a50e78a4534ac43c6addf5c1c2d65380dd48a9169cc6739a9/yarl-1.20.1-cp313-cp313t-win32.whl", hash = "sha256:b121ff6a7cbd4abc28985b6028235491941b9fe8fe226e6fdc539c977ea1739d", size = 86591 },
    { url = "https://files.pythonhosted.org/packages/94/c3/b2e9f38bc3e11191981d57ea08cab2166e74ea770024a646617c9cddd9f6/yarl-1.20.1-cp313-cp313t-win_amd64.whl", hash = "sha256:541d050a355bbbc27e55d906bc91cb6fe42f96c01413dd0f4ed5a5240513874f", size = 93003 },
    { url = "https://files.pythonhosted.org/packages/b4/2d/2345fce04cfd4bee161bf1e7d9cdc702e3e16109021035dbb24db654a622/yarl-1.20.1-py3-none-any.whl", hash = "sha256:83b8eb083fe4683c6115795d9fc1cfaf2cbbefb19b3a1cb68f6527460f483a77", size = 46542 },
]<|MERGE_RESOLUTION|>--- conflicted
+++ resolved
@@ -1072,18 +1072,14 @@
     { name = "mace-torch" },
     { name = "material-hasher" },
     { name = "numpy" },
-<<<<<<< HEAD
-=======
     { name = "orb-models" },
->>>>>>> f2b72471
+
     { name = "pandas" },
     { name = "pyarrow" },
     { name = "pymatgen" },
     { name = "pytest" },
-<<<<<<< HEAD
-=======
+
     { name = "requests" },
->>>>>>> f2b72471
     { name = "rich" },
     { name = "tqdm" },
 ]
@@ -1114,27 +1110,14 @@
     { name = "ase", specifier = ">=3.25.0" },
     { name = "click", specifier = ">=8.1.8" },
     { name = "datasets", specifier = ">=3.5.0" },
-<<<<<<< HEAD
     { name = "material-hasher", git = "https://github.com/LeMaterial/lematerial-hasher.git" },
     { name = "numpy", specifier = ">=2.2.5" },
-=======
-    { name = "fsspec", specifier = ">=2024.12.0" },
-    { name = "mace-torch", specifier = ">=0.3.13" },
-    { name = "material-hasher", git = "https://github.com/lematerial/material-hasher.git" },
-    { name = "numpy", specifier = ">=2.2.5" },
-    { name = "orb-models", specifier = "==0.5.4" },
->>>>>>> f2b72471
+
     { name = "pandas", specifier = ">=2.2.3" },
     { name = "pyarrow", specifier = ">=19.0.1" },
     { name = "pymatgen", specifier = ">=2025.4.20" },
     { name = "pytest", specifier = ">=8.3.5" },
-<<<<<<< HEAD
     { name = "rich", specifier = ">=14.0.0" },
-=======
-    { name = "requests", specifier = ">=2.32.3" },
-    { name = "rich", specifier = "==13.9.4" },
-    { name = "tqdm", specifier = ">=4.67.1" },
->>>>>>> f2b72471
 ]
 
 [package.metadata.requires-dev]
